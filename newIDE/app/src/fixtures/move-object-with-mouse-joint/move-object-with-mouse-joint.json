{
  "firstLayout": "",
  "gdVersion": {
    "build": 98,
    "major": 4,
    "minor": 0,
    "revision": 0
  },
  "properties": {
    "adMobAppId": "",
    "adaptGameResolutionAtRuntime": false,
    "folderProject": false,
    "linuxExecutableFilename": "",
    "macExecutableFilename": "",
    "orientation": "default",
    "packageName": "com.example.gamename",
    "projectFile": "/Users/florianrival/GDevelop projects/My project1343/move-object-with-mouse-joint.json",
    "scaleMode": "linear",
    "sizeOnStartupMode": "",
    "useExternalSourceFiles": true,
    "version": "1.0.0",
    "winExecutableFilename": "",
    "winExecutableIconFile": "",
    "name": "Proyecto",
    "author": "",
    "windowWidth": 700,
    "windowHeight": 576,
    "latestCompilationDirectory": "C:\\Users\\Maciel\\Desktop\\compile",
    "maxFPS": 60,
    "minFPS": 10,
    "verticalSync": false,
    "platformSpecificAssets": {},
    "loadingScreen": {
      "showGDevelopSplash": true
    },
    "extensions": [
      {
        "name": "BuiltinObject"
      },
      {
        "name": "BuiltinAudio"
      },
      {
        "name": "BuiltinVariables"
      },
      {
        "name": "BuiltinTime"
      },
      {
        "name": "BuiltinMouse"
      },
      {
        "name": "BuiltinKeyboard"
      },
      {
        "name": "BuiltinJoystick"
      },
      {
        "name": "BuiltinCamera"
      },
      {
        "name": "BuiltinWindow"
      },
      {
        "name": "BuiltinFile"
      },
      {
        "name": "BuiltinNetwork"
      },
      {
        "name": "BuiltinScene"
      },
      {
        "name": "BuiltinAdvanced"
      },
      {
        "name": "Sprite"
      },
      {
        "name": "BuiltinCommonInstructions"
      },
      {
        "name": "BuiltinCommonConversions"
      },
      {
        "name": "BuiltinStringInstructions"
      },
      {
        "name": "BuiltinMathematicalTools"
      },
      {
        "name": "BuiltinExternalLayouts"
      },
      {
        "name": "PhysicsBehavior"
      }
    ],
    "platforms": [
      {
        "name": "GDevelop JS platform"
      }
    ],
    "currentPlatform": "GDevelop JS platform"
  },
  "resources": {
    "resources": [
      {
        "alwaysLoaded": false,
        "file": "https://resources.gdevelop-app.com/examples/move-object-with-mouse-joint/Grass.png",
        "kind": "image",
        "metadata": "",
        "name": "Grass.png",
        "smoothed": true,
        "userAdded": true
      },
      {
        "alwaysLoaded": false,
        "file": "https://resources.gdevelop-app.com/examples/move-object-with-mouse-joint/Pea-Happy.png",
        "kind": "image",
        "metadata": "",
        "name": "Pea-Happy.png",
        "smoothed": true,
        "userAdded": true
      }
    ],
    "resourceFolders": []
  },
  "objects": [],
  "objectsGroups": [],
  "variables": [],
  "layouts": [
    {
      "b": 30,
      "disableInputWhenNotFocused": true,
      "mangledName": "Scene",
      "name": "Scene",
      "oglFOV": 90,
      "oglZFar": 500,
      "oglZNear": 1,
      "r": 30,
      "standardSortMethod": false,
      "stopSoundsOnStartup": true,
      "title": "",
      "v": 30,
      "uiSettings": {
        "grid": true,
        "gridB": 80,
        "gridG": 80,
        "gridHeight": 72,
        "gridOffsetX": 0,
        "gridOffsetY": 0,
        "gridR": 80,
        "gridWidth": 70,
        "snap": true,
        "windowMask": false,
        "zoomFactor": 1
      },
      "objectsGroups": [],
      "variables": [
        {
          "name": "MouseJointId",
          "value": ""
        }
      ],
      "instances": [
        {
          "angle": 0,
          "customSize": false,
          "height": 0,
          "layer": "",
          "locked": false,
          "name": "Ground",
<<<<<<< HEAD
          "persistentUuid": "3fc21685-80e2-4336-a853-d84116a6f9f8",
=======
          "persistentUuid": "9c9d0b2e-ebe0-4d23-9834-b4bf3094fc45",
>>>>>>> 2762329d
          "width": 0,
          "x": 630,
          "y": 360,
          "zOrder": 1,
          "numberProperties": [],
          "stringProperties": [],
          "initialVariables": []
        },
        {
          "angle": 0,
          "customSize": false,
          "height": 0,
          "layer": "",
          "locked": false,
          "name": "Ground",
<<<<<<< HEAD
          "persistentUuid": "6d36013f-1570-41cf-9a80-1f18b4b89c88",
=======
          "persistentUuid": "9a3eb301-fe11-4201-9c6e-b09c922185f3",
>>>>>>> 2762329d
          "width": 0,
          "x": 0,
          "y": 360,
          "zOrder": 1,
          "numberProperties": [],
          "stringProperties": [],
          "initialVariables": []
        },
        {
          "angle": 0,
          "customSize": false,
          "height": 0,
          "layer": "",
          "locked": false,
          "name": "Ground",
<<<<<<< HEAD
          "persistentUuid": "10cb4b9a-503a-4811-9b37-be671fce9c1b",
=======
          "persistentUuid": "dae379da-c49f-4704-890b-cbe6dd03f89a",
>>>>>>> 2762329d
          "width": 0,
          "x": 70,
          "y": 360,
          "zOrder": 1,
          "numberProperties": [],
          "stringProperties": [],
          "initialVariables": []
        },
        {
          "angle": 0,
          "customSize": false,
          "height": 0,
          "layer": "",
          "locked": false,
          "name": "Ground",
<<<<<<< HEAD
          "persistentUuid": "fa6e69b4-c5e4-42a7-9478-d7dd25655e27",
=======
          "persistentUuid": "3face9e4-3744-4190-93cb-a75ab252b27c",
>>>>>>> 2762329d
          "width": 0,
          "x": 140,
          "y": 360,
          "zOrder": 1,
          "numberProperties": [],
          "stringProperties": [],
          "initialVariables": []
        },
        {
          "angle": 0,
          "customSize": false,
          "height": 0,
          "layer": "",
          "locked": false,
          "name": "Ground",
<<<<<<< HEAD
          "persistentUuid": "1705320f-f65a-499b-903d-b371f3b50b11",
=======
          "persistentUuid": "8677d63e-fff3-41eb-83c6-ce3975ea63d3",
>>>>>>> 2762329d
          "width": 0,
          "x": 210,
          "y": 360,
          "zOrder": 1,
          "numberProperties": [],
          "stringProperties": [],
          "initialVariables": []
        },
        {
          "angle": 0,
          "customSize": false,
          "height": 0,
          "layer": "",
          "locked": false,
          "name": "Ground",
<<<<<<< HEAD
          "persistentUuid": "e1116b9e-f76f-4034-938e-c0bc46284205",
=======
          "persistentUuid": "0363ec6e-a13a-474a-8fda-fac3afcc2095",
>>>>>>> 2762329d
          "width": 0,
          "x": 280,
          "y": 360,
          "zOrder": 1,
          "numberProperties": [],
          "stringProperties": [],
          "initialVariables": []
        },
        {
          "angle": 0,
          "customSize": false,
          "height": 0,
          "layer": "",
          "locked": false,
          "name": "Ground",
<<<<<<< HEAD
          "persistentUuid": "cc4b4fa0-40b4-4724-8c2d-436bfbf2bc60",
=======
          "persistentUuid": "e1fd802d-3a0a-4158-8f8d-e8402e972180",
>>>>>>> 2762329d
          "width": 0,
          "x": 350,
          "y": 360,
          "zOrder": 1,
          "numberProperties": [],
          "stringProperties": [],
          "initialVariables": []
        },
        {
          "angle": 0,
          "customSize": false,
          "height": 0,
          "layer": "",
          "locked": false,
          "name": "Ground",
<<<<<<< HEAD
          "persistentUuid": "071cf72f-cc90-4a43-86cb-f486dd5b754f",
=======
          "persistentUuid": "e331c6c7-07e8-479e-bd10-c10bf24a5427",
>>>>>>> 2762329d
          "width": 0,
          "x": 280,
          "y": 144,
          "zOrder": 1,
          "numberProperties": [],
          "stringProperties": [],
          "initialVariables": []
        },
        {
          "angle": 0,
          "customSize": false,
          "height": 0,
          "layer": "",
          "locked": false,
          "name": "Ground",
<<<<<<< HEAD
          "persistentUuid": "245d8f8f-7088-463c-8ea2-8105c87d5b83",
=======
          "persistentUuid": "6a9e5675-99c2-464e-898d-ed13ad0f94ff",
>>>>>>> 2762329d
          "width": 0,
          "x": 490,
          "y": 144,
          "zOrder": 1,
          "numberProperties": [],
          "stringProperties": [],
          "initialVariables": []
        },
        {
          "angle": 0,
          "customSize": false,
          "height": 0,
          "layer": "",
          "locked": false,
          "name": "Ground",
<<<<<<< HEAD
          "persistentUuid": "55148bf7-4662-465b-83d6-eab8b8aa846e",
=======
          "persistentUuid": "7165c985-f717-4e96-a640-57c9ebf46146",
>>>>>>> 2762329d
          "width": 0,
          "x": 630,
          "y": 144,
          "zOrder": 1,
          "numberProperties": [],
          "stringProperties": [],
          "initialVariables": []
        },
        {
          "angle": 0,
          "customSize": false,
          "height": 0,
          "layer": "",
          "locked": false,
          "name": "Ground",
<<<<<<< HEAD
          "persistentUuid": "635b78d0-32cc-4750-9862-e2b6769e550b",
=======
          "persistentUuid": "bcdeed2c-87ea-424c-8d4a-a7e7cdb0b1aa",
>>>>>>> 2762329d
          "width": 0,
          "x": 420,
          "y": 144,
          "zOrder": 1,
          "numberProperties": [],
          "stringProperties": [],
          "initialVariables": []
        },
        {
          "angle": 0,
          "customSize": false,
          "height": 0,
          "layer": "",
          "locked": false,
          "name": "Ground",
<<<<<<< HEAD
          "persistentUuid": "22e33611-b5b6-4d36-b786-59083a8da78e",
=======
          "persistentUuid": "1b8b529d-1630-4f0d-9822-08d5f9dc4fed",
>>>>>>> 2762329d
          "width": 0,
          "x": 560,
          "y": 144,
          "zOrder": 1,
          "numberProperties": [],
          "stringProperties": [],
          "initialVariables": []
        },
        {
          "angle": 0,
          "customSize": false,
          "height": 0,
          "layer": "",
          "locked": false,
          "name": "Ground",
<<<<<<< HEAD
          "persistentUuid": "c808016d-2a28-4817-bcc9-7945d108b34b",
=======
          "persistentUuid": "359cddf9-8a7e-4b89-b665-3fb52c86756e",
>>>>>>> 2762329d
          "width": 0,
          "x": 350,
          "y": 144,
          "zOrder": 1,
          "numberProperties": [],
          "stringProperties": [],
          "initialVariables": []
        },
        {
          "angle": 0,
          "customSize": false,
          "height": 0,
          "layer": "",
          "locked": false,
          "name": "Player",
<<<<<<< HEAD
          "persistentUuid": "8822776d-82db-4fa9-9823-a79a12694912",
=======
          "persistentUuid": "40acc956-ba2b-432e-a42a-55b23042307d",
>>>>>>> 2762329d
          "width": 0,
          "x": 70,
          "y": 144,
          "zOrder": 2,
          "numberProperties": [],
          "stringProperties": [],
          "initialVariables": []
        },
        {
          "angle": 0,
          "customSize": true,
          "height": 576,
          "layer": "",
          "locked": false,
          "name": "Border",
<<<<<<< HEAD
          "persistentUuid": "1aeb4ab2-6795-4c33-914b-62a724317041",
=======
          "persistentUuid": "f04eb14b-92a2-42b7-805a-6017bdfd8f4c",
>>>>>>> 2762329d
          "width": 70,
          "x": 700,
          "y": 0,
          "zOrder": 3,
          "numberProperties": [],
          "stringProperties": [],
          "initialVariables": []
        },
        {
          "angle": 0,
          "customSize": true,
          "height": 72,
          "layer": "",
          "locked": false,
          "name": "Border",
<<<<<<< HEAD
          "persistentUuid": "74cd7dbf-e7eb-420a-8f68-d76ddd8658b1",
=======
          "persistentUuid": "e7150adb-0a71-4223-9d11-d4d8b41d7978",
>>>>>>> 2762329d
          "width": 840,
          "x": -70,
          "y": -72,
          "zOrder": 3,
          "numberProperties": [],
          "stringProperties": [],
          "initialVariables": []
        },
        {
          "angle": 0,
          "customSize": true,
          "height": 72,
          "layer": "",
          "locked": false,
          "name": "Border",
<<<<<<< HEAD
          "persistentUuid": "28d074cc-6cf0-480e-b79d-0996efb8cd7e",
=======
          "persistentUuid": "82eb96d9-853b-4e06-881f-8944a62cc45a",
>>>>>>> 2762329d
          "width": 840,
          "x": -70,
          "y": 576,
          "zOrder": 3,
          "numberProperties": [],
          "stringProperties": [],
          "initialVariables": []
        },
        {
          "angle": 0,
          "customSize": true,
          "height": 576,
          "layer": "",
          "locked": false,
          "name": "Border",
<<<<<<< HEAD
          "persistentUuid": "ed9254ec-eb79-4333-b31d-994dd27a0b39",
=======
          "persistentUuid": "94620b57-b66c-4319-9f2c-e262998bd4ce",
>>>>>>> 2762329d
          "width": 70,
          "x": -70,
          "y": 0,
          "zOrder": 3,
          "numberProperties": [],
          "stringProperties": [],
          "initialVariables": []
        }
      ],
      "objects": [
        {
          "name": "Player",
          "tags": "",
          "type": "Sprite",
          "updateIfNotVisible": true,
          "variables": [],
          "behaviors": [
            {
              "name": "Physics2",
              "type": "Physics2::Physics2Behavior",
              "bullet": false,
              "fixedRotation": false,
              "canSleep": true,
              "shape": "Circle",
              "shapeDimensionA": 0,
              "shapeDimensionB": 0,
              "shapeOffsetX": 0,
              "shapeOffsetY": 0,
              "polygonOrigin": "Center",
              "vertices": [],
              "density": 1,
              "friction": 0.3,
              "restitution": 0.1,
              "linearDamping": 0.1,
              "angularDamping": 0.1,
              "gravityScale": 1,
              "layers": 1,
              "masks": 1,
              "bodyType": "Dynamic"
            }
          ],
          "animations": [
            {
              "name": "",
              "useMultipleDirections": false,
              "directions": [
                {
                  "looping": false,
                  "timeBetweenFrames": 1,
                  "sprites": [
                    {
                      "hasCustomCollisionMask": false,
                      "image": "Pea-Happy.png",
                      "points": [],
                      "originPoint": {
                        "name": "origine",
                        "x": 0,
                        "y": 0
                      },
                      "centerPoint": {
                        "automatic": true,
                        "name": "centre",
                        "x": 0,
                        "y": 0
                      },
                      "customCollisionMask": [
                        [
                          {
                            "x": 0,
                            "y": 0
                          },
                          {
                            "x": 0,
                            "y": 0
                          },
                          {
                            "x": 0,
                            "y": 0
                          },
                          {
                            "x": 0,
                            "y": 0
                          }
                        ]
                      ]
                    }
                  ]
                }
              ]
            }
          ]
        },
        {
          "name": "Ground",
          "tags": "",
          "type": "Sprite",
          "updateIfNotVisible": true,
          "variables": [],
          "behaviors": [
            {
              "name": "Physics2",
              "type": "Physics2::Physics2Behavior",
              "bullet": false,
              "fixedRotation": false,
              "canSleep": true,
              "shape": "Box",
              "shapeDimensionA": 0,
              "shapeDimensionB": 0,
              "shapeOffsetX": 0,
              "shapeOffsetY": 0,
              "polygonOrigin": "Center",
              "vertices": [],
              "density": 1,
              "friction": 0.3,
              "restitution": 0.1,
              "linearDamping": 0.1,
              "angularDamping": 0.1,
              "gravityScale": 1,
              "layers": 1,
              "masks": 1,
              "bodyType": "Static"
            }
          ],
          "animations": [
            {
              "name": "",
              "useMultipleDirections": false,
              "directions": [
                {
                  "looping": false,
                  "timeBetweenFrames": 1,
                  "sprites": [
                    {
                      "hasCustomCollisionMask": false,
                      "image": "Grass.png",
                      "points": [],
                      "originPoint": {
                        "name": "origine",
                        "x": 0,
                        "y": 0
                      },
                      "centerPoint": {
                        "automatic": true,
                        "name": "centre",
                        "x": 0,
                        "y": 0
                      },
                      "customCollisionMask": [
                        [
                          {
                            "x": 0,
                            "y": 0
                          },
                          {
                            "x": 0,
                            "y": 0
                          },
                          {
                            "x": 0,
                            "y": 0
                          },
                          {
                            "x": 0,
                            "y": 0
                          }
                        ]
                      ]
                    }
                  ]
                }
              ]
            }
          ]
        },
        {
          "height": 32,
          "name": "Border",
          "tags": "",
          "texture": "Grass.png",
          "type": "TiledSpriteObject::TiledSprite",
          "width": 32,
          "variables": [],
          "behaviors": [
            {
              "name": "Physics2",
              "type": "Physics2::Physics2Behavior",
              "bullet": false,
              "fixedRotation": false,
              "canSleep": true,
              "shape": "Box",
              "shapeDimensionA": 0,
              "shapeDimensionB": 0,
              "shapeOffsetX": 0,
              "shapeOffsetY": 0,
              "polygonOrigin": "Center",
              "vertices": [],
              "density": 1,
              "friction": 0.3,
              "restitution": 0.1,
              "linearDamping": 0.1,
              "angularDamping": 0.1,
              "gravityScale": 1,
              "layers": 1,
              "masks": 1,
              "bodyType": "Static"
            }
          ]
        }
      ],
      "events": [
        {
          "disabled": false,
          "folded": false,
          "type": "BuiltinCommonInstructions::Standard",
          "conditions": [
            {
              "type": {
                "inverted": false,
                "value": "SourisBouton"
              },
              "parameters": [
                "",
                "Left"
              ],
              "subInstructions": []
            }
          ],
          "actions": [],
          "events": [
            {
              "disabled": false,
              "folded": false,
              "type": "BuiltinCommonInstructions::Comment",
              "color": {
                "b": 109,
                "g": 230,
                "r": 255,
                "textB": 0,
                "textG": 0,
                "textR": 0
              },
              "comment": "It's important to ONLY create ONE mouse joint. That's why we're checking that the variable MouseJointId is equal to 0, before creating another joint. If it contains a number, this will be the identifier of the existing joint.",
              "comment2": ""
            },
            {
              "disabled": false,
              "folded": false,
              "type": "BuiltinCommonInstructions::Standard",
              "conditions": [
                {
                  "type": {
                    "inverted": false,
                    "value": "VarScene"
                  },
                  "parameters": [
                    "MouseJointId",
                    "=",
                    "0"
                  ],
                  "subInstructions": []
                },
                {
                  "type": {
                    "inverted": false,
                    "value": "SourisSurObjet"
                  },
                  "parameters": [
                    "Player",
                    "",
                    "",
                    ""
                  ],
                  "subInstructions": []
                }
              ],
              "actions": [
                {
                  "type": {
                    "inverted": false,
                    "value": "Physics2::AddMouseJoint"
                  },
                  "parameters": [
                    "Player",
                    "Physics2",
                    "MouseX(\"\",0)",
                    "MouseY(\"\",0)",
                    "10",
                    "",
                    "",
                    "MouseJointId"
                  ],
                  "subInstructions": []
                }
              ],
              "events": []
            },
            {
              "disabled": false,
              "folded": false,
              "type": "BuiltinCommonInstructions::Standard",
              "conditions": [],
              "actions": [
                {
                  "type": {
                    "inverted": false,
                    "value": "Physics2::MouseJointTarget"
                  },
                  "parameters": [
                    "Player",
                    "Physics2",
                    "Variable(MouseJointId)",
                    "MouseX(\"\",0)",
                    "MouseY(\"\",0)"
                  ],
                  "subInstructions": []
                }
              ],
              "events": []
            }
          ]
        },
        {
          "disabled": false,
          "folded": false,
          "type": "BuiltinCommonInstructions::Standard",
          "conditions": [
            {
              "type": {
                "inverted": false,
                "value": "MouseButtonReleased"
              },
              "parameters": [
                "",
                "Left"
              ],
              "subInstructions": []
            }
          ],
          "actions": [
            {
              "type": {
                "inverted": false,
                "value": "Physics2::Remove joint"
              },
              "parameters": [
                "Player",
                "Physics2",
                "Variable(MouseJointId)"
              ],
              "subInstructions": []
            },
            {
              "type": {
                "inverted": false,
                "value": "ModVarScene"
              },
              "parameters": [
                "MouseJointId",
                "=",
                "0"
              ],
              "subInstructions": []
            }
          ],
          "events": []
        }
      ],
      "layers": [
        {
          "name": "",
          "visibility": true,
          "cameras": [
            {
              "defaultSize": true,
              "defaultViewport": true,
              "height": 0,
              "viewportBottom": 1,
              "viewportLeft": 0,
              "viewportRight": 1,
              "viewportTop": 0,
              "width": 0
            }
          ],
          "effects": []
        }
      ],
      "behaviorsSharedData": [
        {
          "name": "Physics2",
          "type": "Physics2::Physics2Behavior",
          "gravityX": 0,
          "gravityY": 9.8,
          "scaleX": 100,
          "scaleY": 100
        }
      ]
    }
  ],
  "externalEvents": [],
  "eventsFunctionsExtensions": [],
  "externalLayouts": [],
  "externalSourceFiles": [
    {
      "filename": "C:\\Users\\Maciel\\AppData\\Local\\Temp/GDTemporaries/GD0x5bd27c0SourceFile.cpp",
      "gdManaged": true,
      "language": "C++"
    },
    {
      "filename": "C:\\Users\\Maciel\\AppData\\Local\\Temp/GDTemporaries/GD0x4863290SourceFile.cpp",
      "gdManaged": true,
      "language": "C++"
    },
    {
      "filename": "C:\\Users\\Maciel\\AppData\\Local\\Temp/GDTemporaries/GD0x4bb7d18SourceFile.cpp",
      "gdManaged": true,
      "language": "C++"
    }
  ]
}<|MERGE_RESOLUTION|>--- conflicted
+++ resolved
@@ -7,7 +7,6 @@
     "revision": 0
   },
   "properties": {
-    "adMobAppId": "",
     "adaptGameResolutionAtRuntime": false,
     "folderProject": false,
     "linuxExecutableFilename": "",
@@ -33,6 +32,7 @@
     "loadingScreen": {
       "showGDevelopSplash": true
     },
+    "extensionProperties": [],
     "extensions": [
       {
         "name": "BuiltinObject"
@@ -170,11 +170,7 @@
           "layer": "",
           "locked": false,
           "name": "Ground",
-<<<<<<< HEAD
-          "persistentUuid": "3fc21685-80e2-4336-a853-d84116a6f9f8",
-=======
-          "persistentUuid": "9c9d0b2e-ebe0-4d23-9834-b4bf3094fc45",
->>>>>>> 2762329d
+          "persistentUuid": "2f6aafba-219b-43e0-a15b-75fd6d0fcfff",
           "width": 0,
           "x": 630,
           "y": 360,
@@ -190,11 +186,7 @@
           "layer": "",
           "locked": false,
           "name": "Ground",
-<<<<<<< HEAD
-          "persistentUuid": "6d36013f-1570-41cf-9a80-1f18b4b89c88",
-=======
-          "persistentUuid": "9a3eb301-fe11-4201-9c6e-b09c922185f3",
->>>>>>> 2762329d
+          "persistentUuid": "fc55d101-e40d-4853-9a17-dd2b92b1ab12",
           "width": 0,
           "x": 0,
           "y": 360,
@@ -210,11 +202,7 @@
           "layer": "",
           "locked": false,
           "name": "Ground",
-<<<<<<< HEAD
-          "persistentUuid": "10cb4b9a-503a-4811-9b37-be671fce9c1b",
-=======
-          "persistentUuid": "dae379da-c49f-4704-890b-cbe6dd03f89a",
->>>>>>> 2762329d
+          "persistentUuid": "755ed43a-05e5-41b1-bc66-5b96ad25792e",
           "width": 0,
           "x": 70,
           "y": 360,
@@ -230,11 +218,7 @@
           "layer": "",
           "locked": false,
           "name": "Ground",
-<<<<<<< HEAD
-          "persistentUuid": "fa6e69b4-c5e4-42a7-9478-d7dd25655e27",
-=======
-          "persistentUuid": "3face9e4-3744-4190-93cb-a75ab252b27c",
->>>>>>> 2762329d
+          "persistentUuid": "fcfca64c-9d1e-4ef1-8e18-8489dff7b9a0",
           "width": 0,
           "x": 140,
           "y": 360,
@@ -250,11 +234,7 @@
           "layer": "",
           "locked": false,
           "name": "Ground",
-<<<<<<< HEAD
-          "persistentUuid": "1705320f-f65a-499b-903d-b371f3b50b11",
-=======
-          "persistentUuid": "8677d63e-fff3-41eb-83c6-ce3975ea63d3",
->>>>>>> 2762329d
+          "persistentUuid": "2fac68fc-ecc5-4ebd-b159-5d10f74840d8",
           "width": 0,
           "x": 210,
           "y": 360,
@@ -270,11 +250,7 @@
           "layer": "",
           "locked": false,
           "name": "Ground",
-<<<<<<< HEAD
-          "persistentUuid": "e1116b9e-f76f-4034-938e-c0bc46284205",
-=======
-          "persistentUuid": "0363ec6e-a13a-474a-8fda-fac3afcc2095",
->>>>>>> 2762329d
+          "persistentUuid": "cfb575ec-5214-44be-9fac-a51c987c9c81",
           "width": 0,
           "x": 280,
           "y": 360,
@@ -290,11 +266,7 @@
           "layer": "",
           "locked": false,
           "name": "Ground",
-<<<<<<< HEAD
-          "persistentUuid": "cc4b4fa0-40b4-4724-8c2d-436bfbf2bc60",
-=======
-          "persistentUuid": "e1fd802d-3a0a-4158-8f8d-e8402e972180",
->>>>>>> 2762329d
+          "persistentUuid": "fbc423df-785f-46e9-89ff-35a6e80afa02",
           "width": 0,
           "x": 350,
           "y": 360,
@@ -310,11 +282,7 @@
           "layer": "",
           "locked": false,
           "name": "Ground",
-<<<<<<< HEAD
-          "persistentUuid": "071cf72f-cc90-4a43-86cb-f486dd5b754f",
-=======
-          "persistentUuid": "e331c6c7-07e8-479e-bd10-c10bf24a5427",
->>>>>>> 2762329d
+          "persistentUuid": "e76592a1-1d84-4457-b2d8-ffc2fd0767c8",
           "width": 0,
           "x": 280,
           "y": 144,
@@ -330,11 +298,7 @@
           "layer": "",
           "locked": false,
           "name": "Ground",
-<<<<<<< HEAD
-          "persistentUuid": "245d8f8f-7088-463c-8ea2-8105c87d5b83",
-=======
-          "persistentUuid": "6a9e5675-99c2-464e-898d-ed13ad0f94ff",
->>>>>>> 2762329d
+          "persistentUuid": "792d29cc-4729-4664-b8ee-e49f0e6b704a",
           "width": 0,
           "x": 490,
           "y": 144,
@@ -350,11 +314,7 @@
           "layer": "",
           "locked": false,
           "name": "Ground",
-<<<<<<< HEAD
-          "persistentUuid": "55148bf7-4662-465b-83d6-eab8b8aa846e",
-=======
-          "persistentUuid": "7165c985-f717-4e96-a640-57c9ebf46146",
->>>>>>> 2762329d
+          "persistentUuid": "f7a4a9b2-c064-4dcd-98c5-933cda1a28a5",
           "width": 0,
           "x": 630,
           "y": 144,
@@ -370,11 +330,7 @@
           "layer": "",
           "locked": false,
           "name": "Ground",
-<<<<<<< HEAD
-          "persistentUuid": "635b78d0-32cc-4750-9862-e2b6769e550b",
-=======
-          "persistentUuid": "bcdeed2c-87ea-424c-8d4a-a7e7cdb0b1aa",
->>>>>>> 2762329d
+          "persistentUuid": "e27b5d32-1c29-41ab-991d-e18e6a15fd3e",
           "width": 0,
           "x": 420,
           "y": 144,
@@ -390,11 +346,7 @@
           "layer": "",
           "locked": false,
           "name": "Ground",
-<<<<<<< HEAD
-          "persistentUuid": "22e33611-b5b6-4d36-b786-59083a8da78e",
-=======
-          "persistentUuid": "1b8b529d-1630-4f0d-9822-08d5f9dc4fed",
->>>>>>> 2762329d
+          "persistentUuid": "85123252-337c-4245-9722-731ee3feff9a",
           "width": 0,
           "x": 560,
           "y": 144,
@@ -410,11 +362,7 @@
           "layer": "",
           "locked": false,
           "name": "Ground",
-<<<<<<< HEAD
-          "persistentUuid": "c808016d-2a28-4817-bcc9-7945d108b34b",
-=======
-          "persistentUuid": "359cddf9-8a7e-4b89-b665-3fb52c86756e",
->>>>>>> 2762329d
+          "persistentUuid": "5757c946-5b37-4b7d-8cb4-ea40e9e63d5d",
           "width": 0,
           "x": 350,
           "y": 144,
@@ -430,11 +378,7 @@
           "layer": "",
           "locked": false,
           "name": "Player",
-<<<<<<< HEAD
-          "persistentUuid": "8822776d-82db-4fa9-9823-a79a12694912",
-=======
-          "persistentUuid": "40acc956-ba2b-432e-a42a-55b23042307d",
->>>>>>> 2762329d
+          "persistentUuid": "7f25e4a3-427a-4fb4-8c3e-3bd767361b16",
           "width": 0,
           "x": 70,
           "y": 144,
@@ -450,11 +394,7 @@
           "layer": "",
           "locked": false,
           "name": "Border",
-<<<<<<< HEAD
-          "persistentUuid": "1aeb4ab2-6795-4c33-914b-62a724317041",
-=======
-          "persistentUuid": "f04eb14b-92a2-42b7-805a-6017bdfd8f4c",
->>>>>>> 2762329d
+          "persistentUuid": "0033310e-517f-470a-b2ce-4fd5eead31ec",
           "width": 70,
           "x": 700,
           "y": 0,
@@ -470,11 +410,7 @@
           "layer": "",
           "locked": false,
           "name": "Border",
-<<<<<<< HEAD
-          "persistentUuid": "74cd7dbf-e7eb-420a-8f68-d76ddd8658b1",
-=======
-          "persistentUuid": "e7150adb-0a71-4223-9d11-d4d8b41d7978",
->>>>>>> 2762329d
+          "persistentUuid": "13741057-1d00-44b1-9fc6-03cb80ee4dd0",
           "width": 840,
           "x": -70,
           "y": -72,
@@ -490,11 +426,7 @@
           "layer": "",
           "locked": false,
           "name": "Border",
-<<<<<<< HEAD
-          "persistentUuid": "28d074cc-6cf0-480e-b79d-0996efb8cd7e",
-=======
-          "persistentUuid": "82eb96d9-853b-4e06-881f-8944a62cc45a",
->>>>>>> 2762329d
+          "persistentUuid": "d24a1e40-0161-48ef-b571-c7c8d71a4301",
           "width": 840,
           "x": -70,
           "y": 576,
@@ -510,11 +442,7 @@
           "layer": "",
           "locked": false,
           "name": "Border",
-<<<<<<< HEAD
-          "persistentUuid": "ed9254ec-eb79-4333-b31d-994dd27a0b39",
-=======
-          "persistentUuid": "94620b57-b66c-4319-9f2c-e262998bd4ce",
->>>>>>> 2762329d
+          "persistentUuid": "eb66edb0-d4c1-44eb-9f34-ead80c43438f",
           "width": 70,
           "x": -70,
           "y": 0,
