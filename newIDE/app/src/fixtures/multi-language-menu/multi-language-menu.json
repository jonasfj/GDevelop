{
  "firstLayout": "",
  "gdVersion": {
    "build": 98,
    "major": 4,
    "minor": 0,
    "revision": 0
  },
  "properties": {
    "adMobAppId": "",
    "adaptGameResolutionAtRuntime": false,
    "folderProject": false,
    "linuxExecutableFilename": "",
    "macExecutableFilename": "",
    "orientation": "landscape",
    "packageName": "com.example.gamename",
    "projectFile": "/Users/florian/Downloads/examples/multi-language-menu/multi-language-menu.json",
    "scaleMode": "linear",
    "sizeOnStartupMode": "adaptWidth",
    "useExternalSourceFiles": false,
    "version": "1.0.0",
    "winExecutableFilename": "",
    "winExecutableIconFile": "",
    "name": "Multi Language Menu",
    "author": "gametemplates.itch.io @ddabrahim",
    "windowWidth": 800,
    "windowHeight": 600,
    "latestCompilationDirectory": "",
    "maxFPS": 60,
    "minFPS": 20,
    "verticalSync": false,
    "platformSpecificAssets": {},
    "loadingScreen": {
      "showGDevelopSplash": true
    },
    "extensions": [
      {
        "name": "BuiltinObject"
      },
      {
        "name": "BuiltinAudio"
      },
      {
        "name": "BuiltinVariables"
      },
      {
        "name": "BuiltinTime"
      },
      {
        "name": "BuiltinMouse"
      },
      {
        "name": "BuiltinKeyboard"
      },
      {
        "name": "BuiltinJoystick"
      },
      {
        "name": "BuiltinCamera"
      },
      {
        "name": "BuiltinWindow"
      },
      {
        "name": "BuiltinFile"
      },
      {
        "name": "BuiltinNetwork"
      },
      {
        "name": "BuiltinScene"
      },
      {
        "name": "BuiltinAdvanced"
      },
      {
        "name": "Sprite"
      },
      {
        "name": "BuiltinCommonInstructions"
      },
      {
        "name": "BuiltinCommonConversions"
      },
      {
        "name": "BuiltinStringInstructions"
      },
      {
        "name": "BuiltinMathematicalTools"
      },
      {
        "name": "BuiltinExternalLayouts"
      }
    ],
    "platforms": [
      {
        "name": "GDevelop JS platform"
      }
    ],
    "currentPlatform": "GDevelop JS platform"
  },
  "resources": {
    "resources": [],
    "resourceFolders": []
  },
  "objects": [],
  "objectsGroups": [],
  "variables": [
    {
      "name": "AppLanguage",
      "value": "\"English\""
    }
  ],
  "layouts": [
    {
      "b": 209,
      "disableInputWhenNotFocused": true,
      "mangledName": "Menu",
      "name": "Menu",
      "oglFOV": 90,
      "oglZFar": 500,
      "oglZNear": 1,
      "r": 209,
      "standardSortMethod": true,
      "stopSoundsOnStartup": true,
      "title": "",
      "v": 209,
      "uiSettings": {
        "grid": false,
        "gridB": 255,
        "gridG": 180,
        "gridHeight": 32,
        "gridOffsetX": 0,
        "gridOffsetY": 0,
        "gridR": 158,
        "gridWidth": 32,
        "snap": false,
        "windowMask": false,
        "zoomFactor": 1
      },
      "objectsGroups": [
        {
          "name": "MenuTexts",
          "objects": [
            {
              "name": "NewGameText"
            },
            {
              "name": "LoadGameText"
            },
            {
              "name": "ExitText"
            },
            {
              "name": "SettingsText"
            }
          ]
        }
      ],
      "variables": [
        {
          "name": "LoadString",
          "value": ""
        }
      ],
      "instances": [
        {
          "angle": 0,
          "customSize": false,
          "height": 0,
          "layer": "",
          "locked": false,
          "name": "NewGameText",
<<<<<<< HEAD
          "persistentUuid": "34141e93-adcb-4883-9ada-d311ac3cd9fc",
=======
          "persistentUuid": "23338907-7163-4a46-bb08-d76f6744a3aa",
>>>>>>> 2762329d
          "width": 0,
          "x": 320,
          "y": 96,
          "zOrder": 1,
          "numberProperties": [],
          "stringProperties": [],
          "initialVariables": []
        },
        {
          "angle": 0,
          "customSize": false,
          "height": 0,
          "layer": "",
          "locked": false,
          "name": "LoadGameText",
<<<<<<< HEAD
          "persistentUuid": "ed134a12-dc22-41dd-855f-a80827c40067",
=======
          "persistentUuid": "53913905-e4f5-44b6-93dd-38addad0aac6",
>>>>>>> 2762329d
          "width": 0,
          "x": 320,
          "y": 128,
          "zOrder": 2,
          "numberProperties": [],
          "stringProperties": [],
          "initialVariables": []
        },
        {
          "angle": 0,
          "customSize": false,
          "height": 0,
          "layer": "",
          "locked": false,
          "name": "ExitText",
<<<<<<< HEAD
          "persistentUuid": "1877f377-32fa-4ff5-b9a6-c7ee354bbdd8",
=======
          "persistentUuid": "5e6e803c-c01c-4612-8552-45c2b3d973a5",
>>>>>>> 2762329d
          "width": 0,
          "x": 352,
          "y": 192,
          "zOrder": 3,
          "numberProperties": [],
          "stringProperties": [],
          "initialVariables": []
        },
        {
          "angle": 0,
          "customSize": false,
          "height": 0,
          "layer": "",
          "locked": false,
          "name": "SettingsText",
<<<<<<< HEAD
          "persistentUuid": "65aa349f-3a94-4e15-a82c-b20373feb972",
=======
          "persistentUuid": "fc71d5f9-e309-40fc-8581-22f4e109e282",
>>>>>>> 2762329d
          "width": 0,
          "x": 334,
          "y": 161,
          "zOrder": 4,
          "numberProperties": [],
          "stringProperties": [],
          "initialVariables": []
        },
        {
          "angle": 0,
          "customSize": false,
          "height": 0,
          "layer": "",
          "locked": false,
          "name": "MenuTitleText",
<<<<<<< HEAD
          "persistentUuid": "38acb4c2-b22f-4e45-a573-2178c78d44de",
=======
          "persistentUuid": "c3e0bcff-592e-47b6-ab4f-9afe34277483",
>>>>>>> 2762329d
          "width": 0,
          "x": 241,
          "y": 22,
          "zOrder": 5,
          "numberProperties": [],
          "stringProperties": [],
          "initialVariables": []
        }
      ],
      "objects": [
        {
          "bold": false,
          "italic": false,
          "name": "NewGameText",
          "smoothed": true,
          "tags": "",
          "type": "TextObject::Text",
          "underlined": false,
          "variables": [],
          "behaviors": [],
          "string": "New Game",
          "font": "",
          "characterSize": 20,
          "color": {
            "b": 0,
            "g": 0,
            "r": 0
          }
        },
        {
          "bold": false,
          "italic": false,
          "name": "LoadGameText",
          "smoothed": true,
          "tags": "",
          "type": "TextObject::Text",
          "underlined": false,
          "variables": [],
          "behaviors": [],
          "string": "Load Game",
          "font": "",
          "characterSize": 20,
          "color": {
            "b": 0,
            "g": 0,
            "r": 0
          }
        },
        {
          "bold": false,
          "italic": false,
          "name": "ExitText",
          "smoothed": true,
          "tags": "",
          "type": "TextObject::Text",
          "underlined": false,
          "variables": [],
          "behaviors": [],
          "string": "Exit",
          "font": "",
          "characterSize": 20,
          "color": {
            "b": 0,
            "g": 0,
            "r": 0
          }
        },
        {
          "bold": false,
          "italic": false,
          "name": "SettingsText",
          "smoothed": true,
          "tags": "",
          "type": "TextObject::Text",
          "underlined": false,
          "variables": [],
          "behaviors": [],
          "string": "Settings",
          "font": "",
          "characterSize": 20,
          "color": {
            "b": 0,
            "g": 0,
            "r": 0
          }
        },
        {
          "bold": false,
          "italic": false,
          "name": "MenuTitleText",
          "smoothed": true,
          "tags": "",
          "type": "TextObject::Text",
          "underlined": false,
          "variables": [],
          "behaviors": [],
          "string": "Game Menu",
          "font": "",
          "characterSize": 50,
          "color": {
            "b": 0,
            "g": 0,
            "r": 0
          }
        }
      ],
      "events": [
        {
          "disabled": false,
          "folded": false,
          "type": "BuiltinCommonInstructions::Comment",
          "color": {
            "b": 109,
            "g": 230,
            "r": 255,
            "textB": 0,
            "textG": 0,
            "textR": 0
          },
          "comment": "For more examples and templates visit gametemplates.itch.io",
          "comment2": ""
        },
        {
          "colorB": 228,
          "colorG": 176,
          "colorR": 74,
          "creationTime": 0,
          "disabled": false,
          "folded": false,
          "name": "Initialize",
          "source": "",
          "type": "BuiltinCommonInstructions::Group",
          "events": [
            {
              "disabled": false,
              "folded": false,
              "type": "BuiltinCommonInstructions::Standard",
              "conditions": [
                {
                  "type": {
                    "inverted": false,
                    "value": "DepartScene"
                  },
                  "parameters": [
                    ""
                  ],
                  "subInstructions": []
                }
              ],
              "actions": [],
              "events": [
                {
                  "disabled": false,
                  "folded": false,
                  "type": "BuiltinCommonInstructions::Comment",
                  "color": {
                    "b": 109,
                    "g": 230,
                    "r": 255,
                    "textB": 0,
                    "textG": 0,
                    "textR": 0
                  },
                  "comment": "By default the language of our app is english",
                  "comment2": ""
                },
                {
                  "disabled": false,
                  "folded": false,
                  "type": "BuiltinCommonInstructions::Standard",
                  "conditions": [],
                  "actions": [
                    {
                      "type": {
                        "inverted": false,
                        "value": "ModVarGlobalTxt"
                      },
                      "parameters": [
                        "AppLanguage",
                        "=",
                        "\"English\""
                      ],
                      "subInstructions": []
                    }
                  ],
                  "events": []
                },
                {
                  "disabled": false,
                  "folded": false,
                  "type": "BuiltinCommonInstructions::Comment",
                  "color": {
                    "b": 109,
                    "g": 230,
                    "r": 255,
                    "textB": 0,
                    "textG": 0,
                    "textR": 0
                  },
                  "comment": "Now attempt to load the language of our app from storage, if fail, we use the default which is english",
                  "comment2": ""
                },
                {
                  "disabled": false,
                  "folded": false,
                  "type": "BuiltinCommonInstructions::Standard",
                  "conditions": [
                    {
                      "type": {
                        "inverted": false,
                        "value": "GroupExists"
                      },
                      "parameters": [
                        "\"exampleSettings\"",
                        "\"Language\""
                      ],
                      "subInstructions": []
                    }
                  ],
                  "actions": [
                    {
                      "type": {
                        "inverted": false,
                        "value": "LireFichierTxt"
                      },
                      "parameters": [
                        "\"exampleSettings\"",
                        "\"Language\"",
                        "",
                        "LoadString"
                      ],
                      "subInstructions": []
                    },
                    {
                      "type": {
                        "inverted": false,
                        "value": "ModVarGlobalTxt"
                      },
                      "parameters": [
                        "AppLanguage",
                        "=",
                        "VariableString(LoadString)"
                      ],
                      "subInstructions": []
                    }
                  ],
                  "events": []
                },
                {
                  "disabled": false,
                  "folded": false,
                  "type": "BuiltinCommonInstructions::Comment",
                  "color": {
                    "b": 109,
                    "g": 230,
                    "r": 255,
                    "textB": 0,
                    "textG": 0,
                    "textR": 0
                  },
                  "comment": "Load language data from external event",
                  "comment2": ""
                },
                {
                  "disabled": false,
                  "folded": false,
                  "type": "BuiltinCommonInstructions::Link",
                  "include": {
                    "includeConfig": 0
                  },
                  "target": "LanguageData"
                },
                {
                  "disabled": false,
                  "folded": false,
                  "type": "BuiltinCommonInstructions::Comment",
                  "color": {
                    "b": 109,
                    "g": 230,
                    "r": 255,
                    "textB": 0,
                    "textG": 0,
                    "textR": 0
                  },
                  "comment": "Now change the text objects in the menu using the language data and app language",
                  "comment2": ""
                },
                {
                  "disabled": false,
                  "folded": false,
                  "type": "BuiltinCommonInstructions::Standard",
                  "conditions": [],
                  "actions": [
                    {
                      "type": {
                        "inverted": false,
                        "value": "TextObject::String"
                      },
                      "parameters": [
                        "MenuTitleText",
                        "=",
                        "GlobalVariableString(Languages[GlobalVariableString(AppLanguage)][\"MenuTitle\"])"
                      ],
                      "subInstructions": []
                    },
                    {
                      "type": {
                        "inverted": false,
                        "value": "TextObject::String"
                      },
                      "parameters": [
                        "NewGameText",
                        "=",
                        "GlobalVariableString(Languages[GlobalVariableString(AppLanguage)][\"NewGame\"])"
                      ],
                      "subInstructions": []
                    },
                    {
                      "type": {
                        "inverted": false,
                        "value": "TextObject::String"
                      },
                      "parameters": [
                        "LoadGameText",
                        "=",
                        "GlobalVariableString(Languages[GlobalVariableString(AppLanguage)][\"LoadGame\"])"
                      ],
                      "subInstructions": []
                    },
                    {
                      "type": {
                        "inverted": false,
                        "value": "TextObject::String"
                      },
                      "parameters": [
                        "SettingsText",
                        "=",
                        "GlobalVariableString(Languages[GlobalVariableString(AppLanguage)][\"Settings\"])"
                      ],
                      "subInstructions": []
                    },
                    {
                      "type": {
                        "inverted": false,
                        "value": "TextObject::String"
                      },
                      "parameters": [
                        "ExitText",
                        "=",
                        "GlobalVariableString(Languages[GlobalVariableString(AppLanguage)][\"Exit\"])"
                      ],
                      "subInstructions": []
                    }
                  ],
                  "events": []
                },
                {
                  "disabled": false,
                  "folded": false,
                  "type": "BuiltinCommonInstructions::Comment",
                  "color": {
                    "b": 109,
                    "g": 230,
                    "r": 255,
                    "textB": 0,
                    "textG": 0,
                    "textR": 0
                  },
                  "comment": "Now center each text on the screen as length of a text is different in different languages",
                  "comment2": ""
                },
                {
                  "disabled": false,
                  "folded": false,
                  "type": "BuiltinCommonInstructions::Standard",
                  "conditions": [],
                  "actions": [
                    {
                      "type": {
                        "inverted": false,
                        "value": "MettreX"
                      },
                      "parameters": [
                        "MenuTitleText",
                        "=",
                        "(SceneWindowWidth() / 2) - (MenuTitleText.Width() / 2)"
                      ],
                      "subInstructions": []
                    },
                    {
                      "type": {
                        "inverted": false,
                        "value": "MettreX"
                      },
                      "parameters": [
                        "NewGameText",
                        "=",
                        "(SceneWindowWidth() / 2) - (NewGameText.Width() / 2)"
                      ],
                      "subInstructions": []
                    },
                    {
                      "type": {
                        "inverted": false,
                        "value": "MettreX"
                      },
                      "parameters": [
                        "LoadGameText",
                        "=",
                        "(SceneWindowWidth() / 2) - (LoadGameText.Width() / 2)"
                      ],
                      "subInstructions": []
                    },
                    {
                      "type": {
                        "inverted": false,
                        "value": "MettreX"
                      },
                      "parameters": [
                        "SettingsText",
                        "=",
                        "(SceneWindowWidth() / 2) - (SettingsText.Width() / 2)"
                      ],
                      "subInstructions": []
                    },
                    {
                      "type": {
                        "inverted": false,
                        "value": "MettreX"
                      },
                      "parameters": [
                        "ExitText",
                        "=",
                        "(SceneWindowWidth() / 2) - (ExitText.Width() / 2)"
                      ],
                      "subInstructions": []
                    }
                  ],
                  "events": []
                }
              ]
            }
          ],
          "parameters": []
        },
        {
          "colorB": 228,
          "colorG": 176,
          "colorR": 74,
          "creationTime": 0,
          "disabled": false,
          "folded": false,
          "name": "Update",
          "source": "",
          "type": "BuiltinCommonInstructions::Group",
          "events": [
            {
              "disabled": false,
              "folded": false,
              "type": "BuiltinCommonInstructions::Comment",
              "color": {
                "b": 109,
                "g": 230,
                "r": 255,
                "textB": 0,
                "textG": 0,
                "textR": 0
              },
              "comment": "Change menu text color to green when mouse is over",
              "comment2": ""
            },
            {
              "disabled": false,
              "folded": false,
              "type": "BuiltinCommonInstructions::Standard",
              "conditions": [
                {
                  "type": {
                    "inverted": false,
                    "value": "SourisSurObjet"
                  },
                  "parameters": [
                    "MenuTexts",
                    "",
                    "",
                    ""
                  ],
                  "subInstructions": []
                }
              ],
              "actions": [
                {
                  "type": {
                    "inverted": false,
                    "value": "TextObject::ChangeColor"
                  },
                  "parameters": [
                    "MenuTexts",
                    "\"65;117;5\""
                  ],
                  "subInstructions": []
                }
              ],
              "events": []
            },
            {
              "disabled": false,
              "folded": false,
              "type": "BuiltinCommonInstructions::Standard",
              "conditions": [
                {
                  "type": {
                    "inverted": true,
                    "value": "SourisSurObjet"
                  },
                  "parameters": [
                    "MenuTexts",
                    "",
                    "",
                    ""
                  ],
                  "subInstructions": []
                }
              ],
              "actions": [
                {
                  "type": {
                    "inverted": false,
                    "value": "TextObject::ChangeColor"
                  },
                  "parameters": [
                    "MenuTexts",
                    "\"0;0;0\""
                  ],
                  "subInstructions": []
                }
              ],
              "events": []
            },
            {
              "disabled": false,
              "folded": false,
              "type": "BuiltinCommonInstructions::Comment",
              "color": {
                "b": 109,
                "g": 230,
                "r": 255,
                "textB": 0,
                "textG": 0,
                "textR": 0
              },
              "comment": "When settings button is clicked, go to settings page",
              "comment2": ""
            },
            {
              "disabled": false,
              "folded": false,
              "type": "BuiltinCommonInstructions::Standard",
              "conditions": [
                {
                  "type": {
                    "inverted": false,
                    "value": "MouseButtonReleased"
                  },
                  "parameters": [
                    "",
                    "Left"
                  ],
                  "subInstructions": []
                }
              ],
              "actions": [],
              "events": [
                {
                  "disabled": false,
                  "folded": false,
                  "type": "BuiltinCommonInstructions::Standard",
                  "conditions": [
                    {
                      "type": {
                        "inverted": false,
                        "value": "SourisSurObjet"
                      },
                      "parameters": [
                        "SettingsText",
                        "",
                        "",
                        ""
                      ],
                      "subInstructions": []
                    }
                  ],
                  "actions": [
                    {
                      "type": {
                        "inverted": false,
                        "value": "Scene"
                      },
                      "parameters": [
                        "",
                        "\"Settings\"",
                        ""
                      ],
                      "subInstructions": []
                    }
                  ],
                  "events": []
                }
              ]
            }
          ],
          "parameters": []
        }
      ],
      "layers": [
        {
          "name": "",
          "visibility": true,
          "cameras": [
            {
              "defaultSize": true,
              "defaultViewport": true,
              "height": 0,
              "viewportBottom": 1,
              "viewportLeft": 0,
              "viewportRight": 1,
              "viewportTop": 0,
              "width": 0
            }
          ],
          "effects": []
        }
      ],
      "behaviorsSharedData": []
    },
    {
      "b": 209,
      "disableInputWhenNotFocused": true,
      "mangledName": "Settings",
      "name": "Settings",
      "oglFOV": 90,
      "oglZFar": 500,
      "oglZNear": 1,
      "r": 209,
      "standardSortMethod": true,
      "stopSoundsOnStartup": true,
      "title": "",
      "v": 209,
      "uiSettings": {
        "grid": false,
        "gridB": 255,
        "gridG": 180,
        "gridHeight": 32,
        "gridOffsetX": 0,
        "gridOffsetY": 0,
        "gridR": 158,
        "gridWidth": 32,
        "snap": true,
        "windowMask": false,
        "zoomFactor": 1
      },
      "objectsGroups": [
        {
          "name": "LanguageOptions",
          "objects": [
            {
              "name": "OptionEnglishText"
            },
            {
              "name": "OptionHungarianText"
            },
            {
              "name": "OptionFrenchText"
            },
            {
              "name": "OptionSpanishText"
            }
          ]
        }
      ],
      "variables": [],
      "instances": [
        {
          "angle": 0,
          "customSize": false,
          "height": 0,
          "layer": "",
          "locked": false,
          "name": "MenuTitle",
<<<<<<< HEAD
          "persistentUuid": "792b9047-c718-4ebc-a9ed-da260cb1c359",
=======
          "persistentUuid": "a9657ccf-8158-4f4f-b885-3784561d13ec",
>>>>>>> 2762329d
          "width": 0,
          "x": 273,
          "y": 35,
          "zOrder": 1,
          "numberProperties": [],
          "stringProperties": [],
          "initialVariables": []
        },
        {
          "angle": 0,
          "customSize": false,
          "height": 0,
          "layer": "",
          "locked": false,
          "name": "SelectLangText",
<<<<<<< HEAD
          "persistentUuid": "fb2021fd-183d-4b8f-8d6e-93f004b87b3e",
=======
          "persistentUuid": "1de3be41-86c2-47ae-94c3-7b270ed9a7bb",
>>>>>>> 2762329d
          "width": 0,
          "x": 10,
          "y": 141,
          "zOrder": 2,
          "numberProperties": [],
          "stringProperties": [],
          "initialVariables": []
        },
        {
          "angle": 0,
          "customSize": false,
          "height": 0,
          "layer": "",
          "locked": false,
          "name": "OptionEnglishText",
<<<<<<< HEAD
          "persistentUuid": "a7f12b36-a34d-4b02-862d-cab74ad45483",
=======
          "persistentUuid": "79629bad-0ea2-45b0-84db-47bbf0e3748f",
>>>>>>> 2762329d
          "width": 0,
          "x": 13,
          "y": 186,
          "zOrder": 3,
          "numberProperties": [],
          "stringProperties": [],
          "initialVariables": []
        },
        {
          "angle": 0,
          "customSize": false,
          "height": 0,
          "layer": "",
          "locked": false,
          "name": "OptionHungarianText",
<<<<<<< HEAD
          "persistentUuid": "0692a5d0-d2c9-4907-a720-d335ca4aff4b",
=======
          "persistentUuid": "a379e93c-49bd-4a81-91af-8efe2a592368",
>>>>>>> 2762329d
          "width": 0,
          "x": 13,
          "y": 218,
          "zOrder": 4,
          "numberProperties": [],
          "stringProperties": [],
          "initialVariables": []
        },
        {
          "angle": 0,
          "customSize": false,
          "height": 0,
          "layer": "",
          "locked": false,
          "name": "OptionFrenchText",
<<<<<<< HEAD
          "persistentUuid": "16930d0d-9d34-414b-b233-840840fc57c2",
=======
          "persistentUuid": "4f083cc9-6901-4876-a4ed-1dfe5fa857fd",
>>>>>>> 2762329d
          "width": 0,
          "x": 13,
          "y": 250,
          "zOrder": 5,
          "numberProperties": [],
          "stringProperties": [],
          "initialVariables": []
        },
        {
          "angle": 0,
          "customSize": false,
          "height": 0,
          "layer": "",
          "locked": false,
          "name": "OptionSpanishText",
<<<<<<< HEAD
          "persistentUuid": "f34a59fa-19fe-4ce8-ba08-3eb7badc2367",
=======
          "persistentUuid": "c48e72e3-63f7-4a1e-af30-b6420b8d7b3e",
>>>>>>> 2762329d
          "width": 0,
          "x": 13,
          "y": 282,
          "zOrder": 6,
          "numberProperties": [],
          "stringProperties": [],
          "initialVariables": []
        },
        {
          "angle": 0,
          "customSize": false,
          "height": 0,
          "layer": "",
          "locked": false,
          "name": "BackToMenuText",
<<<<<<< HEAD
          "persistentUuid": "ed4bde44-1e49-4a7c-8208-41463d946579",
=======
          "persistentUuid": "9286dd1c-547b-4ebd-bf73-c9be38950d15",
>>>>>>> 2762329d
          "width": 0,
          "x": 7,
          "y": 569,
          "zOrder": 7,
          "numberProperties": [],
          "stringProperties": [],
          "initialVariables": []
        }
      ],
      "objects": [
        {
          "bold": false,
          "italic": false,
          "name": "MenuTitle",
          "smoothed": true,
          "tags": "",
          "type": "TextObject::Text",
          "underlined": false,
          "variables": [],
          "behaviors": [],
          "string": "Settings",
          "font": "",
          "characterSize": 50,
          "color": {
            "b": 0,
            "g": 0,
            "r": 0
          }
        },
        {
          "bold": false,
          "italic": false,
          "name": "SelectLangText",
          "smoothed": true,
          "tags": "",
          "type": "TextObject::Text",
          "underlined": false,
          "variables": [],
          "behaviors": [],
          "string": "Select language:",
          "font": "",
          "characterSize": 30,
          "color": {
            "b": 0,
            "g": 0,
            "r": 0
          }
        },
        {
          "bold": false,
          "italic": false,
          "name": "OptionEnglishText",
          "smoothed": true,
          "tags": "",
          "type": "TextObject::Text",
          "underlined": false,
          "variables": [],
          "behaviors": [],
          "string": "English",
          "font": "",
          "characterSize": 20,
          "color": {
            "b": 74,
            "g": 74,
            "r": 74
          }
        },
        {
          "bold": false,
          "italic": false,
          "name": "OptionHungarianText",
          "smoothed": true,
          "tags": "",
          "type": "TextObject::Text",
          "underlined": false,
          "variables": [],
          "behaviors": [],
          "string": "Hungarian",
          "font": "",
          "characterSize": 20,
          "color": {
            "b": 74,
            "g": 74,
            "r": 74
          }
        },
        {
          "bold": false,
          "italic": false,
          "name": "OptionFrenchText",
          "smoothed": true,
          "tags": "",
          "type": "TextObject::Text",
          "underlined": false,
          "variables": [],
          "behaviors": [],
          "string": "French",
          "font": "",
          "characterSize": 20,
          "color": {
            "b": 74,
            "g": 74,
            "r": 74
          }
        },
        {
          "bold": false,
          "italic": false,
          "name": "OptionSpanishText",
          "smoothed": true,
          "tags": "",
          "type": "TextObject::Text",
          "underlined": false,
          "variables": [],
          "behaviors": [],
          "string": "Spanish",
          "font": "",
          "characterSize": 20,
          "color": {
            "b": 74,
            "g": 74,
            "r": 74
          }
        },
        {
          "bold": false,
          "italic": false,
          "name": "BackToMenuText",
          "smoothed": true,
          "tags": "",
          "type": "TextObject::Text",
          "underlined": false,
          "variables": [],
          "behaviors": [],
          "string": "Back",
          "font": "",
          "characterSize": 20,
          "color": {
            "b": 0,
            "g": 0,
            "r": 0
          }
        }
      ],
      "events": [
        {
          "disabled": false,
          "folded": false,
          "type": "BuiltinCommonInstructions::Comment",
          "color": {
            "b": 109,
            "g": 230,
            "r": 255,
            "textB": 0,
            "textG": 0,
            "textR": 0
          },
          "comment": "In the main menu we have already loaded all language data in to a global structutre variable, so we don't need to load it again\nMake sure you run the menu scene first",
          "comment2": ""
        },
        {
          "colorB": 228,
          "colorG": 176,
          "colorR": 74,
          "creationTime": 0,
          "disabled": false,
          "folded": false,
          "name": "Initialize",
          "source": "",
          "type": "BuiltinCommonInstructions::Group",
          "events": [
            {
              "disabled": false,
              "folded": false,
              "type": "BuiltinCommonInstructions::Standard",
              "conditions": [
                {
                  "type": {
                    "inverted": false,
                    "value": "DepartScene"
                  },
                  "parameters": [
                    ""
                  ],
                  "subInstructions": []
                }
              ],
              "actions": [],
              "events": [
                {
                  "disabled": false,
                  "folded": false,
                  "type": "BuiltinCommonInstructions::Comment",
                  "color": {
                    "b": 109,
                    "g": 230,
                    "r": 255,
                    "textB": 0,
                    "textG": 0,
                    "textR": 0
                  },
                  "comment": "Highlight it with green the currently selected langage",
                  "comment2": ""
                },
                {
                  "disabled": false,
                  "folded": false,
                  "type": "BuiltinCommonInstructions::Standard",
                  "conditions": [
                    {
                      "type": {
                        "inverted": false,
                        "value": "TextObject::String"
                      },
                      "parameters": [
                        "LanguageOptions",
                        "=",
                        "GlobalVariableString(AppLanguage)"
                      ],
                      "subInstructions": []
                    }
                  ],
                  "actions": [
                    {
                      "type": {
                        "inverted": false,
                        "value": "TextObject::ChangeColor"
                      },
                      "parameters": [
                        "LanguageOptions",
                        "\"65;117;5\""
                      ],
                      "subInstructions": []
                    }
                  ],
                  "events": []
                },
                {
                  "disabled": false,
                  "folded": false,
                  "type": "BuiltinCommonInstructions::Comment",
                  "color": {
                    "b": 109,
                    "g": 230,
                    "r": 255,
                    "textB": 0,
                    "textG": 0,
                    "textR": 0
                  },
                  "comment": "Change title text to current language and position it to the center of the screen",
                  "comment2": ""
                },
                {
                  "disabled": false,
                  "folded": false,
                  "type": "BuiltinCommonInstructions::Standard",
                  "conditions": [],
                  "actions": [
                    {
                      "type": {
                        "inverted": false,
                        "value": "TextObject::String"
                      },
                      "parameters": [
                        "MenuTitle",
                        "=",
                        "GlobalVariableString(Languages[GlobalVariableString(AppLanguage)][\"Settings\"])"
                      ],
                      "subInstructions": []
                    },
                    {
                      "type": {
                        "inverted": false,
                        "value": "MettreX"
                      },
                      "parameters": [
                        "MenuTitle",
                        "=",
                        "(SceneWindowWidth() / 2) - (MenuTitle.Width() / 2)"
                      ],
                      "subInstructions": []
                    }
                  ],
                  "events": []
                },
                {
                  "disabled": false,
                  "folded": false,
                  "type": "BuiltinCommonInstructions::Comment",
                  "color": {
                    "b": 109,
                    "g": 230,
                    "r": 255,
                    "textB": 0,
                    "textG": 0,
                    "textR": 0
                  },
                  "comment": "Change select language option text to current language ",
                  "comment2": ""
                },
                {
                  "disabled": false,
                  "folded": false,
                  "type": "BuiltinCommonInstructions::Standard",
                  "conditions": [],
                  "actions": [
                    {
                      "type": {
                        "inverted": false,
                        "value": "TextObject::String"
                      },
                      "parameters": [
                        "SelectLangText",
                        "=",
                        "GlobalVariableString(Languages[GlobalVariableString(AppLanguage)][\"SelectLanguage\"])"
                      ],
                      "subInstructions": []
                    }
                  ],
                  "events": []
                },
                {
                  "disabled": false,
                  "folded": false,
                  "type": "BuiltinCommonInstructions::Comment",
                  "color": {
                    "b": 109,
                    "g": 230,
                    "r": 255,
                    "textB": 0,
                    "textG": 0,
                    "textR": 0
                  },
                  "comment": "Change back text to current language",
                  "comment2": ""
                },
                {
                  "disabled": false,
                  "folded": false,
                  "type": "BuiltinCommonInstructions::Standard",
                  "conditions": [],
                  "actions": [
                    {
                      "type": {
                        "inverted": false,
                        "value": "TextObject::String"
                      },
                      "parameters": [
                        "BackToMenuText",
                        "=",
                        "GlobalVariableString(Languages[GlobalVariableString(AppLanguage)][\"Back\"])"
                      ],
                      "subInstructions": []
                    }
                  ],
                  "events": []
                },
                {
                  "disabled": false,
                  "folded": false,
                  "type": "BuiltinCommonInstructions::Comment",
                  "color": {
                    "b": 109,
                    "g": 230,
                    "r": 255,
                    "textB": 0,
                    "textG": 0,
                    "textR": 0
                  },
                  "comment": "Change text of each language option",
                  "comment2": ""
                },
                {
                  "disabled": false,
                  "folded": false,
                  "type": "BuiltinCommonInstructions::Standard",
                  "conditions": [],
                  "actions": [
                    {
                      "type": {
                        "inverted": false,
                        "value": "TextObject::String"
                      },
                      "parameters": [
                        "OptionHungarianText",
                        "=",
                        "GlobalVariableString(Languages[\"Hungarian\"][\"Language\"])"
                      ],
                      "subInstructions": []
                    },
                    {
                      "type": {
                        "inverted": false,
                        "value": "TextObject::String"
                      },
                      "parameters": [
                        "OptionFrenchText",
                        "=",
                        "GlobalVariableString(Languages[\"French\"][\"Language\"])"
                      ],
                      "subInstructions": []
                    },
                    {
                      "type": {
                        "inverted": false,
                        "value": "TextObject::String"
                      },
                      "parameters": [
                        "OptionSpanishText",
                        "=",
                        "GlobalVariableString(Languages[\"Spanish\"][\"Language\"])"
                      ],
                      "subInstructions": []
                    }
                  ],
                  "events": []
                }
              ]
            }
          ],
          "parameters": []
        },
        {
          "colorB": 228,
          "colorG": 176,
          "colorR": 74,
          "creationTime": 0,
          "disabled": false,
          "folded": false,
          "name": "Update",
          "source": "",
          "type": "BuiltinCommonInstructions::Group",
          "events": [
            {
              "disabled": false,
              "folded": false,
              "type": "BuiltinCommonInstructions::Comment",
              "color": {
                "b": 109,
                "g": 230,
                "r": 255,
                "textB": 0,
                "textG": 0,
                "textR": 0
              },
              "comment": "Select language if clicked with mouse and change color of text to green to indicate selection\nAlso change value of AppLanguage variable and write language to storage to save selection permanently",
              "comment2": ""
            },
            {
              "disabled": false,
              "folded": false,
              "type": "BuiltinCommonInstructions::Standard",
              "conditions": [
                {
                  "type": {
                    "inverted": false,
                    "value": "MouseButtonReleased"
                  },
                  "parameters": [
                    "",
                    "Left"
                  ],
                  "subInstructions": []
                }
              ],
              "actions": [],
              "events": [
                {
                  "disabled": false,
                  "folded": false,
                  "type": "BuiltinCommonInstructions::Standard",
                  "conditions": [],
                  "actions": [
                    {
                      "type": {
                        "inverted": false,
                        "value": "TextObject::ChangeColor"
                      },
                      "parameters": [
                        "LanguageOptions",
                        "\"74;74;74\""
                      ],
                      "subInstructions": []
                    }
                  ],
                  "events": []
                },
                {
                  "disabled": false,
                  "folded": false,
                  "type": "BuiltinCommonInstructions::Standard",
                  "conditions": [
                    {
                      "type": {
                        "inverted": false,
                        "value": "SourisSurObjet"
                      },
                      "parameters": [
                        "OptionEnglishText",
                        "",
                        "",
                        ""
                      ],
                      "subInstructions": []
                    }
                  ],
                  "actions": [
                    {
                      "type": {
                        "inverted": false,
                        "value": "ModVarGlobalTxt"
                      },
                      "parameters": [
                        "AppLanguage",
                        "=",
                        "\"English\""
                      ],
                      "subInstructions": []
                    },
                    {
                      "type": {
                        "inverted": false,
                        "value": "EcrireFichierTxt"
                      },
                      "parameters": [
                        "\"exampleSettings\"",
                        "\"Language\"",
                        "\"English\""
                      ],
                      "subInstructions": []
                    },
                    {
                      "type": {
                        "inverted": false,
                        "value": "TextObject::ChangeColor"
                      },
                      "parameters": [
                        "OptionEnglishText",
                        "\"65;117;5\""
                      ],
                      "subInstructions": []
                    }
                  ],
                  "events": []
                },
                {
                  "disabled": false,
                  "folded": false,
                  "type": "BuiltinCommonInstructions::Standard",
                  "conditions": [
                    {
                      "type": {
                        "inverted": false,
                        "value": "SourisSurObjet"
                      },
                      "parameters": [
                        "OptionHungarianText",
                        "",
                        "",
                        ""
                      ],
                      "subInstructions": []
                    }
                  ],
                  "actions": [
                    {
                      "type": {
                        "inverted": false,
                        "value": "ModVarGlobalTxt"
                      },
                      "parameters": [
                        "AppLanguage",
                        "=",
                        "\"Hungarian\""
                      ],
                      "subInstructions": []
                    },
                    {
                      "type": {
                        "inverted": false,
                        "value": "EcrireFichierTxt"
                      },
                      "parameters": [
                        "\"exampleSettings\"",
                        "\"Language\"",
                        "\"Hungarian\""
                      ],
                      "subInstructions": []
                    },
                    {
                      "type": {
                        "inverted": false,
                        "value": "TextObject::ChangeColor"
                      },
                      "parameters": [
                        "OptionHungarianText",
                        "\"65;117;5\""
                      ],
                      "subInstructions": []
                    }
                  ],
                  "events": []
                },
                {
                  "disabled": false,
                  "folded": false,
                  "type": "BuiltinCommonInstructions::Standard",
                  "conditions": [
                    {
                      "type": {
                        "inverted": false,
                        "value": "SourisSurObjet"
                      },
                      "parameters": [
                        "OptionFrenchText",
                        "",
                        "",
                        ""
                      ],
                      "subInstructions": []
                    }
                  ],
                  "actions": [
                    {
                      "type": {
                        "inverted": false,
                        "value": "ModVarGlobalTxt"
                      },
                      "parameters": [
                        "AppLanguage",
                        "=",
                        "\"French\""
                      ],
                      "subInstructions": []
                    },
                    {
                      "type": {
                        "inverted": false,
                        "value": "EcrireFichierTxt"
                      },
                      "parameters": [
                        "\"exampleSettings\"",
                        "\"Language\"",
                        "\"French\""
                      ],
                      "subInstructions": []
                    },
                    {
                      "type": {
                        "inverted": false,
                        "value": "TextObject::ChangeColor"
                      },
                      "parameters": [
                        "OptionFrenchText",
                        "\"65;117;5\""
                      ],
                      "subInstructions": []
                    }
                  ],
                  "events": []
                },
                {
                  "disabled": false,
                  "folded": false,
                  "type": "BuiltinCommonInstructions::Standard",
                  "conditions": [
                    {
                      "type": {
                        "inverted": false,
                        "value": "SourisSurObjet"
                      },
                      "parameters": [
                        "OptionSpanishText",
                        "",
                        "",
                        ""
                      ],
                      "subInstructions": []
                    }
                  ],
                  "actions": [
                    {
                      "type": {
                        "inverted": false,
                        "value": "ModVarGlobalTxt"
                      },
                      "parameters": [
                        "AppLanguage",
                        "=",
                        "\"Spanish\""
                      ],
                      "subInstructions": []
                    },
                    {
                      "type": {
                        "inverted": false,
                        "value": "EcrireFichierTxt"
                      },
                      "parameters": [
                        "\"exampleSettings\"",
                        "\"Language\"",
                        "\"Spanish\""
                      ],
                      "subInstructions": []
                    },
                    {
                      "type": {
                        "inverted": false,
                        "value": "TextObject::ChangeColor"
                      },
                      "parameters": [
                        "OptionSpanishText",
                        "\"65;117;5\""
                      ],
                      "subInstructions": []
                    }
                  ],
                  "events": []
                },
                {
                  "disabled": false,
                  "folded": false,
                  "type": "BuiltinCommonInstructions::Comment",
                  "color": {
                    "b": 109,
                    "g": 230,
                    "r": 255,
                    "textB": 0,
                    "textG": 0,
                    "textR": 0
                  },
                  "comment": "Update all texts to current language",
                  "comment2": ""
                },
                {
                  "disabled": false,
                  "folded": false,
                  "type": "BuiltinCommonInstructions::Standard",
                  "conditions": [],
                  "actions": [
                    {
                      "type": {
                        "inverted": false,
                        "value": "TextObject::String"
                      },
                      "parameters": [
                        "MenuTitle",
                        "=",
                        "GlobalVariableString(Languages[GlobalVariableString(AppLanguage)][\"Settings\"])"
                      ],
                      "subInstructions": []
                    },
                    {
                      "type": {
                        "inverted": false,
                        "value": "MettreX"
                      },
                      "parameters": [
                        "MenuTitle",
                        "=",
                        "(SceneWindowWidth() / 2) - (MenuTitle.Width() / 2)"
                      ],
                      "subInstructions": []
                    }
                  ],
                  "events": []
                },
                {
                  "disabled": false,
                  "folded": false,
                  "type": "BuiltinCommonInstructions::Standard",
                  "conditions": [],
                  "actions": [
                    {
                      "type": {
                        "inverted": false,
                        "value": "TextObject::String"
                      },
                      "parameters": [
                        "SelectLangText",
                        "=",
                        "GlobalVariableString(Languages[GlobalVariableString(AppLanguage)][\"SelectLanguage\"])"
                      ],
                      "subInstructions": []
                    }
                  ],
                  "events": []
                },
                {
                  "disabled": false,
                  "folded": false,
                  "type": "BuiltinCommonInstructions::Standard",
                  "conditions": [],
                  "actions": [
                    {
                      "type": {
                        "inverted": false,
                        "value": "TextObject::String"
                      },
                      "parameters": [
                        "OptionHungarianText",
                        "=",
                        "GlobalVariableString(Languages[\"Hungarian\"][\"Language\"])"
                      ],
                      "subInstructions": []
                    },
                    {
                      "type": {
                        "inverted": false,
                        "value": "TextObject::String"
                      },
                      "parameters": [
                        "OptionFrenchText",
                        "=",
                        "GlobalVariableString(Languages[\"French\"][\"Language\"])"
                      ],
                      "subInstructions": []
                    },
                    {
                      "type": {
                        "inverted": false,
                        "value": "TextObject::String"
                      },
                      "parameters": [
                        "OptionSpanishText",
                        "=",
                        "GlobalVariableString(Languages[\"Spanish\"][\"Language\"])"
                      ],
                      "subInstructions": []
                    }
                  ],
                  "events": []
                },
                {
                  "disabled": false,
                  "folded": false,
                  "type": "BuiltinCommonInstructions::Standard",
                  "conditions": [],
                  "actions": [
                    {
                      "type": {
                        "inverted": false,
                        "value": "TextObject::String"
                      },
                      "parameters": [
                        "BackToMenuText",
                        "=",
                        "GlobalVariableString(Languages[GlobalVariableString(AppLanguage)][\"Back\"])"
                      ],
                      "subInstructions": []
                    }
                  ],
                  "events": []
                }
              ]
            },
            {
              "disabled": false,
              "folded": false,
              "type": "BuiltinCommonInstructions::Comment",
              "color": {
                "b": 109,
                "g": 230,
                "r": 255,
                "textB": 0,
                "textG": 0,
                "textR": 0
              },
              "comment": "Change color of back text when mouse is over",
              "comment2": ""
            },
            {
              "disabled": false,
              "folded": false,
              "type": "BuiltinCommonInstructions::Standard",
              "conditions": [
                {
                  "type": {
                    "inverted": false,
                    "value": "SourisSurObjet"
                  },
                  "parameters": [
                    "BackToMenuText",
                    "",
                    "",
                    ""
                  ],
                  "subInstructions": []
                },
                {
                  "type": {
                    "inverted": false,
                    "value": "BuiltinCommonInstructions::Once"
                  },
                  "parameters": [],
                  "subInstructions": []
                }
              ],
              "actions": [
                {
                  "type": {
                    "inverted": false,
                    "value": "TextObject::ChangeColor"
                  },
                  "parameters": [
                    "BackToMenuText",
                    "\"65;117;5\""
                  ],
                  "subInstructions": []
                }
              ],
              "events": []
            },
            {
              "disabled": false,
              "folded": false,
              "type": "BuiltinCommonInstructions::Standard",
              "conditions": [
                {
                  "type": {
                    "inverted": true,
                    "value": "SourisSurObjet"
                  },
                  "parameters": [
                    "BackToMenuText",
                    "",
                    "",
                    ""
                  ],
                  "subInstructions": []
                },
                {
                  "type": {
                    "inverted": false,
                    "value": "BuiltinCommonInstructions::Once"
                  },
                  "parameters": [],
                  "subInstructions": []
                }
              ],
              "actions": [
                {
                  "type": {
                    "inverted": false,
                    "value": "TextObject::ChangeColor"
                  },
                  "parameters": [
                    "BackToMenuText",
                    "\"0;0;0\""
                  ],
                  "subInstructions": []
                }
              ],
              "events": []
            },
            {
              "disabled": false,
              "folded": false,
              "type": "BuiltinCommonInstructions::Comment",
              "color": {
                "b": 109,
                "g": 230,
                "r": 255,
                "textB": 0,
                "textG": 0,
                "textR": 0
              },
              "comment": "Go back to menu when the back text is clicked",
              "comment2": ""
            },
            {
              "disabled": false,
              "folded": false,
              "type": "BuiltinCommonInstructions::Standard",
              "conditions": [
                {
                  "type": {
                    "inverted": false,
                    "value": "MouseButtonReleased"
                  },
                  "parameters": [
                    "",
                    "Left"
                  ],
                  "subInstructions": []
                }
              ],
              "actions": [],
              "events": [
                {
                  "disabled": false,
                  "folded": false,
                  "type": "BuiltinCommonInstructions::Standard",
                  "conditions": [
                    {
                      "type": {
                        "inverted": false,
                        "value": "SourisSurObjet"
                      },
                      "parameters": [
                        "BackToMenuText",
                        "",
                        "",
                        ""
                      ],
                      "subInstructions": []
                    }
                  ],
                  "actions": [
                    {
                      "type": {
                        "inverted": false,
                        "value": "Scene"
                      },
                      "parameters": [
                        "",
                        "\"Menu\"",
                        "yes"
                      ],
                      "subInstructions": []
                    }
                  ],
                  "events": []
                }
              ]
            }
          ],
          "parameters": []
        }
      ],
      "layers": [
        {
          "name": "",
          "visibility": true,
          "cameras": [
            {
              "defaultSize": true,
              "defaultViewport": true,
              "height": 0,
              "viewportBottom": 1,
              "viewportLeft": 0,
              "viewportRight": 1,
              "viewportTop": 0,
              "width": 0
            }
          ],
          "effects": []
        }
      ],
      "behaviorsSharedData": []
    }
  ],
  "externalEvents": [
    {
      "associatedLayout": "Menu",
      "lastChangeTimeStamp": 0,
      "name": "LanguageData",
      "events": [
        {
          "disabled": false,
          "folded": false,
          "type": "BuiltinCommonInstructions::Comment",
          "color": {
            "b": 109,
            "g": 230,
            "r": 255,
            "textB": 0,
            "textG": 0,
            "textR": 0
          },
          "comment": "Language data (using google translate, sorry for any errors in translations)\nusing structure variables, so it works on all platforms that GDevelop support\nWe store all the language data in a global structure variable for simplicitiy so you can access any language data from any scene. \nHowever, in case you plan to support many languages and lots of texts, it may be not efficient as you may use lot of memory to store all the data even though you don't need them all. \nFor example if you changed the language to French, you no longer need the data of all other languages but French until you change it again. \nThe solution then is to store all this data in a scene structure variable in the settings scene and once you select the language, copy the text only of the selected language from the scene variables in to a global variable that you use in all scenes. This way you store the data of only 1 language at all times and not all the languages and you can save memory.",
          "comment2": ""
        },
        {
          "disabled": false,
          "folded": false,
          "type": "BuiltinCommonInstructions::Standard",
          "conditions": [
            {
              "type": {
                "inverted": false,
                "value": "DepartScene"
              },
              "parameters": [
                ""
              ],
              "subInstructions": []
            }
          ],
          "actions": [],
          "events": [
            {
              "disabled": false,
              "folded": false,
              "type": "BuiltinCommonInstructions::Comment",
              "color": {
                "b": 109,
                "g": 230,
                "r": 255,
                "textB": 0,
                "textG": 0,
                "textR": 0
              },
              "comment": "English",
              "comment2": ""
            },
            {
              "disabled": false,
              "folded": false,
              "type": "BuiltinCommonInstructions::Standard",
              "conditions": [],
              "actions": [
                {
                  "type": {
                    "inverted": false,
                    "value": "ModVarGlobalTxt"
                  },
                  "parameters": [
                    "Languages.English.MenuTitle",
                    "=",
                    "\"Game Menu\""
                  ],
                  "subInstructions": []
                },
                {
                  "type": {
                    "inverted": false,
                    "value": "ModVarGlobalTxt"
                  },
                  "parameters": [
                    "Languages.English.NewGame",
                    "=",
                    "\"New Game\""
                  ],
                  "subInstructions": []
                },
                {
                  "type": {
                    "inverted": false,
                    "value": "ModVarGlobalTxt"
                  },
                  "parameters": [
                    "Languages.English.LoadGame",
                    "=",
                    "\"Load Game\""
                  ],
                  "subInstructions": []
                },
                {
                  "type": {
                    "inverted": false,
                    "value": "ModVarGlobalTxt"
                  },
                  "parameters": [
                    "Languages.English.Settings",
                    "=",
                    "\"Settings\""
                  ],
                  "subInstructions": []
                },
                {
                  "type": {
                    "inverted": false,
                    "value": "ModVarGlobalTxt"
                  },
                  "parameters": [
                    "Languages.English.Exit",
                    "=",
                    "\"Exit\""
                  ],
                  "subInstructions": []
                },
                {
                  "type": {
                    "inverted": false,
                    "value": "ModVarGlobalTxt"
                  },
                  "parameters": [
                    "Languages.English.Back",
                    "=",
                    "\"Back\""
                  ],
                  "subInstructions": []
                },
                {
                  "type": {
                    "inverted": false,
                    "value": "ModVarGlobalTxt"
                  },
                  "parameters": [
                    "Languages.English.SelectLanguage",
                    "=",
                    "\"Select language:\""
                  ],
                  "subInstructions": []
                },
                {
                  "type": {
                    "inverted": false,
                    "value": "ModVarGlobalTxt"
                  },
                  "parameters": [
                    "Languages.English.Language",
                    "=",
                    "\"English\""
                  ],
                  "subInstructions": []
                }
              ],
              "events": []
            },
            {
              "disabled": false,
              "folded": false,
              "type": "BuiltinCommonInstructions::Comment",
              "color": {
                "b": 109,
                "g": 230,
                "r": 255,
                "textB": 0,
                "textG": 0,
                "textR": 0
              },
              "comment": "Hungarian - Magyar",
              "comment2": ""
            },
            {
              "disabled": false,
              "folded": false,
              "type": "BuiltinCommonInstructions::Standard",
              "conditions": [],
              "actions": [
                {
                  "type": {
                    "inverted": false,
                    "value": "ModVarGlobalTxt"
                  },
                  "parameters": [
                    "Languages.Hungarian.MenuTitle",
                    "=",
                    "\"Játék Menü\""
                  ],
                  "subInstructions": []
                },
                {
                  "type": {
                    "inverted": false,
                    "value": "ModVarGlobalTxt"
                  },
                  "parameters": [
                    "Languages.Hungarian.NewGame",
                    "=",
                    "\"Új Játék\""
                  ],
                  "subInstructions": []
                },
                {
                  "type": {
                    "inverted": false,
                    "value": "ModVarGlobalTxt"
                  },
                  "parameters": [
                    "Languages.Hungarian.LoadGame",
                    "=",
                    "\"Játék Betöltése\""
                  ],
                  "subInstructions": []
                },
                {
                  "type": {
                    "inverted": false,
                    "value": "ModVarGlobalTxt"
                  },
                  "parameters": [
                    "Languages.Hungarian.Settings",
                    "=",
                    "\"Beállítások\""
                  ],
                  "subInstructions": []
                },
                {
                  "type": {
                    "inverted": false,
                    "value": "ModVarGlobalTxt"
                  },
                  "parameters": [
                    "Languages.Hungarian.Exit",
                    "=",
                    "\"Kilépés\""
                  ],
                  "subInstructions": []
                },
                {
                  "type": {
                    "inverted": false,
                    "value": "ModVarGlobalTxt"
                  },
                  "parameters": [
                    "Languages.Hungarian.Back",
                    "=",
                    "\"Vissza\""
                  ],
                  "subInstructions": []
                },
                {
                  "type": {
                    "inverted": false,
                    "value": "ModVarGlobalTxt"
                  },
                  "parameters": [
                    "Languages.Hungarian.SelectLanguage",
                    "=",
                    "\"Válasszon nyelvet:\""
                  ],
                  "subInstructions": []
                },
                {
                  "type": {
                    "inverted": false,
                    "value": "ModVarGlobalTxt"
                  },
                  "parameters": [
                    "Languages.Hungarian.Language",
                    "=",
                    "\"Magyar\""
                  ],
                  "subInstructions": []
                }
              ],
              "events": []
            },
            {
              "disabled": false,
              "folded": false,
              "type": "BuiltinCommonInstructions::Comment",
              "color": {
                "b": 109,
                "g": 230,
                "r": 255,
                "textB": 0,
                "textG": 0,
                "textR": 0
              },
              "comment": "French - Français",
              "comment2": ""
            },
            {
              "disabled": false,
              "folded": false,
              "type": "BuiltinCommonInstructions::Standard",
              "conditions": [],
              "actions": [
                {
                  "type": {
                    "inverted": false,
                    "value": "ModVarGlobalTxt"
                  },
                  "parameters": [
                    "Languages.French.MenuTitle",
                    "=",
                    "\"Menu du Jeu\""
                  ],
                  "subInstructions": []
                },
                {
                  "type": {
                    "inverted": false,
                    "value": "ModVarGlobalTxt"
                  },
                  "parameters": [
                    "Languages.French.NewGame",
                    "=",
                    "\"Nouveau Jeu\""
                  ],
                  "subInstructions": []
                },
                {
                  "type": {
                    "inverted": false,
                    "value": "ModVarGlobalTxt"
                  },
                  "parameters": [
                    "Languages.French.LoadGame",
                    "=",
                    "\"Charger un Jeu\""
                  ],
                  "subInstructions": []
                },
                {
                  "type": {
                    "inverted": false,
                    "value": "ModVarGlobalTxt"
                  },
                  "parameters": [
                    "Languages.French.Settings",
                    "=",
                    "\"Réglages\""
                  ],
                  "subInstructions": []
                },
                {
                  "type": {
                    "inverted": false,
                    "value": "ModVarGlobalTxt"
                  },
                  "parameters": [
                    "Languages.French.Exit",
                    "=",
                    "\"Quitter\""
                  ],
                  "subInstructions": []
                },
                {
                  "type": {
                    "inverted": false,
                    "value": "ModVarGlobalTxt"
                  },
                  "parameters": [
                    "Languages.French.Back",
                    "=",
                    "\"Retour\""
                  ],
                  "subInstructions": []
                },
                {
                  "type": {
                    "inverted": false,
                    "value": "ModVarGlobalTxt"
                  },
                  "parameters": [
                    "Languages.French.SelectLanguage",
                    "=",
                    "\"Choisir la langue:\""
                  ],
                  "subInstructions": []
                },
                {
                  "type": {
                    "inverted": false,
                    "value": "ModVarGlobalTxt"
                  },
                  "parameters": [
                    "Languages.French.Language",
                    "=",
                    "\"Français\""
                  ],
                  "subInstructions": []
                }
              ],
              "events": []
            },
            {
              "disabled": false,
              "folded": false,
              "type": "BuiltinCommonInstructions::Comment",
              "color": {
                "b": 109,
                "g": 230,
                "r": 255,
                "textB": 0,
                "textG": 0,
                "textR": 0
              },
              "comment": "Spanish - Español",
              "comment2": ""
            },
            {
              "disabled": false,
              "folded": false,
              "type": "BuiltinCommonInstructions::Standard",
              "conditions": [],
              "actions": [
                {
                  "type": {
                    "inverted": false,
                    "value": "ModVarGlobalTxt"
                  },
                  "parameters": [
                    "Languages.Spanish.MenuTitle",
                    "=",
                    "\"Menú del Juego\""
                  ],
                  "subInstructions": []
                },
                {
                  "type": {
                    "inverted": false,
                    "value": "ModVarGlobalTxt"
                  },
                  "parameters": [
                    "Languages.Spanish.NewGame",
                    "=",
                    "\"Nuevo Jeugo\""
                  ],
                  "subInstructions": []
                },
                {
                  "type": {
                    "inverted": false,
                    "value": "ModVarGlobalTxt"
                  },
                  "parameters": [
                    "Languages.Spanish.LoadGame",
                    "=",
                    "\"Cargar Jeugo\""
                  ],
                  "subInstructions": []
                },
                {
                  "type": {
                    "inverted": false,
                    "value": "ModVarGlobalTxt"
                  },
                  "parameters": [
                    "Languages.Spanish.Settings",
                    "=",
                    "\"Configuraciones\""
                  ],
                  "subInstructions": []
                },
                {
                  "type": {
                    "inverted": false,
                    "value": "ModVarGlobalTxt"
                  },
                  "parameters": [
                    "Languages.Spanish.Exit",
                    "=",
                    "\"Dejar\""
                  ],
                  "subInstructions": []
                },
                {
                  "type": {
                    "inverted": false,
                    "value": "ModVarGlobalTxt"
                  },
                  "parameters": [
                    "Languages.Spanish.Back",
                    "=",
                    "\"Espalda\""
                  ],
                  "subInstructions": []
                },
                {
                  "type": {
                    "inverted": false,
                    "value": "ModVarGlobalTxt"
                  },
                  "parameters": [
                    "Languages.Spanish.SelectLanguage",
                    "=",
                    "\"Seleccione el idioma:\""
                  ],
                  "subInstructions": []
                },
                {
                  "type": {
                    "inverted": false,
                    "value": "ModVarGlobalTxt"
                  },
                  "parameters": [
                    "Languages.Spanish.Language",
                    "=",
                    "\"Español\""
                  ],
                  "subInstructions": []
                }
              ],
              "events": []
            }
          ]
        }
      ]
    }
  ],
  "eventsFunctionsExtensions": [],
  "externalLayouts": [],
  "externalSourceFiles": []
}<|MERGE_RESOLUTION|>--- conflicted
+++ resolved
@@ -7,7 +7,6 @@
     "revision": 0
   },
   "properties": {
-    "adMobAppId": "",
     "adaptGameResolutionAtRuntime": false,
     "folderProject": false,
     "linuxExecutableFilename": "",
@@ -33,6 +32,7 @@
     "loadingScreen": {
       "showGDevelopSplash": true
     },
+    "extensionProperties": [],
     "extensions": [
       {
         "name": "BuiltinObject"
@@ -171,11 +171,7 @@
           "layer": "",
           "locked": false,
           "name": "NewGameText",
-<<<<<<< HEAD
-          "persistentUuid": "34141e93-adcb-4883-9ada-d311ac3cd9fc",
-=======
-          "persistentUuid": "23338907-7163-4a46-bb08-d76f6744a3aa",
->>>>>>> 2762329d
+          "persistentUuid": "075edb63-b8ae-4ea3-abd0-a38cdb8c9019",
           "width": 0,
           "x": 320,
           "y": 96,
@@ -191,11 +187,7 @@
           "layer": "",
           "locked": false,
           "name": "LoadGameText",
-<<<<<<< HEAD
-          "persistentUuid": "ed134a12-dc22-41dd-855f-a80827c40067",
-=======
-          "persistentUuid": "53913905-e4f5-44b6-93dd-38addad0aac6",
->>>>>>> 2762329d
+          "persistentUuid": "7417665b-1fd3-4d02-8aae-bec0d3a351ab",
           "width": 0,
           "x": 320,
           "y": 128,
@@ -211,11 +203,7 @@
           "layer": "",
           "locked": false,
           "name": "ExitText",
-<<<<<<< HEAD
-          "persistentUuid": "1877f377-32fa-4ff5-b9a6-c7ee354bbdd8",
-=======
-          "persistentUuid": "5e6e803c-c01c-4612-8552-45c2b3d973a5",
->>>>>>> 2762329d
+          "persistentUuid": "f680eb99-2221-4252-8b91-1219dbe03de2",
           "width": 0,
           "x": 352,
           "y": 192,
@@ -231,11 +219,7 @@
           "layer": "",
           "locked": false,
           "name": "SettingsText",
-<<<<<<< HEAD
-          "persistentUuid": "65aa349f-3a94-4e15-a82c-b20373feb972",
-=======
-          "persistentUuid": "fc71d5f9-e309-40fc-8581-22f4e109e282",
->>>>>>> 2762329d
+          "persistentUuid": "912d2493-34d3-43f3-beca-07eecf3df39a",
           "width": 0,
           "x": 334,
           "y": 161,
@@ -251,11 +235,7 @@
           "layer": "",
           "locked": false,
           "name": "MenuTitleText",
-<<<<<<< HEAD
-          "persistentUuid": "38acb4c2-b22f-4e45-a573-2178c78d44de",
-=======
-          "persistentUuid": "c3e0bcff-592e-47b6-ab4f-9afe34277483",
->>>>>>> 2762329d
+          "persistentUuid": "994ca1ab-6212-463a-a029-4d2517870430",
           "width": 0,
           "x": 241,
           "y": 22,
@@ -945,11 +925,7 @@
           "layer": "",
           "locked": false,
           "name": "MenuTitle",
-<<<<<<< HEAD
-          "persistentUuid": "792b9047-c718-4ebc-a9ed-da260cb1c359",
-=======
-          "persistentUuid": "a9657ccf-8158-4f4f-b885-3784561d13ec",
->>>>>>> 2762329d
+          "persistentUuid": "da295c25-72f8-4f94-9b8e-b4a80a91bd4f",
           "width": 0,
           "x": 273,
           "y": 35,
@@ -965,11 +941,7 @@
           "layer": "",
           "locked": false,
           "name": "SelectLangText",
-<<<<<<< HEAD
-          "persistentUuid": "fb2021fd-183d-4b8f-8d6e-93f004b87b3e",
-=======
-          "persistentUuid": "1de3be41-86c2-47ae-94c3-7b270ed9a7bb",
->>>>>>> 2762329d
+          "persistentUuid": "6369c088-bf82-43e3-8a22-734d25ff02bf",
           "width": 0,
           "x": 10,
           "y": 141,
@@ -985,11 +957,7 @@
           "layer": "",
           "locked": false,
           "name": "OptionEnglishText",
-<<<<<<< HEAD
-          "persistentUuid": "a7f12b36-a34d-4b02-862d-cab74ad45483",
-=======
-          "persistentUuid": "79629bad-0ea2-45b0-84db-47bbf0e3748f",
->>>>>>> 2762329d
+          "persistentUuid": "e82b9b6c-249b-40f3-a9af-3470801756b7",
           "width": 0,
           "x": 13,
           "y": 186,
@@ -1005,11 +973,7 @@
           "layer": "",
           "locked": false,
           "name": "OptionHungarianText",
-<<<<<<< HEAD
-          "persistentUuid": "0692a5d0-d2c9-4907-a720-d335ca4aff4b",
-=======
-          "persistentUuid": "a379e93c-49bd-4a81-91af-8efe2a592368",
->>>>>>> 2762329d
+          "persistentUuid": "3151a1cd-6893-4b44-a1ef-e563e99ae755",
           "width": 0,
           "x": 13,
           "y": 218,
@@ -1025,11 +989,7 @@
           "layer": "",
           "locked": false,
           "name": "OptionFrenchText",
-<<<<<<< HEAD
-          "persistentUuid": "16930d0d-9d34-414b-b233-840840fc57c2",
-=======
-          "persistentUuid": "4f083cc9-6901-4876-a4ed-1dfe5fa857fd",
->>>>>>> 2762329d
+          "persistentUuid": "9474ae82-7c74-4f4e-8e71-fad8d8d439cd",
           "width": 0,
           "x": 13,
           "y": 250,
@@ -1045,11 +1005,7 @@
           "layer": "",
           "locked": false,
           "name": "OptionSpanishText",
-<<<<<<< HEAD
-          "persistentUuid": "f34a59fa-19fe-4ce8-ba08-3eb7badc2367",
-=======
-          "persistentUuid": "c48e72e3-63f7-4a1e-af30-b6420b8d7b3e",
->>>>>>> 2762329d
+          "persistentUuid": "3bfe3dcf-780c-409b-88f1-2974961d1988",
           "width": 0,
           "x": 13,
           "y": 282,
@@ -1065,11 +1021,7 @@
           "layer": "",
           "locked": false,
           "name": "BackToMenuText",
-<<<<<<< HEAD
-          "persistentUuid": "ed4bde44-1e49-4a7c-8208-41463d946579",
-=======
-          "persistentUuid": "9286dd1c-547b-4ebd-bf73-c9be38950d15",
->>>>>>> 2762329d
+          "persistentUuid": "c3a094b2-a1f2-45c2-9690-be7be47cbbd1",
           "width": 0,
           "x": 7,
           "y": 569,
