--- conflicted
+++ resolved
@@ -7,7 +7,6 @@
     "revision": 0
   },
   "properties": {
-    "adMobAppId": "",
     "adaptGameResolutionAtRuntime": false,
     "folderProject": false,
     "linuxExecutableFilename": "",
@@ -33,6 +32,7 @@
     "loadingScreen": {
       "showGDevelopSplash": true
     },
+    "extensionProperties": [],
     "extensions": [
       {
         "name": "BuiltinObject"
@@ -159,11 +159,7 @@
           "layer": "",
           "locked": false,
           "name": "Char1",
-<<<<<<< HEAD
-          "persistentUuid": "b6f8140e-22dc-44c0-92cb-a8075d93c863",
-=======
-          "persistentUuid": "93439b4e-3543-4072-a453-f09db8f35d69",
->>>>>>> 2762329d
+          "persistentUuid": "18fdf999-4fd4-4ee7-8d12-cf4d88f59e8e",
           "width": 0,
           "x": 242,
           "y": 344,
@@ -179,11 +175,7 @@
           "layer": "",
           "locked": false,
           "name": "Char2",
-<<<<<<< HEAD
-          "persistentUuid": "600757fe-8b83-4ced-a38f-33924e3cb6a1",
-=======
-          "persistentUuid": "a9161475-d18b-404b-9422-9cea65b7768c",
->>>>>>> 2762329d
+          "persistentUuid": "41641b87-1b91-486a-9d02-27b7c8812b37",
           "width": 0,
           "x": 525,
           "y": 357,
@@ -199,11 +191,7 @@
           "layer": "",
           "locked": false,
           "name": "InfoText1",
-<<<<<<< HEAD
-          "persistentUuid": "355cddd3-1767-48f1-80e3-f1061f7c259f",
-=======
-          "persistentUuid": "cf9d078e-aec8-4165-ab3c-435b08af0c3e",
->>>>>>> 2762329d
+          "persistentUuid": "09b9c35e-d9c3-4a62-ab8c-039839406c9b",
           "width": 0,
           "x": 198,
           "y": 81,
@@ -219,11 +207,7 @@
           "layer": "",
           "locked": false,
           "name": "InfoText2",
-<<<<<<< HEAD
-          "persistentUuid": "eb612c66-30f9-401b-8962-75163cdc6eee",
-=======
-          "persistentUuid": "94d9ec6f-7089-41e0-859e-e78e884fbb67",
->>>>>>> 2762329d
+          "persistentUuid": "b7bb1c4b-af48-4795-a376-b41ca219b98f",
           "width": 0,
           "x": 474,
           "y": 81,
