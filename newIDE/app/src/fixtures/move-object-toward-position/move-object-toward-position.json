--- conflicted
+++ resolved
@@ -7,7 +7,6 @@
     "revision": 0
   },
   "properties": {
-    "adMobAppId": "",
     "adaptGameResolutionAtRuntime": false,
     "folderProject": false,
     "linuxExecutableFilename": "",
@@ -33,6 +32,7 @@
     "loadingScreen": {
       "showGDevelopSplash": true
     },
+    "extensionProperties": [],
     "extensions": [
       {
         "name": "BuiltinObject"
@@ -162,11 +162,7 @@
           "layer": "",
           "locked": false,
           "name": "kenney",
-<<<<<<< HEAD
-          "persistentUuid": "33c138d8-fd14-44a1-86d6-f2bb2e437e77",
-=======
-          "persistentUuid": "324816cc-d6ee-4c3a-b099-1350708cc110",
->>>>>>> 2762329d
+          "persistentUuid": "10129dd3-76b6-4062-aa36-c69b387ca9b9",
           "width": 0,
           "x": 336.849,
           "y": 241.534,
@@ -182,11 +178,7 @@
           "layer": "",
           "locked": false,
           "name": "message",
-<<<<<<< HEAD
-          "persistentUuid": "e1bb4e8b-40e5-4178-bb2f-13a5b6128c3d",
-=======
-          "persistentUuid": "2a9c7224-1dfc-44c7-883c-6e836e6845ef",
->>>>>>> 2762329d
+          "persistentUuid": "2dd90974-31d9-403d-baed-09510798a2b4",
           "width": 0,
           "x": 117.085,
           "y": 1.20455,
