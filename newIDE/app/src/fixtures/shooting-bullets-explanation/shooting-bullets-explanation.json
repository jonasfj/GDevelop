{
  "firstLayout": "",
  "gdVersion": {
    "build": 98,
    "major": 4,
    "minor": 0,
    "revision": 0
  },
  "properties": {
    "adMobAppId": "",
    "adaptGameResolutionAtRuntime": false,
    "folderProject": false,
    "linuxExecutableFilename": "",
    "macExecutableFilename": "",
    "orientation": "default",
    "packageName": "",
    "projectFile": "C:\\Users\\szoszo\\Desktop\\Projects\\gametemplates\\gdevelop5\\shooting-bullets-explanation\\shooting-bullets-explanation.json",
    "scaleMode": "linear",
    "sizeOnStartupMode": "",
    "useExternalSourceFiles": false,
    "version": "1.0.0",
    "winExecutableFilename": "",
    "winExecutableIconFile": "",
    "name": "Basic explanation about shooting bullets",
    "author": "",
    "windowWidth": 800,
    "windowHeight": 600,
    "latestCompilationDirectory": "",
    "maxFPS": 60,
    "minFPS": 10,
    "verticalSync": false,
    "platformSpecificAssets": {},
    "loadingScreen": {
      "showGDevelopSplash": true
    },
    "extensions": [
      {
        "name": "BuiltinObject"
      },
      {
        "name": "BuiltinAudio"
      },
      {
        "name": "BuiltinVariables"
      },
      {
        "name": "BuiltinTime"
      },
      {
        "name": "BuiltinMouse"
      },
      {
        "name": "BuiltinKeyboard"
      },
      {
        "name": "BuiltinJoystick"
      },
      {
        "name": "BuiltinCamera"
      },
      {
        "name": "BuiltinWindow"
      },
      {
        "name": "BuiltinFile"
      },
      {
        "name": "BuiltinNetwork"
      },
      {
        "name": "BuiltinScene"
      },
      {
        "name": "BuiltinAdvanced"
      },
      {
        "name": "Sprite"
      },
      {
        "name": "BuiltinCommonInstructions"
      },
      {
        "name": "BuiltinCommonConversions"
      },
      {
        "name": "BuiltinStringInstructions"
      },
      {
        "name": "BuiltinMathematicalTools"
      },
      {
        "name": "BuiltinExternalLayouts"
      },
      {
        "name": "CommonDialogs"
      },
      {
        "name": "DestroyOutsideBehavior"
      }
    ],
    "platforms": [
      {
        "name": "GDevelop JS platform"
      }
    ],
    "currentPlatform": "GDevelop JS platform"
  },
  "resources": {
    "resources": [
      {
        "alwaysLoaded": false,
        "file": "https://resources.gdevelop-app.com/examples/shooting-bullets-explanation/Bullet.png",
        "kind": "image",
        "metadata": "",
        "name": "Tir.png",
        "smoothed": true,
        "userAdded": true
      },
      {
        "alwaysLoaded": false,
        "file": "https://resources.gdevelop-app.com/examples/shooting-bullets-explanation/tank1fr1.png",
        "kind": "image",
        "metadata": "",
        "name": "tank1fr1.png",
        "smoothed": true,
        "userAdded": true
      },
      {
        "alwaysLoaded": false,
        "file": "https://resources.gdevelop-app.com/examples/shooting-bullets-explanation/Pointer-Standard.png",
        "kind": "image",
        "metadata": "",
        "name": "Pointer-Standard.png",
        "smoothed": true,
        "userAdded": true
      }
    ],
    "resourceFolders": []
  },
  "objects": [],
  "objectsGroups": [],
  "variables": [],
  "layouts": [
    {
      "b": 125,
      "disableInputWhenNotFocused": true,
      "mangledName": "One_32object",
      "name": "One object",
      "oglFOV": 90,
      "oglZFar": 500,
      "oglZNear": 1,
      "r": 125,
      "standardSortMethod": true,
      "stopSoundsOnStartup": true,
      "title": "",
      "v": 125,
      "uiSettings": {
        "grid": false,
        "gridB": 255,
        "gridG": 180,
        "gridHeight": 32,
        "gridOffsetX": 0,
        "gridOffsetY": 0,
        "gridR": 158,
        "gridWidth": 32,
        "snap": false,
        "windowMask": false,
        "zoomFactor": 1
      },
      "objectsGroups": [],
      "variables": [],
      "instances": [
        {
          "angle": -65.4804,
          "customSize": false,
          "height": 0,
          "layer": "",
          "locked": false,
          "name": "Tank",
<<<<<<< HEAD
          "persistentUuid": "a2dd52ec-0278-4199-bf75-fc11c08ef355",
=======
          "persistentUuid": "c8c6632a-7f09-4476-852f-63f452dd2c18",
>>>>>>> 2762329d
          "width": 0,
          "x": 337,
          "y": 215,
          "zOrder": -1,
          "numberProperties": [
            {
              "name": "animation",
              "value": 0
            }
          ],
          "stringProperties": [],
          "initialVariables": []
        },
        {
          "angle": 0,
          "customSize": false,
          "height": 0,
          "layer": "",
          "locked": false,
          "name": "Target",
<<<<<<< HEAD
          "persistentUuid": "237420ea-605c-4ec9-90ec-a1eb83a37209",
=======
          "persistentUuid": "a12631c3-c7e9-4174-aff0-6d3ab9a9c24d",
>>>>>>> 2762329d
          "width": 0,
          "x": 476.5,
          "y": 213.5,
          "zOrder": 0,
          "numberProperties": [],
          "stringProperties": [],
          "initialVariables": []
        }
      ],
      "objects": [
        {
          "name": "Bullet",
          "tags": "",
          "type": "Sprite",
          "updateIfNotVisible": true,
          "variables": [],
          "behaviors": [
            {
              "name": "DestroyOutside",
              "type": "DestroyOutsideBehavior::DestroyOutside",
              "extraBorder": 0
            }
          ],
          "animations": [
            {
              "name": "",
              "useMultipleDirections": true,
              "directions": [
                {
                  "looping": false,
                  "timeBetweenFrames": 1,
                  "sprites": [
                    {
                      "hasCustomCollisionMask": false,
                      "image": "Tir.png",
                      "points": [],
                      "originPoint": {
                        "name": "origine",
                        "x": 5,
                        "y": 5
                      },
                      "centerPoint": {
                        "automatic": true,
                        "name": "centre",
                        "x": 5,
                        "y": 5
                      },
                      "customCollisionMask": [
                        [
                          {
                            "x": 0,
                            "y": 0
                          },
                          {
                            "x": 10,
                            "y": 0
                          },
                          {
                            "x": 10,
                            "y": 10
                          },
                          {
                            "x": 0,
                            "y": 10
                          }
                        ]
                      ]
                    }
                  ]
                }
              ]
            }
          ]
        },
        {
          "name": "Tank",
          "tags": "",
          "type": "Sprite",
          "updateIfNotVisible": true,
          "variables": [],
          "behaviors": [],
          "animations": [
            {
              "name": "",
              "useMultipleDirections": false,
              "directions": [
                {
                  "looping": false,
                  "timeBetweenFrames": 1,
                  "sprites": [
                    {
                      "hasCustomCollisionMask": false,
                      "image": "tank1fr1.png",
                      "points": [
                        {
                          "name": "Canon",
                          "x": 61,
                          "y": 31
                        }
                      ],
                      "originPoint": {
                        "name": "origine",
                        "x": 0,
                        "y": 0
                      },
                      "centerPoint": {
                        "automatic": true,
                        "name": "centre",
                        "x": 35,
                        "y": 31
                      },
                      "customCollisionMask": [
                        [
                          {
                            "x": 0,
                            "y": 0
                          },
                          {
                            "x": 70,
                            "y": 0
                          },
                          {
                            "x": 70,
                            "y": 62
                          },
                          {
                            "x": 0,
                            "y": 62
                          }
                        ]
                      ]
                    }
                  ]
                }
              ]
            }
          ]
        },
        {
          "name": "Target",
          "tags": "",
          "type": "Sprite",
          "updateIfNotVisible": true,
          "variables": [],
          "behaviors": [],
          "animations": [
            {
              "name": "",
              "useMultipleDirections": false,
              "directions": [
                {
                  "looping": false,
                  "timeBetweenFrames": 1,
                  "sprites": [
                    {
                      "hasCustomCollisionMask": false,
                      "image": "Pointer-Standard.png",
                      "points": [],
                      "originPoint": {
                        "name": "origine",
                        "x": 0,
                        "y": 0
                      },
                      "centerPoint": {
                        "automatic": true,
                        "name": "centre",
                        "x": 22,
                        "y": 22
                      },
                      "customCollisionMask": [
                        [
                          {
                            "x": 0,
                            "y": 0
                          },
                          {
                            "x": 44,
                            "y": 0
                          },
                          {
                            "x": 44,
                            "y": 44
                          },
                          {
                            "x": 0,
                            "y": 44
                          }
                        ]
                      ]
                    }
                  ]
                }
              ]
            }
          ]
        }
      ],
      "events": [
        {
          "disabled": false,
          "folded": false,
          "type": "BuiltinCommonInstructions::Comment",
          "color": {
            "b": 109,
            "g": 230,
            "r": 255,
            "textB": 0,
            "textG": 0,
            "textR": 0
          },
          "comment": "Shoot if left button is pressed and timer is ok :\nCreate a bullet\nMake the bullet move\nand reset the timer to fire another bullet later.",
          "comment2": "Tirer si le bouton gauche est press� et le chronom�tre sup�rieur � 0.25 secondes :\nOn cr�er un tir\nOn le met en mouvement\nOn remet � z�ro le chronom�tre pour pouvoir tirer plus tard."
        },
        {
          "disabled": false,
          "folded": false,
          "type": "BuiltinCommonInstructions::Standard",
          "conditions": [
            {
              "type": {
                "inverted": false,
                "value": "SourisBouton"
              },
              "parameters": [
                "",
                "Left"
              ],
              "subInstructions": []
            },
            {
              "type": {
                "inverted": false,
                "value": "Timer"
              },
              "parameters": [
                "",
                "0.25",
                "\"FireRate\""
              ],
              "subInstructions": []
            }
          ],
          "actions": [
            {
              "type": {
                "inverted": false,
                "value": "Create"
              },
              "parameters": [
                "",
                "Bullet",
                "Tank.PointX(\"Canon\")",
                "Tank.PointY(\"Canon\")",
                ""
              ],
              "subInstructions": []
            },
            {
              "type": {
                "inverted": false,
                "value": "AddForceVersPos"
              },
              "parameters": [
                "Bullet",
                "MouseX()",
                "MouseY()",
                "300",
                "1"
              ],
              "subInstructions": []
            },
            {
              "type": {
                "inverted": false,
                "value": "ResetTimer"
              },
              "parameters": [
                "",
                "\"FireRate\""
              ],
              "subInstructions": []
            }
          ],
          "events": []
        },
        {
          "disabled": false,
          "folded": false,
          "type": "BuiltinCommonInstructions::Standard",
          "conditions": [],
          "actions": [
            {
              "type": {
                "inverted": false,
                "value": "MettreXY"
              },
              "parameters": [
                "Target",
                "=",
                "MouseX()",
                "=",
                "MouseY()"
              ],
              "subInstructions": []
            },
            {
              "type": {
                "inverted": false,
                "value": "TourneVersPos"
              },
              "parameters": [
                "Tank",
                "MouseX()",
                "MouseY()"
              ],
              "subInstructions": []
            }
          ],
          "events": []
        }
      ],
      "layers": [
        {
          "name": "",
          "visibility": true,
          "cameras": [
            {
              "defaultSize": true,
              "defaultViewport": true,
              "height": 0,
              "viewportBottom": 1,
              "viewportLeft": 0,
              "viewportRight": 1,
              "viewportTop": 0,
              "width": 0
            }
          ],
          "effects": []
        }
      ],
      "behaviorsSharedData": []
    },
    {
      "b": 125,
      "disableInputWhenNotFocused": true,
      "mangledName": "Multiple_32objects",
      "name": "Multiple objects",
      "oglFOV": 90,
      "oglZFar": 500,
      "oglZNear": 1,
      "r": 125,
      "standardSortMethod": true,
      "stopSoundsOnStartup": true,
      "title": "",
      "v": 125,
      "uiSettings": {
        "grid": false,
        "gridB": 255,
        "gridG": 180,
        "gridHeight": 32,
        "gridOffsetX": 0,
        "gridOffsetY": 0,
        "gridR": 158,
        "gridWidth": 32,
        "snap": false,
        "windowMask": false,
        "zoomFactor": 1
      },
      "objectsGroups": [],
      "variables": [],
      "instances": [
        {
          "angle": -65.4804,
          "customSize": false,
          "height": 0,
          "layer": "",
          "locked": false,
          "name": "Tank",
<<<<<<< HEAD
          "persistentUuid": "4b5e564b-0074-48b0-b0b9-ce55f25ad376",
=======
          "persistentUuid": "219ac629-d272-4246-8b2f-e1f22705be6a",
>>>>>>> 2762329d
          "width": 0,
          "x": 520,
          "y": 216,
          "zOrder": -1,
          "numberProperties": [
            {
              "name": "animation",
              "value": 0
            }
          ],
          "stringProperties": [],
          "initialVariables": []
        },
        {
          "angle": -65.4804,
          "customSize": false,
          "height": 0,
          "layer": "",
          "locked": false,
          "name": "Tank",
<<<<<<< HEAD
          "persistentUuid": "fb92fd12-b526-4ce2-86c0-f900bf03f982",
=======
          "persistentUuid": "1d686e4d-37a5-4011-9d0c-00a295767f61",
>>>>>>> 2762329d
          "width": 0,
          "x": 337,
          "y": 215,
          "zOrder": -1,
          "numberProperties": [
            {
              "name": "animation",
              "value": 0
            }
          ],
          "stringProperties": [],
          "initialVariables": []
        },
        {
          "angle": -65.4804,
          "customSize": false,
          "height": 0,
          "layer": "",
          "locked": false,
          "name": "Tank",
<<<<<<< HEAD
          "persistentUuid": "0cc85b8c-2de0-4096-81ce-99b3701f63bb",
=======
          "persistentUuid": "4fe96b36-11f5-4aa2-a388-a7067523865a",
>>>>>>> 2762329d
          "width": 0,
          "x": 138,
          "y": 201,
          "zOrder": -1,
          "numberProperties": [
            {
              "name": "animation",
              "value": 0
            }
          ],
          "stringProperties": [],
          "initialVariables": []
        },
        {
          "angle": 0,
          "customSize": false,
          "height": 0,
          "layer": "",
          "locked": false,
          "name": "Target",
<<<<<<< HEAD
          "persistentUuid": "70aaefe7-8f01-461a-9028-ea07b1b1e90b",
=======
          "persistentUuid": "470baaf0-9274-44f2-b0e8-2c4d20e6c6bf",
>>>>>>> 2762329d
          "width": 0,
          "x": 608.5,
          "y": 178.5,
          "zOrder": 0,
          "numberProperties": [],
          "stringProperties": [],
          "initialVariables": []
        }
      ],
      "objects": [
        {
          "name": "Bullet",
          "tags": "",
          "type": "Sprite",
          "updateIfNotVisible": true,
          "variables": [],
          "behaviors": [
            {
              "name": "DestroyOutside",
              "type": "DestroyOutsideBehavior::DestroyOutside",
              "extraBorder": 0
            }
          ],
          "animations": [
            {
              "name": "",
              "useMultipleDirections": true,
              "directions": [
                {
                  "looping": false,
                  "timeBetweenFrames": 1,
                  "sprites": [
                    {
                      "hasCustomCollisionMask": false,
                      "image": "Tir.png",
                      "points": [],
                      "originPoint": {
                        "name": "origine",
                        "x": 5,
                        "y": 5
                      },
                      "centerPoint": {
                        "automatic": true,
                        "name": "centre",
                        "x": 5,
                        "y": 5
                      },
                      "customCollisionMask": [
                        [
                          {
                            "x": 0,
                            "y": 0
                          },
                          {
                            "x": 10,
                            "y": 0
                          },
                          {
                            "x": 10,
                            "y": 10
                          },
                          {
                            "x": 0,
                            "y": 10
                          }
                        ]
                      ]
                    }
                  ]
                }
              ]
            }
          ]
        },
        {
          "name": "Tank",
          "tags": "",
          "type": "Sprite",
          "updateIfNotVisible": true,
          "variables": [],
          "behaviors": [],
          "animations": [
            {
              "name": "",
              "useMultipleDirections": false,
              "directions": [
                {
                  "looping": false,
                  "timeBetweenFrames": 1,
                  "sprites": [
                    {
                      "hasCustomCollisionMask": false,
                      "image": "tank1fr1.png",
                      "points": [
                        {
                          "name": "Canon",
                          "x": 61,
                          "y": 31
                        }
                      ],
                      "originPoint": {
                        "name": "origine",
                        "x": 0,
                        "y": 0
                      },
                      "centerPoint": {
                        "automatic": true,
                        "name": "centre",
                        "x": 35,
                        "y": 31
                      },
                      "customCollisionMask": [
                        [
                          {
                            "x": 0,
                            "y": 0
                          },
                          {
                            "x": 70,
                            "y": 0
                          },
                          {
                            "x": 70,
                            "y": 62
                          },
                          {
                            "x": 0,
                            "y": 62
                          }
                        ]
                      ]
                    }
                  ]
                }
              ]
            }
          ]
        },
        {
          "name": "Target",
          "tags": "",
          "type": "Sprite",
          "updateIfNotVisible": true,
          "variables": [],
          "behaviors": [],
          "animations": [
            {
              "name": "",
              "useMultipleDirections": false,
              "directions": [
                {
                  "looping": false,
                  "timeBetweenFrames": 1,
                  "sprites": [
                    {
                      "hasCustomCollisionMask": false,
                      "image": "Pointer-Standard.png",
                      "points": [],
                      "originPoint": {
                        "name": "origine",
                        "x": 0,
                        "y": 0
                      },
                      "centerPoint": {
                        "automatic": true,
                        "name": "centre",
                        "x": 22,
                        "y": 22
                      },
                      "customCollisionMask": [
                        [
                          {
                            "x": 0,
                            "y": 0
                          },
                          {
                            "x": 44,
                            "y": 0
                          },
                          {
                            "x": 44,
                            "y": 44
                          },
                          {
                            "x": 0,
                            "y": 44
                          }
                        ]
                      ]
                    }
                  ]
                }
              ]
            }
          ]
        }
      ],
      "events": [
        {
          "disabled": false,
          "folded": false,
          "type": "BuiltinCommonInstructions::Comment",
          "color": {
            "b": 109,
            "g": 230,
            "r": 255,
            "textB": 0,
            "textG": 0,
            "textR": 0
          },
          "comment": "When there is more than one object which\nmust shoot a bullet, use \"For each object\" event\nso as to create a bullet for each of the objects.",
          "comment2": "Quand plus d'un objet doit tirer, utilisez\nl'�v�nement \"Pour chaque objet\" afin de cr�er\nun tir pour chacun des objets."
        },
        {
          "disabled": false,
          "folded": false,
          "type": "BuiltinCommonInstructions::Standard",
          "conditions": [
            {
              "type": {
                "inverted": false,
                "value": "SourisBouton"
              },
              "parameters": [
                "",
                "Left"
              ],
              "subInstructions": []
            },
            {
              "type": {
                "inverted": false,
                "value": "Timer"
              },
              "parameters": [
                "",
                "0.25",
                "\"FireRate\""
              ],
              "subInstructions": []
            }
          ],
          "actions": [
            {
              "type": {
                "inverted": false,
                "value": "ResetTimer"
              },
              "parameters": [
                "",
                "\"FireRate\""
              ],
              "subInstructions": []
            }
          ],
          "events": [
            {
              "disabled": false,
              "folded": false,
              "type": "BuiltinCommonInstructions::ForEach",
              "object": "Tank",
              "conditions": [],
              "actions": [
                {
                  "type": {
                    "inverted": false,
                    "value": "Create"
                  },
                  "parameters": [
                    "",
                    "Bullet",
                    "Tank.PointX(\"Canon\")",
                    "Tank.PointY(\"Canon\")",
                    ""
                  ],
                  "subInstructions": []
                },
                {
                  "type": {
                    "inverted": false,
                    "value": "AddForceVersPos"
                  },
                  "parameters": [
                    "Bullet",
                    "MouseX(\"\",0)",
                    "MouseY(\"\",0)",
                    "300",
                    "1"
                  ],
                  "subInstructions": []
                }
              ],
              "events": []
            }
          ]
        },
        {
          "disabled": false,
          "folded": false,
          "type": "BuiltinCommonInstructions::Comment",
          "color": {
            "b": 109,
            "g": 230,
            "r": 255,
            "textB": 0,
            "textG": 0,
            "textR": 0
          },
          "comment": "There is nothing more to change in our example.",
          "comment2": "Il n'y a rien de plus � modifier ici."
        },
        {
          "disabled": false,
          "folded": false,
          "type": "BuiltinCommonInstructions::Standard",
          "conditions": [],
          "actions": [
            {
              "type": {
                "inverted": false,
                "value": "TourneVersPos"
              },
              "parameters": [
                "Tank",
                "MouseX(\"\",0)",
                "MouseY(\"\",0)"
              ],
              "subInstructions": []
            },
            {
              "type": {
                "inverted": false,
                "value": "MettreXY"
              },
              "parameters": [
                "Target",
                "=",
                "MouseX()",
                "=",
                "MouseY()"
              ],
              "subInstructions": []
            }
          ],
          "events": []
        }
      ],
      "layers": [
        {
          "name": "",
          "visibility": true,
          "cameras": [
            {
              "defaultSize": true,
              "defaultViewport": true,
              "height": 0,
              "viewportBottom": 1,
              "viewportLeft": 0,
              "viewportRight": 1,
              "viewportTop": 0,
              "width": 0
            }
          ],
          "effects": []
        }
      ],
      "behaviorsSharedData": []
    }
  ],
  "externalEvents": [],
  "eventsFunctionsExtensions": [],
  "externalLayouts": [],
  "externalSourceFiles": []
}<|MERGE_RESOLUTION|>--- conflicted
+++ resolved
@@ -7,7 +7,6 @@
     "revision": 0
   },
   "properties": {
-    "adMobAppId": "",
     "adaptGameResolutionAtRuntime": false,
     "folderProject": false,
     "linuxExecutableFilename": "",
@@ -33,6 +32,7 @@
     "loadingScreen": {
       "showGDevelopSplash": true
     },
+    "extensionProperties": [],
     "extensions": [
       {
         "name": "BuiltinObject"
@@ -177,11 +177,7 @@
           "layer": "",
           "locked": false,
           "name": "Tank",
-<<<<<<< HEAD
-          "persistentUuid": "a2dd52ec-0278-4199-bf75-fc11c08ef355",
-=======
-          "persistentUuid": "c8c6632a-7f09-4476-852f-63f452dd2c18",
->>>>>>> 2762329d
+          "persistentUuid": "658aa6f4-5ada-455d-bca2-2efcdd5cb79e",
           "width": 0,
           "x": 337,
           "y": 215,
@@ -202,11 +198,7 @@
           "layer": "",
           "locked": false,
           "name": "Target",
-<<<<<<< HEAD
-          "persistentUuid": "237420ea-605c-4ec9-90ec-a1eb83a37209",
-=======
-          "persistentUuid": "a12631c3-c7e9-4174-aff0-6d3ab9a9c24d",
->>>>>>> 2762329d
+          "persistentUuid": "3253ee07-53ae-49cf-802d-19d979a451d0",
           "width": 0,
           "x": 476.5,
           "y": 213.5,
@@ -585,11 +577,7 @@
           "layer": "",
           "locked": false,
           "name": "Tank",
-<<<<<<< HEAD
-          "persistentUuid": "4b5e564b-0074-48b0-b0b9-ce55f25ad376",
-=======
-          "persistentUuid": "219ac629-d272-4246-8b2f-e1f22705be6a",
->>>>>>> 2762329d
+          "persistentUuid": "8ceb6ab2-b269-4d4a-bdf2-258761f19cdb",
           "width": 0,
           "x": 520,
           "y": 216,
@@ -610,11 +598,7 @@
           "layer": "",
           "locked": false,
           "name": "Tank",
-<<<<<<< HEAD
-          "persistentUuid": "fb92fd12-b526-4ce2-86c0-f900bf03f982",
-=======
-          "persistentUuid": "1d686e4d-37a5-4011-9d0c-00a295767f61",
->>>>>>> 2762329d
+          "persistentUuid": "73d93e1e-c975-4573-87ad-64a482fa21c2",
           "width": 0,
           "x": 337,
           "y": 215,
@@ -635,11 +619,7 @@
           "layer": "",
           "locked": false,
           "name": "Tank",
-<<<<<<< HEAD
-          "persistentUuid": "0cc85b8c-2de0-4096-81ce-99b3701f63bb",
-=======
-          "persistentUuid": "4fe96b36-11f5-4aa2-a388-a7067523865a",
->>>>>>> 2762329d
+          "persistentUuid": "9bbd190d-0405-4d59-bbea-4d464c758a43",
           "width": 0,
           "x": 138,
           "y": 201,
@@ -660,11 +640,7 @@
           "layer": "",
           "locked": false,
           "name": "Target",
-<<<<<<< HEAD
-          "persistentUuid": "70aaefe7-8f01-461a-9028-ea07b1b1e90b",
-=======
-          "persistentUuid": "470baaf0-9274-44f2-b0e8-2c4d20e6c6bf",
->>>>>>> 2762329d
+          "persistentUuid": "5e3f389f-bddc-41f7-8c38-5b5802d0f24a",
           "width": 0,
           "x": 608.5,
           "y": 178.5,
