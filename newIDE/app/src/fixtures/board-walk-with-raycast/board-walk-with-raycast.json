--- conflicted
+++ resolved
@@ -7,7 +7,6 @@
     "revision": 0
   },
   "properties": {
-    "adMobAppId": "",
     "adaptGameResolutionAtRuntime": true,
     "folderProject": false,
     "linuxExecutableFilename": "",
@@ -33,6 +32,7 @@
     "loadingScreen": {
       "showGDevelopSplash": true
     },
+    "extensionProperties": [],
     "extensions": [
       {
         "name": "BuiltinObject"
@@ -162,11 +162,7 @@
           "layer": "",
           "locked": false,
           "name": "Player",
-<<<<<<< HEAD
-          "persistentUuid": "57a9fb53-5cba-4822-907b-41ab7b591ea6",
-=======
-          "persistentUuid": "5ecd467c-c3c6-429a-9fed-705057dfcc12",
->>>>>>> 2762329d
+          "persistentUuid": "2f1d6fe0-9e69-487a-b155-953e4ed1ebe1",
           "width": 47,
           "x": 70,
           "y": 55,
@@ -182,11 +178,7 @@
           "layer": "",
           "locked": false,
           "name": "Block",
-<<<<<<< HEAD
-          "persistentUuid": "7bd0bb45-a49e-4097-8e1f-d856e838664b",
-=======
-          "persistentUuid": "1cf81f84-6a22-4ee6-83c7-53146bbbbc54",
->>>>>>> 2762329d
+          "persistentUuid": "454fb675-81e2-49da-80bd-32b20398fb05",
           "width": 0,
           "x": 73,
           "y": 53,
@@ -202,11 +194,7 @@
           "layer": "",
           "locked": false,
           "name": "Block",
-<<<<<<< HEAD
-          "persistentUuid": "ee6e2b2d-6b33-4a69-81c6-6355934e10c0",
-=======
-          "persistentUuid": "c58371b1-a2f1-47b4-a687-dcfeb762a4fb",
->>>>>>> 2762329d
+          "persistentUuid": "83183199-e7ea-409b-98f7-2480ec58fb6d",
           "width": 0,
           "x": 154,
           "y": 53,
@@ -222,11 +210,7 @@
           "layer": "",
           "locked": false,
           "name": "Block",
-<<<<<<< HEAD
-          "persistentUuid": "ae41055b-6170-437f-a263-f135c1b4b4ed",
-=======
-          "persistentUuid": "06c9866a-65df-45df-b3a6-2a9312fa2e67",
->>>>>>> 2762329d
+          "persistentUuid": "99a80ad5-8b52-4507-b96b-cf147428c5ab",
           "width": 0,
           "x": 233,
           "y": 60,
@@ -242,11 +226,7 @@
           "layer": "",
           "locked": false,
           "name": "Block",
-<<<<<<< HEAD
-          "persistentUuid": "7c75277a-ff3c-4a04-a0f2-7fd96f020c87",
-=======
-          "persistentUuid": "caab4682-d17e-47ea-9009-123ca25ce885",
->>>>>>> 2762329d
+          "persistentUuid": "791f0c91-9dff-4834-853c-860e20652686",
           "width": 0,
           "x": 313,
           "y": 57,
@@ -262,11 +242,7 @@
           "layer": "",
           "locked": false,
           "name": "Block",
-<<<<<<< HEAD
-          "persistentUuid": "37e9ec52-ac17-4a33-8cf6-534895ba615f",
-=======
-          "persistentUuid": "04b03944-f3cb-4d6f-91da-f1e416f96b61",
->>>>>>> 2762329d
+          "persistentUuid": "b808fb05-d101-4ae2-925b-52bdd564cc43",
           "width": 0,
           "x": 394,
           "y": 62,
@@ -282,11 +258,7 @@
           "layer": "",
           "locked": false,
           "name": "Block",
-<<<<<<< HEAD
-          "persistentUuid": "4a505a48-d9ca-498b-b4ea-9c26e0039704",
-=======
-          "persistentUuid": "8329f1fe-b980-4849-b55f-80a1a035764e",
->>>>>>> 2762329d
+          "persistentUuid": "1d4ac1a6-8cc4-4119-b69b-8069d499ff83",
           "width": 0,
           "x": 471,
           "y": 59,
@@ -302,11 +274,7 @@
           "layer": "",
           "locked": false,
           "name": "Block",
-<<<<<<< HEAD
-          "persistentUuid": "7e232acb-8da8-4b0c-80a9-e0df1589db83",
-=======
-          "persistentUuid": "bddc0737-2501-416d-80db-850081bd568b",
->>>>>>> 2762329d
+          "persistentUuid": "706c2a9b-4220-4be5-9283-e26ff049893b",
           "width": 0,
           "x": 551,
           "y": 64,
@@ -322,11 +290,7 @@
           "layer": "",
           "locked": false,
           "name": "Block",
-<<<<<<< HEAD
-          "persistentUuid": "518d739e-ccca-490f-9436-34af3dc818cc",
-=======
-          "persistentUuid": "383f49f5-7ab5-4e38-9d1a-b69402b779c5",
->>>>>>> 2762329d
+          "persistentUuid": "7348c561-e292-4af0-848d-b98cb0771205",
           "width": 0,
           "x": 632,
           "y": 66,
@@ -342,11 +306,7 @@
           "layer": "",
           "locked": false,
           "name": "Block",
-<<<<<<< HEAD
-          "persistentUuid": "b001e7b6-f4c3-4cc8-a600-3cfcc3d59a87",
-=======
-          "persistentUuid": "709aaac9-3465-41a1-9254-ff0c0a73eaeb",
->>>>>>> 2762329d
+          "persistentUuid": "0973065b-87cb-4cb5-ad41-7057e5e6aa52",
           "width": 0,
           "x": 712,
           "y": 69,
@@ -362,11 +322,7 @@
           "layer": "",
           "locked": false,
           "name": "Block",
-<<<<<<< HEAD
-          "persistentUuid": "ba354da6-7ebe-470b-854f-5ea63263fc02",
-=======
-          "persistentUuid": "efede23d-511e-412f-926d-92c6a4e3d93f",
->>>>>>> 2762329d
+          "persistentUuid": "140d499a-2a15-43ce-8321-2b906bb19268",
           "width": 0,
           "x": 712,
           "y": 149,
@@ -382,11 +338,7 @@
           "layer": "",
           "locked": false,
           "name": "Block",
-<<<<<<< HEAD
-          "persistentUuid": "668ae8dc-6257-428f-8edf-b357baffbf7a",
-=======
-          "persistentUuid": "b7a8bb6f-0d6f-42e2-ad76-19c0ec6f9f13",
->>>>>>> 2762329d
+          "persistentUuid": "f55532c1-e26f-4715-aa99-0acc0ca29bbb",
           "width": 0,
           "x": 713,
           "y": 227,
@@ -402,11 +354,7 @@
           "layer": "",
           "locked": false,
           "name": "Block",
-<<<<<<< HEAD
-          "persistentUuid": "21e90a26-9b35-4e9a-a016-a47f3a4159a4",
-=======
-          "persistentUuid": "11897473-be9f-4abd-85e9-8924a4b01929",
->>>>>>> 2762329d
+          "persistentUuid": "9156999b-bbb3-43d3-a5fa-f1f8bd73c53d",
           "width": 0,
           "x": 635,
           "y": 229,
@@ -422,11 +370,7 @@
           "layer": "",
           "locked": false,
           "name": "Block",
-<<<<<<< HEAD
-          "persistentUuid": "e42804b3-37bb-4161-88fb-3b0c9c722a8c",
-=======
-          "persistentUuid": "e1e578c9-2892-4e90-84e7-1c7e737225cd",
->>>>>>> 2762329d
+          "persistentUuid": "472fd64b-65fd-4e92-a4e5-a76e95d3149c",
           "width": 0,
           "x": 556,
           "y": 232,
@@ -442,11 +386,7 @@
           "layer": "",
           "locked": false,
           "name": "Block",
-<<<<<<< HEAD
-          "persistentUuid": "312d01f6-1fba-42d8-a2dd-81a5f7cdb4b3",
-=======
-          "persistentUuid": "3d75708d-c3b6-48f8-87a5-3d38f85267ea",
->>>>>>> 2762329d
+          "persistentUuid": "b768f1a2-923f-49c1-a9c4-3f8eeacae8b5",
           "width": 0,
           "x": 555,
           "y": 309,
@@ -462,11 +402,7 @@
           "layer": "",
           "locked": false,
           "name": "Block",
-<<<<<<< HEAD
-          "persistentUuid": "3da46622-3156-427d-9c19-078d4975972e",
-=======
-          "persistentUuid": "066e7275-7ff5-4f08-a772-5b7ff6071055",
->>>>>>> 2762329d
+          "persistentUuid": "b193f2e7-7583-4f8f-8b85-3fc544bb7080",
           "width": 0,
           "x": 480,
           "y": 232,
@@ -482,11 +418,7 @@
           "layer": "",
           "locked": false,
           "name": "Block",
-<<<<<<< HEAD
-          "persistentUuid": "c33c7132-651b-4d1f-9f95-fdc60187a760",
-=======
-          "persistentUuid": "90782d93-d88b-4392-b17b-de84d6610323",
->>>>>>> 2762329d
+          "persistentUuid": "960b5ccd-b6b7-4383-8222-6ae05ca00889",
           "width": 0,
           "x": 402,
           "y": 234,
@@ -502,11 +434,7 @@
           "layer": "",
           "locked": false,
           "name": "Block",
-<<<<<<< HEAD
-          "persistentUuid": "16923bcf-5c09-4008-8e1f-4888613a3fdd",
-=======
-          "persistentUuid": "999fbb11-08ec-4416-be12-39d6e4b299af",
->>>>>>> 2762329d
+          "persistentUuid": "96b922a1-c9d6-44d6-a129-519742b4605e",
           "width": 0,
           "x": 555,
           "y": 386,
@@ -522,11 +450,7 @@
           "layer": "",
           "locked": false,
           "name": "Block",
-<<<<<<< HEAD
-          "persistentUuid": "94e90996-68f0-4c8d-b3ab-a7681694bda6",
-=======
-          "persistentUuid": "f3ae19cb-648b-4d7e-ac3f-446740b01005",
->>>>>>> 2762329d
+          "persistentUuid": "5bb5f4ce-e0b7-4904-82d2-86d8b0c5b4aa",
           "width": 0,
           "x": 553,
           "y": 458,
@@ -542,11 +466,7 @@
           "layer": "",
           "locked": false,
           "name": "Block",
-<<<<<<< HEAD
-          "persistentUuid": "ca334157-b48e-42f9-814b-72f19a3f0c66",
-=======
-          "persistentUuid": "0b82b685-03ce-4ace-8cab-ca1f5d4baa7e",
->>>>>>> 2762329d
+          "persistentUuid": "73c61402-93ef-4281-a4cd-661600d5cade",
           "width": 0,
           "x": 630,
           "y": 458,
@@ -562,11 +482,7 @@
           "layer": "",
           "locked": false,
           "name": "Block",
-<<<<<<< HEAD
-          "persistentUuid": "5980f99e-8891-4788-a86f-268522844bb8",
-=======
-          "persistentUuid": "af261ed5-899e-4367-8609-d9af5513a552",
->>>>>>> 2762329d
+          "persistentUuid": "f38fd266-79bc-46f0-8bc6-d4793e4ad7c0",
           "width": 0,
           "x": 707,
           "y": 457,
@@ -582,11 +498,7 @@
           "layer": "",
           "locked": false,
           "name": "Block",
-<<<<<<< HEAD
-          "persistentUuid": "6b39e764-829d-4ec3-a13e-9061ddd8a39a",
-=======
-          "persistentUuid": "4e4df835-4d9e-4a49-b18d-1aac92cc7324",
->>>>>>> 2762329d
+          "persistentUuid": "a38b3cdf-28db-4e64-8942-946a778b1a11",
           "width": 0,
           "x": 478,
           "y": 384,
@@ -602,11 +514,7 @@
           "layer": "",
           "locked": false,
           "name": "Block",
-<<<<<<< HEAD
-          "persistentUuid": "bf460517-2a38-4ea5-ab1b-a1630a3efdcd",
-=======
-          "persistentUuid": "03be63a9-7394-47c6-a095-63997886bc72",
->>>>>>> 2762329d
+          "persistentUuid": "79b52262-dd4e-4d40-bb44-8c7e7f6fc97a",
           "width": 0,
           "x": 403,
           "y": 383,
@@ -622,11 +530,7 @@
           "layer": "",
           "locked": false,
           "name": "Block",
-<<<<<<< HEAD
-          "persistentUuid": "9f33d68b-a4e3-4982-a1b3-26a6905cdd9e",
-=======
-          "persistentUuid": "d3d9c9ac-8cfc-4b85-8c08-44f0fa10dc16",
->>>>>>> 2762329d
+          "persistentUuid": "43aefdb7-0cfa-4e5d-8442-3d91f4488bbd",
           "width": 0,
           "x": 403,
           "y": 311,
@@ -642,11 +546,7 @@
           "layer": "",
           "locked": false,
           "name": "Block",
-<<<<<<< HEAD
-          "persistentUuid": "5328624f-432b-4ce2-b4ba-8774e02e6782",
-=======
-          "persistentUuid": "03691e72-1f49-48d4-8c51-5e7afa90535c",
->>>>>>> 2762329d
+          "persistentUuid": "b98f1b4c-1263-437f-b643-83930d929a77",
           "width": 0,
           "x": 480,
           "y": 313,
@@ -662,11 +562,7 @@
           "layer": "",
           "locked": false,
           "name": "Block",
-<<<<<<< HEAD
-          "persistentUuid": "ee12f196-e9ae-418e-a25f-8940d09098cd",
-=======
-          "persistentUuid": "cd07958c-52fa-4a10-9b1f-d184ec248fe9",
->>>>>>> 2762329d
+          "persistentUuid": "759aadf1-7caf-4ded-b4a0-e44f38cf976e",
           "width": 0,
           "x": 327,
           "y": 310,
@@ -682,11 +578,7 @@
           "layer": "",
           "locked": false,
           "name": "Block",
-<<<<<<< HEAD
-          "persistentUuid": "83bcd59d-b490-462f-8401-06ee78971946",
-=======
-          "persistentUuid": "5745d158-4db4-4318-93e3-ed3dca927e2b",
->>>>>>> 2762329d
+          "persistentUuid": "27486014-deac-48e5-b5ae-af4de7566827",
           "width": 0,
           "x": 250,
           "y": 312,
@@ -702,11 +594,7 @@
           "layer": "",
           "locked": false,
           "name": "Block",
-<<<<<<< HEAD
-          "persistentUuid": "94d26122-1021-4e82-8b41-4395a79f5b7b",
-=======
-          "persistentUuid": "e3ba09d3-72df-4663-93b9-0e08af746932",
->>>>>>> 2762329d
+          "persistentUuid": "07b14e67-d071-45a7-b523-e97ee2585074",
           "width": 0,
           "x": 173,
           "y": 310,
@@ -722,11 +610,7 @@
           "layer": "",
           "locked": false,
           "name": "Block",
-<<<<<<< HEAD
-          "persistentUuid": "d0b3ce8f-76a9-46d0-9598-a27b884dcb65",
-=======
-          "persistentUuid": "9a60b2f3-6245-494d-b399-0f1ef7b8d799",
->>>>>>> 2762329d
+          "persistentUuid": "a69fd4d5-8026-48c0-b498-31675ad66230",
           "width": 0,
           "x": 175,
           "y": 389,
@@ -742,11 +626,7 @@
           "layer": "",
           "locked": false,
           "name": "Block",
-<<<<<<< HEAD
-          "persistentUuid": "a06cdccb-9c98-401a-8b1c-beb874ca7b64",
-=======
-          "persistentUuid": "045521aa-e85c-423d-992d-92089f8ae91c",
->>>>>>> 2762329d
+          "persistentUuid": "9fb31bed-5c04-4d80-b2e5-dff162f4cf4e",
           "width": 0,
           "x": 97,
           "y": 313,
@@ -762,11 +642,7 @@
           "layer": "",
           "locked": false,
           "name": "Block",
-<<<<<<< HEAD
-          "persistentUuid": "79231550-a4f7-4792-8c0d-1ad8f94c5aa8",
-=======
-          "persistentUuid": "7a6b874c-270a-4934-bbb3-7ef423e13824",
->>>>>>> 2762329d
+          "persistentUuid": "c1682b42-1da7-41a6-9e70-0c89a59ab7c7",
           "width": 0,
           "x": 96,
           "y": 388,
@@ -782,11 +658,7 @@
           "layer": "",
           "locked": false,
           "name": "Block",
-<<<<<<< HEAD
-          "persistentUuid": "6c748b00-a881-4ed9-bcf2-14a08a9f3ca1",
-=======
-          "persistentUuid": "d043e487-9fb9-4303-8db8-4ebedd931472",
->>>>>>> 2762329d
+          "persistentUuid": "985fb59e-fa0a-40c3-b397-c08f8e8fdb5e",
           "width": 0,
           "x": 92,
           "y": 464,
@@ -802,11 +674,7 @@
           "layer": "",
           "locked": false,
           "name": "Block",
-<<<<<<< HEAD
-          "persistentUuid": "957732f3-10b8-44af-817b-569fd293b066",
-=======
-          "persistentUuid": "f2b27a62-0cdf-46f3-ab1f-1b240e55b572",
->>>>>>> 2762329d
+          "persistentUuid": "d64cbc57-f0fb-4141-9be0-58af9a7cffc6",
           "width": 0,
           "x": 172,
           "y": 466,
@@ -822,11 +690,7 @@
           "layer": "",
           "locked": false,
           "name": "Block",
-<<<<<<< HEAD
-          "persistentUuid": "c89463ee-ec91-4314-bdc8-166992ed6a29",
-=======
-          "persistentUuid": "a088f8cb-882d-404d-9f8b-cddb2bd3d14f",
->>>>>>> 2762329d
+          "persistentUuid": "efc7cb02-38a5-42e8-a091-467b6179147a",
           "width": 0,
           "x": 251,
           "y": 464,
@@ -842,11 +706,7 @@
           "layer": "",
           "locked": false,
           "name": "Block",
-<<<<<<< HEAD
-          "persistentUuid": "5d572e15-f76f-41bb-b03d-b0dc68d0c90b",
-=======
-          "persistentUuid": "6093e830-c560-4260-8018-be25074201e8",
->>>>>>> 2762329d
+          "persistentUuid": "43f7ba30-d59f-4405-8d21-3f2eae0e8ced",
           "width": 0,
           "x": 249,
           "y": 547,
@@ -862,11 +722,7 @@
           "layer": "",
           "locked": false,
           "name": "Block",
-<<<<<<< HEAD
-          "persistentUuid": "a3c93c09-183a-4d0d-856a-a276916f3a78",
-=======
-          "persistentUuid": "7ca739b6-a2a2-4e9f-8ad4-bb4d27fa60a2",
->>>>>>> 2762329d
+          "persistentUuid": "38f40b86-761b-4f0c-be05-74d6de621ea8",
           "width": 0,
           "x": 168,
           "y": 547,
@@ -882,11 +738,7 @@
           "layer": "",
           "locked": false,
           "name": "Block",
-<<<<<<< HEAD
-          "persistentUuid": "ca5f06fc-4466-489c-bfe0-764cd6d247f4",
-=======
-          "persistentUuid": "51184932-ff8e-4b42-81a1-aa801433c016",
->>>>>>> 2762329d
+          "persistentUuid": "3a097c70-896b-4f54-bb1f-a38b338e9dbb",
           "width": 0,
           "x": 90,
           "y": 549,
@@ -902,11 +754,7 @@
           "layer": "",
           "locked": false,
           "name": "ObjVariableBlockUp",
-<<<<<<< HEAD
-          "persistentUuid": "d6c03d44-f60f-47c3-b0d8-e4db86c2fe47",
-=======
-          "persistentUuid": "d84f7db9-2907-4e4b-b48b-da55894f81f6",
->>>>>>> 2762329d
+          "persistentUuid": "1f2cbac0-9067-4107-97ca-3179afd94f24",
           "width": 0,
           "x": -2,
           "y": -148,
@@ -922,11 +770,7 @@
           "layer": "",
           "locked": false,
           "name": "ObjVariableBlockDown",
-<<<<<<< HEAD
-          "persistentUuid": "2baf5970-5207-47ef-9c5b-c6156828e8e0",
-=======
-          "persistentUuid": "7bf726d0-9eb0-4d92-8dc3-63ae2128fa03",
->>>>>>> 2762329d
+          "persistentUuid": "0d582a51-fe42-4348-864f-8398654d4875",
           "width": 0,
           "x": -3,
           "y": -119,
@@ -942,11 +786,7 @@
           "layer": "",
           "locked": false,
           "name": "ObjVariableBlockLeft",
-<<<<<<< HEAD
-          "persistentUuid": "573e1ab2-710b-4c3c-b292-0aaff727c91a",
-=======
-          "persistentUuid": "228e4aa6-01e0-499f-8235-e596db7be9f5",
->>>>>>> 2762329d
+          "persistentUuid": "a436b4ae-59d7-482c-b4ef-864230b66b89",
           "width": 0,
           "x": -2,
           "y": -89,
@@ -962,11 +802,7 @@
           "layer": "",
           "locked": false,
           "name": "ObjVariableBlockRight",
-<<<<<<< HEAD
-          "persistentUuid": "130393a7-58da-494f-9cb3-fe4e4c969a30",
-=======
-          "persistentUuid": "439eca72-c606-491c-80fc-5a0de7e3b877",
->>>>>>> 2762329d
+          "persistentUuid": "8fa26244-8933-44c5-93ea-b73b0d539868",
           "width": 0,
           "x": 0,
           "y": -59,
@@ -982,11 +818,7 @@
           "layer": "",
           "locked": false,
           "name": "Info",
-<<<<<<< HEAD
-          "persistentUuid": "477e9c51-eef9-4371-9f4b-f82b26878940",
-=======
-          "persistentUuid": "41b34cf1-48af-4111-9eb6-c91b7eeedce5",
->>>>>>> 2762329d
+          "persistentUuid": "b08a0188-4320-4af4-800a-0a0d82e8e28b",
           "width": 0,
           "x": 44,
           "y": 115,
