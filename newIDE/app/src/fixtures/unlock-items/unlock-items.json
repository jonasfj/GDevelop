--- conflicted
+++ resolved
@@ -7,7 +7,6 @@
     "revision": 0
   },
   "properties": {
-    "adMobAppId": "",
     "adaptGameResolutionAtRuntime": false,
     "folderProject": false,
     "linuxExecutableFilename": "",
@@ -33,6 +32,7 @@
     "loadingScreen": {
       "showGDevelopSplash": true
     },
+    "extensionProperties": [],
     "extensions": [
       {
         "name": "BuiltinObject"
@@ -176,11 +176,7 @@
           "layer": "",
           "locked": false,
           "name": "Item",
-<<<<<<< HEAD
-          "persistentUuid": "0f44fdb7-04ef-444c-8174-8f11ad01e663",
-=======
-          "persistentUuid": "7afd5696-5603-4057-8275-cded9a455181",
->>>>>>> 2762329d
+          "persistentUuid": "31a72d74-6b9a-4f03-90bb-5bf77b066ad3",
           "width": 0,
           "x": 704,
           "y": 448,
@@ -196,11 +192,7 @@
           "layer": "",
           "locked": false,
           "name": "Item",
-<<<<<<< HEAD
-          "persistentUuid": "dacfb096-e9fe-4b2a-818b-66c4a54ae878",
-=======
-          "persistentUuid": "b710c67d-6c30-40e9-8605-61773bdbfe0a",
->>>>>>> 2762329d
+          "persistentUuid": "cf497b07-5f17-46e6-a311-270e6c116ed4",
           "width": 0,
           "x": 32,
           "y": 448,
@@ -216,11 +208,7 @@
           "layer": "",
           "locked": false,
           "name": "Item",
-<<<<<<< HEAD
-          "persistentUuid": "5fd656db-168a-4f7d-8751-ff63c3f69741",
-=======
-          "persistentUuid": "2d141c9b-e249-40b8-be48-b60b8b937d26",
->>>>>>> 2762329d
+          "persistentUuid": "cc8fb912-85f6-4606-bc55-34b9e2e74000",
           "width": 0,
           "x": 128,
           "y": 448,
@@ -236,11 +224,7 @@
           "layer": "",
           "locked": false,
           "name": "Item",
-<<<<<<< HEAD
-          "persistentUuid": "d182ec8a-5ebe-4380-8791-82e84a2ea12a",
-=======
-          "persistentUuid": "02378ae9-c545-4691-8f15-4e8752427e96",
->>>>>>> 2762329d
+          "persistentUuid": "cbd496bd-d448-446c-ac65-6f52536777be",
           "width": 0,
           "x": 224,
           "y": 448,
@@ -256,11 +240,7 @@
           "layer": "",
           "locked": false,
           "name": "Item",
-<<<<<<< HEAD
-          "persistentUuid": "1484b289-2466-4aed-94c9-757b54371cca",
-=======
-          "persistentUuid": "ad5a51f4-5743-413e-bed6-a1486333707e",
->>>>>>> 2762329d
+          "persistentUuid": "6541e50b-077d-4f6e-b5e7-0ec4cde9bc01",
           "width": 0,
           "x": 320,
           "y": 448,
@@ -276,11 +256,7 @@
           "layer": "",
           "locked": false,
           "name": "Item",
-<<<<<<< HEAD
-          "persistentUuid": "122771be-9fef-4336-8572-d31eed008d77",
-=======
-          "persistentUuid": "9a318cf1-433d-4924-8e6c-cd102979fdfe",
->>>>>>> 2762329d
+          "persistentUuid": "459487df-832d-438f-8115-18153c5eb0d7",
           "width": 0,
           "x": 416,
           "y": 448,
@@ -296,11 +272,7 @@
           "layer": "",
           "locked": false,
           "name": "Item",
-<<<<<<< HEAD
-          "persistentUuid": "a53270bb-08f7-49cd-af53-994edefb0cb2",
-=======
-          "persistentUuid": "c8c66d59-3592-4cff-9f79-db55af394138",
->>>>>>> 2762329d
+          "persistentUuid": "f0deab4a-3cb8-4af6-bf98-c72f4aedff53",
           "width": 0,
           "x": 512,
           "y": 448,
@@ -316,11 +288,7 @@
           "layer": "",
           "locked": false,
           "name": "Item",
-<<<<<<< HEAD
-          "persistentUuid": "0fb62e98-461b-4958-8e87-d5d6a1d6ff1c",
-=======
-          "persistentUuid": "43d89003-7d2f-465e-9ecf-d3e0be4657d5",
->>>>>>> 2762329d
+          "persistentUuid": "57890a33-564c-42c2-af90-fe6cc75e550e",
           "width": 0,
           "x": 608,
           "y": 448,
@@ -336,11 +304,7 @@
           "layer": "",
           "locked": false,
           "name": "Item",
-<<<<<<< HEAD
-          "persistentUuid": "fa19b061-28e1-42d8-a3e8-f24de38babf2",
-=======
-          "persistentUuid": "f7dc4bfb-1a7b-47f0-a3ae-8cb92ab18514",
->>>>>>> 2762329d
+          "persistentUuid": "09419a71-7862-42f8-9106-3000f1b94d49",
           "width": 0,
           "x": 704,
           "y": 160,
@@ -356,11 +320,7 @@
           "layer": "",
           "locked": false,
           "name": "Item",
-<<<<<<< HEAD
-          "persistentUuid": "7522a29a-5c3e-4351-8dc4-c05300d678a6",
-=======
-          "persistentUuid": "d9213b8d-9823-4281-b566-029143769e5a",
->>>>>>> 2762329d
+          "persistentUuid": "1884dbd2-7dea-4244-90ee-c3e60c18cc47",
           "width": 0,
           "x": 32,
           "y": 160,
@@ -376,11 +336,7 @@
           "layer": "",
           "locked": false,
           "name": "Item",
-<<<<<<< HEAD
-          "persistentUuid": "0ca0bf9e-d771-4075-8c92-17fdd3e5b4fd",
-=======
-          "persistentUuid": "1f33b10f-cb09-460a-afd3-f8bdeb5e0160",
->>>>>>> 2762329d
+          "persistentUuid": "b381e989-54d9-4b51-a843-7d409aa5dcf2",
           "width": 0,
           "x": 128,
           "y": 160,
@@ -396,11 +352,7 @@
           "layer": "",
           "locked": false,
           "name": "Item",
-<<<<<<< HEAD
-          "persistentUuid": "4ba48eb0-3b49-4d25-b1e4-f8ac6493865a",
-=======
-          "persistentUuid": "ee69f910-1ab2-4ac3-878e-b98713388db0",
->>>>>>> 2762329d
+          "persistentUuid": "01d97938-65e9-48a5-8e61-6a701e249e87",
           "width": 0,
           "x": 224,
           "y": 160,
@@ -416,11 +368,7 @@
           "layer": "",
           "locked": false,
           "name": "Item",
-<<<<<<< HEAD
-          "persistentUuid": "4c716def-4859-4a12-afda-4c45755d3481",
-=======
-          "persistentUuid": "fc8c89fc-f105-4bf4-a767-2c36188d5df9",
->>>>>>> 2762329d
+          "persistentUuid": "b62de0a9-6b41-4479-bbcb-6949c8a9b14c",
           "width": 0,
           "x": 320,
           "y": 160,
@@ -436,11 +384,7 @@
           "layer": "",
           "locked": false,
           "name": "Item",
-<<<<<<< HEAD
-          "persistentUuid": "c9efa7be-fbb1-4869-a40d-a5f82134a253",
-=======
-          "persistentUuid": "6acea89d-307d-4df5-b187-033cedea0b77",
->>>>>>> 2762329d
+          "persistentUuid": "039f9baf-f358-4401-9756-fb72b38bd91e",
           "width": 0,
           "x": 416,
           "y": 160,
@@ -456,11 +400,7 @@
           "layer": "",
           "locked": false,
           "name": "Item",
-<<<<<<< HEAD
-          "persistentUuid": "74d31456-00d5-422e-b195-413ed5eef28c",
-=======
-          "persistentUuid": "98380a1d-5567-4c6d-a093-f9d9c27f2d9d",
->>>>>>> 2762329d
+          "persistentUuid": "dc7d206e-051a-4bc0-ac58-51ff243804c1",
           "width": 0,
           "x": 512,
           "y": 160,
@@ -476,11 +416,7 @@
           "layer": "",
           "locked": false,
           "name": "Item",
-<<<<<<< HEAD
-          "persistentUuid": "172fb8bd-045a-4064-8d5f-107804b707ef",
-=======
-          "persistentUuid": "37a67eef-2650-433e-9975-ae8180183cb3",
->>>>>>> 2762329d
+          "persistentUuid": "159c2b31-eb1b-4b13-ae28-9c8668f9a5e0",
           "width": 0,
           "x": 608,
           "y": 160,
@@ -496,11 +432,7 @@
           "layer": "",
           "locked": false,
           "name": "Item",
-<<<<<<< HEAD
-          "persistentUuid": "44ff1d8c-7904-40a3-ace3-e926d0daeca3",
-=======
-          "persistentUuid": "31e3632a-130d-4f8b-9ca6-bf3dd6404dcd",
->>>>>>> 2762329d
+          "persistentUuid": "c2175558-013c-4c25-bcab-15f4dc26d81d",
           "width": 0,
           "x": 704,
           "y": 256,
@@ -516,11 +448,7 @@
           "layer": "",
           "locked": false,
           "name": "Item",
-<<<<<<< HEAD
-          "persistentUuid": "8059f3bc-2747-4e03-9523-6344e9307ef2",
-=======
-          "persistentUuid": "359bdc37-4748-4361-81c1-d3c30986f593",
->>>>>>> 2762329d
+          "persistentUuid": "bef362e3-3e56-433b-bb16-ac26f9fba135",
           "width": 0,
           "x": 32,
           "y": 256,
@@ -536,11 +464,7 @@
           "layer": "",
           "locked": false,
           "name": "Item",
-<<<<<<< HEAD
-          "persistentUuid": "21fab223-dc00-41b6-837b-a5f3a878cacb",
-=======
-          "persistentUuid": "1fb20279-ba9f-4ea2-812e-4059b8e118b8",
->>>>>>> 2762329d
+          "persistentUuid": "01684495-07f0-49de-90e0-c098a8b7fdd0",
           "width": 0,
           "x": 128,
           "y": 256,
@@ -556,11 +480,7 @@
           "layer": "",
           "locked": false,
           "name": "Item",
-<<<<<<< HEAD
-          "persistentUuid": "6713b559-aff5-4382-9356-4b27e6806786",
-=======
-          "persistentUuid": "755f3276-19b4-4af3-bfc4-ee5530a0b2be",
->>>>>>> 2762329d
+          "persistentUuid": "2f8d98c5-5ba9-4c9d-88df-bb37a7009658",
           "width": 0,
           "x": 224,
           "y": 256,
@@ -576,11 +496,7 @@
           "layer": "",
           "locked": false,
           "name": "Item",
-<<<<<<< HEAD
-          "persistentUuid": "cc0cb31c-d52a-424d-b2c8-2df80dff1556",
-=======
-          "persistentUuid": "272e15d3-b6b7-4684-bf74-653a5559d5fb",
->>>>>>> 2762329d
+          "persistentUuid": "593e10cc-2d90-4763-8ee4-49f9c85df240",
           "width": 0,
           "x": 320,
           "y": 256,
@@ -596,11 +512,7 @@
           "layer": "",
           "locked": false,
           "name": "Item",
-<<<<<<< HEAD
-          "persistentUuid": "800bbac3-4e86-478c-8f91-70c4416f0577",
-=======
-          "persistentUuid": "f9f5ba96-047d-4d27-9af0-6dee20081761",
->>>>>>> 2762329d
+          "persistentUuid": "cc8c5168-e3c4-445e-91b8-aba9633cbeb3",
           "width": 0,
           "x": 416,
           "y": 256,
@@ -616,11 +528,7 @@
           "layer": "",
           "locked": false,
           "name": "Item",
-<<<<<<< HEAD
-          "persistentUuid": "03b5bfca-716b-4549-936f-49fd34c9a294",
-=======
-          "persistentUuid": "7d234198-686f-4014-8072-0c602aff76ad",
->>>>>>> 2762329d
+          "persistentUuid": "7f7fbc90-cd31-46a7-b2b1-9dfbc80ef0c9",
           "width": 0,
           "x": 512,
           "y": 256,
@@ -636,11 +544,7 @@
           "layer": "",
           "locked": false,
           "name": "Item",
-<<<<<<< HEAD
-          "persistentUuid": "b3059172-4224-4679-8569-4545cd01b484",
-=======
-          "persistentUuid": "36710233-699b-45bb-b686-0c32f0dda360",
->>>>>>> 2762329d
+          "persistentUuid": "09983f6d-0b52-4b3b-8943-7909268c299e",
           "width": 0,
           "x": 608,
           "y": 256,
@@ -656,11 +560,7 @@
           "layer": "",
           "locked": false,
           "name": "Item",
-<<<<<<< HEAD
-          "persistentUuid": "1f1693bc-85df-442a-a208-b0fa2e719830",
-=======
-          "persistentUuid": "00bdf3ef-b3c4-420e-84db-14c0de4d7139",
->>>>>>> 2762329d
+          "persistentUuid": "227ef1d9-c2eb-49b9-bb02-7bca975f5d69",
           "width": 0,
           "x": 704,
           "y": 352,
@@ -676,11 +576,7 @@
           "layer": "",
           "locked": false,
           "name": "Item",
-<<<<<<< HEAD
-          "persistentUuid": "32d83868-e969-467a-9994-50d9570fad62",
-=======
-          "persistentUuid": "9bd6e75a-8b37-45d6-bad6-b74b7f5688d1",
->>>>>>> 2762329d
+          "persistentUuid": "e28aba27-b630-4dd1-8494-f892c5253745",
           "width": 0,
           "x": 32,
           "y": 352,
@@ -696,11 +592,7 @@
           "layer": "",
           "locked": false,
           "name": "Item",
-<<<<<<< HEAD
-          "persistentUuid": "60a1eb27-6a7c-4dce-9e03-0d06ae9320f0",
-=======
-          "persistentUuid": "3194ea4b-c2c1-409f-b9d6-e3650a58a641",
->>>>>>> 2762329d
+          "persistentUuid": "1d820084-9e21-4d1e-84d3-347b687c685d",
           "width": 0,
           "x": 128,
           "y": 352,
@@ -716,11 +608,7 @@
           "layer": "",
           "locked": false,
           "name": "Item",
-<<<<<<< HEAD
-          "persistentUuid": "33305b0b-85fe-4876-af26-9e9f46bbd62b",
-=======
-          "persistentUuid": "18c589c9-2f1f-4af4-a325-d212667804f6",
->>>>>>> 2762329d
+          "persistentUuid": "f007ae64-b994-4d42-b8c5-05533f04daee",
           "width": 0,
           "x": 224,
           "y": 352,
@@ -736,11 +624,7 @@
           "layer": "",
           "locked": false,
           "name": "Item",
-<<<<<<< HEAD
-          "persistentUuid": "0742e0e7-f308-4005-85f5-0a78af5deef8",
-=======
-          "persistentUuid": "aa64b1ee-6d7f-4008-b9a5-7f2ea3ca0c7b",
->>>>>>> 2762329d
+          "persistentUuid": "a354c2ed-c303-4dfd-bd7c-b354d2c4f971",
           "width": 0,
           "x": 320,
           "y": 352,
@@ -756,11 +640,7 @@
           "layer": "",
           "locked": false,
           "name": "Item",
-<<<<<<< HEAD
-          "persistentUuid": "099d793c-57da-4c96-8630-2e300f33e181",
-=======
-          "persistentUuid": "70fc980c-bfdf-46a3-9789-20512a8e6d4a",
->>>>>>> 2762329d
+          "persistentUuid": "c8f0abb3-6444-4a68-b5f4-409fcf730637",
           "width": 0,
           "x": 416,
           "y": 352,
@@ -776,11 +656,7 @@
           "layer": "",
           "locked": false,
           "name": "Item",
-<<<<<<< HEAD
-          "persistentUuid": "d0d6c53d-e809-4fff-8ee8-69ec1b3cf0c2",
-=======
-          "persistentUuid": "608dabea-23fb-4e33-bdec-822eab5ef1d6",
->>>>>>> 2762329d
+          "persistentUuid": "c052d872-7931-4de5-a06a-197824ba84d7",
           "width": 0,
           "x": 512,
           "y": 352,
@@ -796,11 +672,7 @@
           "layer": "",
           "locked": false,
           "name": "Item",
-<<<<<<< HEAD
-          "persistentUuid": "7473b168-6f4e-49d3-aafa-1726b03a0a12",
-=======
-          "persistentUuid": "ca2bbe9d-9276-4c0f-a864-ae0ba3c1f81a",
->>>>>>> 2762329d
+          "persistentUuid": "c316d95e-8c15-43aa-abb3-68083751febd",
           "width": 0,
           "x": 608,
           "y": 352,
@@ -816,11 +688,7 @@
           "layer": "",
           "locked": false,
           "name": "SaveButton",
-<<<<<<< HEAD
-          "persistentUuid": "0ce53c86-3976-47ca-8463-f48414c1997f",
-=======
-          "persistentUuid": "add339c8-e918-4c4a-ba6e-415f933d06c9",
->>>>>>> 2762329d
+          "persistentUuid": "6c91f3ae-0134-4469-86e9-d3c5a2ad0f0a",
           "width": 64,
           "x": 256,
           "y": 544,
@@ -836,11 +704,7 @@
           "layer": "",
           "locked": false,
           "name": "SaveButtonText",
-<<<<<<< HEAD
-          "persistentUuid": "d83385af-0cce-4c12-8f8d-ce881cef6d6d",
-=======
-          "persistentUuid": "d5611ac8-8516-4096-9a98-b09740d7a64e",
->>>>>>> 2762329d
+          "persistentUuid": "487636ab-67f3-429f-a4f6-a4e22ed76840",
           "width": 0,
           "x": 262,
           "y": 549,
@@ -856,11 +720,7 @@
           "layer": "",
           "locked": false,
           "name": "LoadButton",
-<<<<<<< HEAD
-          "persistentUuid": "7cb2be3b-16cd-475d-8385-1af29b166af0",
-=======
-          "persistentUuid": "fff68bf1-8210-42cf-9ae8-dc1ee498017e",
->>>>>>> 2762329d
+          "persistentUuid": "e53e46ac-2add-46ab-8484-472db0177614",
           "width": 64,
           "x": 448,
           "y": 544,
@@ -876,11 +736,7 @@
           "layer": "",
           "locked": false,
           "name": "LoadButtonText",
-<<<<<<< HEAD
-          "persistentUuid": "7d6e8561-be4d-4869-bf7b-e6cc9efab85b",
-=======
-          "persistentUuid": "c61d0a57-6667-43f0-9fe6-4f518a0fe4f2",
->>>>>>> 2762329d
+          "persistentUuid": "89256894-ce62-40a7-b0f1-a3a404550327",
           "width": 0,
           "x": 452,
           "y": 548,
@@ -896,11 +752,7 @@
           "layer": "",
           "locked": false,
           "name": "Message",
-<<<<<<< HEAD
-          "persistentUuid": "a4502006-2caf-4f08-b483-25ac45fffd08",
-=======
-          "persistentUuid": "fbf0dbc5-203f-4fc5-ab1d-25fe9ad9a6db",
->>>>>>> 2762329d
+          "persistentUuid": "5e9557f7-9a62-4df6-a5ee-08220d65028e",
           "width": 0,
           "x": 190,
           "y": 36,
