{
  "firstLayout": "",
  "gdVersion": {
    "build": 98,
    "major": 4,
    "minor": 0,
    "revision": 0
  },
  "properties": {
    "adMobAppId": "",
    "adaptGameResolutionAtRuntime": false,
    "folderProject": false,
    "linuxExecutableFilename": "",
    "macExecutableFilename": "",
    "orientation": "default",
    "packageName": "",
    "projectFile": "C:\\Users\\szoszo\\Desktop\\Projects\\gametemplates\\gdevelop5\\advanced-shape-based-painter\\advanced-shape-based-painter.json",
    "scaleMode": "linear",
    "sizeOnStartupMode": "",
    "useExternalSourceFiles": false,
    "version": "1.0.0",
    "winExecutableFilename": "",
    "winExecutableIconFile": "",
    "name": "Proyecto",
    "author": "",
    "windowWidth": 800,
    "windowHeight": 600,
    "latestCompilationDirectory": "",
    "maxFPS": 60,
    "minFPS": 10,
    "verticalSync": false,
    "platformSpecificAssets": {},
    "loadingScreen": {
      "showGDevelopSplash": true
    },
    "extensions": [
      {
        "name": "BuiltinObject"
      },
      {
        "name": "BuiltinAudio"
      },
      {
        "name": "BuiltinVariables"
      },
      {
        "name": "BuiltinTime"
      },
      {
        "name": "BuiltinMouse"
      },
      {
        "name": "BuiltinKeyboard"
      },
      {
        "name": "BuiltinJoystick"
      },
      {
        "name": "BuiltinCamera"
      },
      {
        "name": "BuiltinWindow"
      },
      {
        "name": "BuiltinFile"
      },
      {
        "name": "BuiltinNetwork"
      },
      {
        "name": "BuiltinScene"
      },
      {
        "name": "BuiltinAdvanced"
      },
      {
        "name": "Sprite"
      },
      {
        "name": "BuiltinCommonInstructions"
      },
      {
        "name": "BuiltinCommonConversions"
      },
      {
        "name": "BuiltinStringInstructions"
      },
      {
        "name": "BuiltinMathematicalTools"
      },
      {
        "name": "BuiltinExternalLayouts"
      },
      {
        "name": "PrimitiveDrawing"
      }
    ],
    "platforms": [
      {
        "name": "GDevelop JS platform"
      }
    ],
    "currentPlatform": "GDevelop JS platform"
  },
  "resources": {
    "resources": [
      {
        "alwaysLoaded": false,
        "file": "https://resources.gdevelop-app.com/examples/advanced-shape-based-painter/ShapeCircle.png",
        "kind": "image",
        "metadata": "",
        "name": "ShapeCircle.png",
        "smoothed": true,
        "userAdded": true
      },
      {
        "alwaysLoaded": false,
        "file": "https://resources.gdevelop-app.com/examples/advanced-shape-based-painter/ShapeCircleBorder.png",
        "kind": "image",
        "metadata": "",
        "name": "ShapeCircleBorder.png",
        "smoothed": true,
        "userAdded": true
      },
      {
        "alwaysLoaded": false,
        "file": "https://resources.gdevelop-app.com/examples/advanced-shape-based-painter/ShapeRect.png",
        "kind": "image",
        "metadata": "",
        "name": "ShapeRect.png",
        "smoothed": true,
        "userAdded": true
      },
      {
        "alwaysLoaded": false,
        "file": "https://resources.gdevelop-app.com/examples/advanced-shape-based-painter/ShapeRectBorder.png",
        "kind": "image",
        "metadata": "",
        "name": "ShapeRectBorder.png",
        "smoothed": true,
        "userAdded": true
      },
      {
        "alwaysLoaded": false,
        "file": "https://resources.gdevelop-app.com/examples/advanced-shape-based-painter/ShapeLine.png",
        "kind": "image",
        "metadata": "",
        "name": "ShapeLine.png",
        "smoothed": true,
        "userAdded": true
      },
      {
        "alwaysLoaded": false,
        "file": "https://resources.gdevelop-app.com/examples/advanced-shape-based-painter/BarSelector.png",
        "kind": "image",
        "metadata": "",
        "name": "BarSelector.png",
        "smoothed": true,
        "userAdded": true
      }
    ],
    "resourceFolders": []
  },
  "objects": [],
  "objectsGroups": [],
  "variables": [],
  "layouts": [
    {
      "b": 209,
      "disableInputWhenNotFocused": true,
      "mangledName": "Scene",
      "name": "Scene",
      "oglFOV": 90,
      "oglZFar": 500,
      "oglZNear": 1,
      "r": 209,
      "standardSortMethod": true,
      "stopSoundsOnStartup": true,
      "title": "",
      "v": 209,
      "uiSettings": {
        "grid": false,
        "gridB": 255,
        "gridG": 180,
        "gridHeight": 32,
        "gridOffsetX": 0,
        "gridOffsetY": 0,
        "gridR": 158,
        "gridWidth": 32,
        "snap": true,
        "windowMask": false,
        "zoomFactor": 1
      },
      "objectsGroups": [],
      "variables": [
        {
          "name": "Shapes",
          "children": [
            {
              "name": "0",
              "children": [
                {
                  "name": "Border",
                  "value": "0"
                },
                {
                  "name": "BorderColor",
                  "children": [
                    {
                      "name": "B",
                      "value": "0"
                    },
                    {
                      "name": "G",
                      "value": "0"
                    },
                    {
                      "name": "R",
                      "value": "0"
                    }
                  ]
                },
                {
                  "name": "BorderOpacity",
                  "value": "0"
                },
                {
                  "name": "EndX",
                  "value": "0"
                },
                {
                  "name": "EndY",
                  "value": "0"
                },
                {
                  "name": "FillColor",
                  "children": [
                    {
                      "name": "B",
                      "value": "0"
                    },
                    {
                      "name": "G",
                      "value": "0"
                    },
                    {
                      "name": "R",
                      "value": "0"
                    }
                  ]
                },
                {
                  "name": "FillOpacity",
                  "value": "0"
                },
                {
                  "name": "Radius",
                  "value": "0"
                },
                {
                  "name": "StartX",
                  "value": "0"
                },
                {
                  "name": "StartY",
                  "value": "0"
                },
                {
                  "name": "Thickness",
                  "value": "0"
                },
                {
                  "name": "Type",
                  "value": "0"
                }
              ]
            },
            {
              "name": "Size",
              "value": "-1"
            }
          ]
        },
        {
          "name": "i",
          "value": "0"
        },
        {
          "name": "else",
          "value": "0"
        },
        {
          "name": "shape",
          "value": "0"
        },
        {
          "name": "drawing",
          "value": "0"
        },
        {
          "name": "R",
          "value": "0"
        },
        {
          "name": "G",
          "value": "0"
        },
        {
          "name": "B",
          "value": "0"
        },
        {
          "name": "A",
          "value": "100"
        }
      ],
      "instances": [
        {
          "angle": 0,
          "customSize": false,
          "height": 0,
          "layer": "",
          "locked": false,
          "name": "Drawer",
<<<<<<< HEAD
          "persistentUuid": "f718226c-dddc-4eca-86bd-966a9421d633",
=======
          "persistentUuid": "761982d4-45e3-4dfd-abf9-2654b41309cd",
>>>>>>> 2762329d
          "width": 0,
          "x": 283,
          "y": 96,
          "zOrder": 1,
          "numberProperties": [],
          "stringProperties": [],
          "initialVariables": [
            {
              "name": "ID",
              "value": "-1"
            }
          ]
        },
        {
          "angle": 0,
          "customSize": false,
          "height": 0,
          "layer": "",
          "locked": false,
          "name": "BarSelect",
<<<<<<< HEAD
          "persistentUuid": "3cb8d6e4-c2b7-4061-ba01-81c92fd14570",
=======
          "persistentUuid": "4e1b1179-8410-4c6b-9054-376754849e86",
>>>>>>> 2762329d
          "width": 0,
          "x": 150,
          "y": 495,
          "zOrder": 1,
          "numberProperties": [],
          "stringProperties": [],
          "initialVariables": [
            {
              "name": "ID",
              "value": "3"
            }
          ]
        },
        {
          "angle": 0,
          "customSize": false,
          "height": 0,
          "layer": "",
          "locked": false,
          "name": "BarSelect",
<<<<<<< HEAD
          "persistentUuid": "0166fc6b-f8c3-4920-967f-1e96ba97807a",
=======
          "persistentUuid": "35dee078-916a-455f-b359-3ee05336ef2c",
>>>>>>> 2762329d
          "width": 0,
          "x": 50,
          "y": 405,
          "zOrder": 1,
          "numberProperties": [],
          "stringProperties": [],
          "initialVariables": [
            {
              "name": "ID",
              "value": "0"
            }
          ]
        },
        {
          "angle": 0,
          "customSize": false,
          "height": 0,
          "layer": "",
          "locked": false,
          "name": "BarSelect",
<<<<<<< HEAD
          "persistentUuid": "580fd1e9-b710-4fc0-a688-0340382e4061",
=======
          "persistentUuid": "9c90af08-9097-4a56-9b74-a3add6c85f70",
>>>>>>> 2762329d
          "width": 0,
          "x": 50,
          "y": 435,
          "zOrder": 1,
          "numberProperties": [],
          "stringProperties": [],
          "initialVariables": [
            {
              "name": "ID",
              "value": "1"
            }
          ]
        },
        {
          "angle": 0,
          "customSize": false,
          "height": 0,
          "layer": "",
          "locked": false,
          "name": "BarSelect",
<<<<<<< HEAD
          "persistentUuid": "5d6eebe0-c63e-4ca9-bfc0-04d859fdf0b5",
=======
          "persistentUuid": "a3a1783a-94e2-4226-88c7-da9cc08a7974",
>>>>>>> 2762329d
          "width": 0,
          "x": 50,
          "y": 465,
          "zOrder": 1,
          "numberProperties": [],
          "stringProperties": [],
          "initialVariables": [
            {
              "name": "ID",
              "value": "2"
            }
          ]
        },
        {
          "angle": 0,
          "customSize": false,
          "height": 0,
          "layer": "",
          "locked": false,
          "name": "message",
<<<<<<< HEAD
          "persistentUuid": "506cd7ed-e313-41eb-9bc0-f855c63ca786",
=======
          "persistentUuid": "54090c74-e762-4579-a6af-5a3d65dff82c",
>>>>>>> 2762329d
          "width": 0,
          "x": 18,
          "y": 523,
          "zOrder": 2,
          "numberProperties": [],
          "stringProperties": [],
          "initialVariables": []
        }
      ],
      "objects": [
        {
          "name": "Drawer",
          "tags": "",
          "type": "PrimitiveDrawing::Drawer",
          "variables": [
            {
              "name": "StartX",
              "value": "0"
            },
            {
              "name": "StartY",
              "value": "0"
            },
            {
              "name": "EndX",
              "value": "0"
            },
            {
              "name": "EndY",
              "value": "0"
            },
            {
              "name": "ID",
              "value": "0"
            }
          ],
          "behaviors": [],
          "fillOpacity": 100,
          "outlineSize": 1,
          "outlineOpacity": 200,
          "fillColor": {
            "b": 128,
            "g": 255,
            "r": 128
          },
          "outlineColor": {
            "b": 0,
            "g": 232,
            "r": 0
          },
          "absoluteCoordinates": true,
          "clearBetweenFrames": true
        },
        {
          "name": "Shapes",
          "tags": "",
          "type": "Sprite",
          "updateIfNotVisible": true,
          "variables": [],
          "behaviors": [],
          "animations": [
            {
              "name": "",
              "useMultipleDirections": false,
              "directions": [
                {
                  "looping": false,
                  "timeBetweenFrames": 1,
                  "sprites": [
                    {
                      "hasCustomCollisionMask": false,
                      "image": "ShapeCircle.png",
                      "points": [],
                      "originPoint": {
                        "name": "origine",
                        "x": 0,
                        "y": 0
                      },
                      "centerPoint": {
                        "automatic": true,
                        "name": "centre",
                        "x": 15,
                        "y": 10
                      },
                      "customCollisionMask": [
                        [
                          {
                            "x": 0,
                            "y": 0
                          },
                          {
                            "x": 30,
                            "y": 0
                          },
                          {
                            "x": 30,
                            "y": 20
                          },
                          {
                            "x": 0,
                            "y": 20
                          }
                        ]
                      ]
                    },
                    {
                      "hasCustomCollisionMask": false,
                      "image": "ShapeCircleBorder.png",
                      "points": [],
                      "originPoint": {
                        "name": "origine",
                        "x": 0,
                        "y": 0
                      },
                      "centerPoint": {
                        "automatic": true,
                        "name": "centre",
                        "x": 15,
                        "y": 10
                      },
                      "customCollisionMask": [
                        [
                          {
                            "x": 0,
                            "y": 0
                          },
                          {
                            "x": 30,
                            "y": 0
                          },
                          {
                            "x": 30,
                            "y": 20
                          },
                          {
                            "x": 0,
                            "y": 20
                          }
                        ]
                      ]
                    },
                    {
                      "hasCustomCollisionMask": false,
                      "image": "ShapeRect.png",
                      "points": [],
                      "originPoint": {
                        "name": "origine",
                        "x": 0,
                        "y": 0
                      },
                      "centerPoint": {
                        "automatic": true,
                        "name": "centre",
                        "x": 15,
                        "y": 10
                      },
                      "customCollisionMask": [
                        [
                          {
                            "x": 0,
                            "y": 0
                          },
                          {
                            "x": 30,
                            "y": 0
                          },
                          {
                            "x": 30,
                            "y": 20
                          },
                          {
                            "x": 0,
                            "y": 20
                          }
                        ]
                      ]
                    },
                    {
                      "hasCustomCollisionMask": false,
                      "image": "ShapeRectBorder.png",
                      "points": [],
                      "originPoint": {
                        "name": "origine",
                        "x": 0,
                        "y": 0
                      },
                      "centerPoint": {
                        "automatic": true,
                        "name": "centre",
                        "x": 15,
                        "y": 10
                      },
                      "customCollisionMask": [
                        [
                          {
                            "x": 0,
                            "y": 0
                          },
                          {
                            "x": 30,
                            "y": 0
                          },
                          {
                            "x": 30,
                            "y": 20
                          },
                          {
                            "x": 0,
                            "y": 20
                          }
                        ]
                      ]
                    },
                    {
                      "hasCustomCollisionMask": false,
                      "image": "ShapeLine.png",
                      "points": [],
                      "originPoint": {
                        "name": "origine",
                        "x": 0,
                        "y": 0
                      },
                      "centerPoint": {
                        "automatic": true,
                        "name": "centre",
                        "x": 15,
                        "y": 10
                      },
                      "customCollisionMask": [
                        [
                          {
                            "x": 0,
                            "y": 0
                          },
                          {
                            "x": 30,
                            "y": 0
                          },
                          {
                            "x": 30,
                            "y": 20
                          },
                          {
                            "x": 0,
                            "y": 20
                          }
                        ]
                      ]
                    }
                  ]
                }
              ]
            }
          ]
        },
        {
          "name": "BarSelect",
          "tags": "",
          "type": "Sprite",
          "updateIfNotVisible": true,
          "variables": [
            {
              "name": "Drag",
              "value": "0"
            },
            {
              "name": "Value",
              "value": "0"
            }
          ],
          "behaviors": [],
          "animations": [
            {
              "name": "",
              "useMultipleDirections": false,
              "directions": [
                {
                  "looping": false,
                  "timeBetweenFrames": 1,
                  "sprites": [
                    {
                      "hasCustomCollisionMask": false,
                      "image": "BarSelector.png",
                      "points": [],
                      "originPoint": {
                        "name": "origine",
                        "x": 9,
                        "y": 0
                      },
                      "centerPoint": {
                        "automatic": true,
                        "name": "centre",
                        "x": 10,
                        "y": 10
                      },
                      "customCollisionMask": [
                        [
                          {
                            "x": 0,
                            "y": 0
                          },
                          {
                            "x": 20,
                            "y": 0
                          },
                          {
                            "x": 20,
                            "y": 20
                          },
                          {
                            "x": 0,
                            "y": 20
                          }
                        ]
                      ]
                    }
                  ]
                }
              ]
            }
          ]
        },
        {
          "bold": false,
          "italic": false,
          "name": "message",
          "smoothed": true,
          "tags": "",
          "type": "TextObject::Text",
          "underlined": false,
          "variables": [],
          "behaviors": [],
          "string": "Click the Shape buttons on the left to select a shape\nDrag the bars below to change color and opacity\nClick the empty area to start drawing the selected shape",
          "font": "",
          "characterSize": 20,
          "color": {
            "b": 0,
            "g": 0,
            "r": 0
          }
        }
      ],
      "events": [
        {
          "disabled": false,
          "folded": false,
          "type": "BuiltinCommonInstructions::Comment",
          "color": {
            "b": 109,
            "g": 230,
            "r": 255,
            "textB": 0,
            "textG": 0,
            "textR": 0
          },
          "comment": "This example is using the shape painter object to draw shapes\nAt the beginning we are creating the graphical user interface using the Shapes object which is used to select what shape to draw\nWe also use the shape drawer object to draw the lines on the screen that we can use to drag the BarSelect objects to select the color and opacitiy of the shape",
          "comment2": ""
        },
        {
          "disabled": false,
          "folded": false,
          "type": "BuiltinCommonInstructions::Standard",
          "conditions": [
            {
              "type": {
                "inverted": false,
                "value": "DepartScene"
              },
              "parameters": [
                ""
              ],
              "subInstructions": []
            }
          ],
          "actions": [
            {
              "type": {
                "inverted": false,
                "value": "ModVarScene"
              },
              "parameters": [
                "i",
                "=",
                "0"
              ],
              "subInstructions": []
            }
          ],
          "events": [
            {
              "disabled": false,
              "folded": false,
              "type": "BuiltinCommonInstructions::Repeat",
              "repeatExpression": "5",
              "conditions": [],
              "actions": [
                {
                  "type": {
                    "inverted": false,
                    "value": "Create"
                  },
                  "parameters": [
                    "",
                    "Shapes",
                    "50",
                    "150+Variable(i)*40",
                    ""
                  ],
                  "subInstructions": []
                },
                {
                  "type": {
                    "inverted": false,
                    "value": "ChangeSprite"
                  },
                  "parameters": [
                    "Shapes",
                    "=",
                    "Variable(i)"
                  ],
                  "subInstructions": []
                },
                {
                  "type": {
                    "inverted": false,
                    "value": "PauseAnimation"
                  },
                  "parameters": [
                    "Shapes"
                  ],
                  "subInstructions": []
                },
                {
                  "type": {
                    "inverted": false,
                    "value": "ModVarScene"
                  },
                  "parameters": [
                    "i",
                    "+",
                    "1"
                  ],
                  "subInstructions": []
                }
              ],
              "events": []
            }
          ]
        },
        {
          "disabled": false,
          "folded": false,
          "type": "BuiltinCommonInstructions::Standard",
          "conditions": [],
          "actions": [
            {
              "type": {
                "inverted": false,
                "value": "PrimitiveDrawing::FillColor"
              },
              "parameters": [
                "Drawer",
                "\"0;0;0\""
              ],
              "subInstructions": []
            },
            {
              "type": {
                "inverted": false,
                "value": "PrimitiveDrawing::FillOpacity"
              },
              "parameters": [
                "Drawer",
                "=",
                "255"
              ],
              "subInstructions": []
            },
            {
              "type": {
                "inverted": false,
                "value": "PrimitiveDrawing::OutlineSize"
              },
              "parameters": [
                "Drawer",
                "=",
                "0"
              ],
              "subInstructions": []
            },
            {
              "type": {
                "inverted": false,
                "value": "PrimitiveDrawing::Rectangle"
              },
              "parameters": [
                "Drawer",
                "50",
                "400",
                "305",
                "405"
              ],
              "subInstructions": []
            },
            {
              "type": {
                "inverted": false,
                "value": "PrimitiveDrawing::Rectangle"
              },
              "parameters": [
                "Drawer",
                "50",
                "430",
                "305",
                "435"
              ],
              "subInstructions": []
            },
            {
              "type": {
                "inverted": false,
                "value": "PrimitiveDrawing::Rectangle"
              },
              "parameters": [
                "Drawer",
                "50",
                "460",
                "305",
                "465"
              ],
              "subInstructions": []
            },
            {
              "type": {
                "inverted": false,
                "value": "PrimitiveDrawing::Rectangle"
              },
              "parameters": [
                "Drawer",
                "50",
                "490",
                "305",
                "495"
              ],
              "subInstructions": []
            }
          ],
          "events": [
            {
              "disabled": false,
              "folded": false,
              "type": "BuiltinCommonInstructions::Standard",
              "conditions": [],
              "actions": [
                {
                  "type": {
                    "inverted": false,
                    "value": "PrimitiveDrawing::FillColor"
                  },
                  "parameters": [
                    "Drawer",
                    "VariableString(R)+\";\"+VariableString(G)+\";\"+VariableString(B)"
                  ],
                  "subInstructions": []
                },
                {
                  "type": {
                    "inverted": false,
                    "value": "PrimitiveDrawing::FillOpacity"
                  },
                  "parameters": [
                    "Drawer",
                    "=",
                    "Variable(A)"
                  ],
                  "subInstructions": []
                },
                {
                  "type": {
                    "inverted": false,
                    "value": "PrimitiveDrawing::Rectangle"
                  },
                  "parameters": [
                    "Drawer",
                    "310",
                    "400",
                    "405",
                    "495"
                  ],
                  "subInstructions": []
                }
              ],
              "events": []
            }
          ]
        },
        {
          "disabled": false,
          "folded": false,
          "type": "BuiltinCommonInstructions::Standard",
          "conditions": [
            {
              "type": {
                "inverted": false,
                "value": "SourisBouton"
              },
              "parameters": [
                "",
                "Left"
              ],
              "subInstructions": []
            }
          ],
          "actions": [],
          "events": [
            {
              "disabled": false,
              "folded": false,
              "type": "BuiltinCommonInstructions::Comment",
              "color": {
                "b": 109,
                "g": 230,
                "r": 255,
                "textB": 0,
                "textG": 0,
                "textR": 0
              },
              "comment": "If the mouse is first-time pressed, set canDraw to 1 as an indication we can start drawing",
              "comment2": ""
            },
            {
              "disabled": false,
              "folded": false,
              "type": "BuiltinCommonInstructions::Standard",
              "conditions": [
                {
                  "type": {
                    "inverted": false,
                    "value": "BuiltinCommonInstructions::Once"
                  },
                  "parameters": [],
                  "subInstructions": []
                }
              ],
              "actions": [
                {
                  "type": {
                    "inverted": false,
                    "value": "ModVarScene"
                  },
                  "parameters": [
                    "canDraw",
                    "=",
                    "1"
                  ],
                  "subInstructions": []
                }
              ],
              "events": [
                {
                  "disabled": false,
                  "folded": false,
                  "type": "BuiltinCommonInstructions::Comment",
                  "color": {
                    "b": 109,
                    "g": 230,
                    "r": 255,
                    "textB": 0,
                    "textG": 0,
                    "textR": 0
                  },
                  "comment": "While the pointer is down, if the pointer is over a shape, get the sprite of the object and store it number in the shape variable which is used then to pick which shape to draw\nWe also set canDraw to 0 to indicate we don't want to draw just yet",
                  "comment2": ""
                },
                {
                  "disabled": false,
                  "folded": false,
                  "type": "BuiltinCommonInstructions::Standard",
                  "conditions": [
                    {
                      "type": {
                        "inverted": false,
                        "value": "SourisSurObjet"
                      },
                      "parameters": [
                        "Shapes",
                        "",
                        ""
                      ],
                      "subInstructions": []
                    }
                  ],
                  "actions": [
                    {
                      "type": {
                        "inverted": false,
                        "value": "ModVarScene"
                      },
                      "parameters": [
                        "canDraw",
                        "=",
                        "0"
                      ],
                      "subInstructions": []
                    },
                    {
                      "type": {
                        "inverted": false,
                        "value": "ModVarScene"
                      },
                      "parameters": [
                        "shape",
                        "=",
                        "Shapes.Sprite()"
                      ],
                      "subInstructions": []
                    }
                  ],
                  "events": []
                },
                {
                  "disabled": false,
                  "folded": false,
                  "type": "BuiltinCommonInstructions::Comment",
                  "color": {
                    "b": 109,
                    "g": 230,
                    "r": 255,
                    "textB": 0,
                    "textG": 0,
                    "textR": 0
                  },
                  "comment": "In case the pointer is over the BarSelect object that means we want to drag the object to change the color of the shape, we set Drag value of the objec to 1 to indicate that we are about to drag this object\nWe also set the value of canDraw to 0 to indicate we don't want to draw just yet",
                  "comment2": ""
                },
                {
                  "disabled": false,
                  "folded": false,
                  "type": "BuiltinCommonInstructions::Standard",
                  "conditions": [
                    {
                      "type": {
                        "inverted": false,
                        "value": "SourisSurObjet"
                      },
                      "parameters": [
                        "BarSelect",
                        "",
                        ""
                      ],
                      "subInstructions": []
                    }
                  ],
                  "actions": [
                    {
                      "type": {
                        "inverted": false,
                        "value": "ModVarScene"
                      },
                      "parameters": [
                        "canDraw",
                        "=",
                        "0"
                      ],
                      "subInstructions": []
                    },
                    {
                      "type": {
                        "inverted": false,
                        "value": "ModVarObjet"
                      },
                      "parameters": [
                        "BarSelect",
                        "Drag",
                        "=",
                        "1"
                      ],
                      "subInstructions": []
                    }
                  ],
                  "events": []
                },
                {
                  "disabled": false,
                  "folded": false,
                  "type": "BuiltinCommonInstructions::Comment",
                  "color": {
                    "b": 109,
                    "g": 230,
                    "r": 255,
                    "textB": 0,
                    "textG": 0,
                    "textR": 0
                  },
                  "comment": "In case the value of canDraw is 1 that means the pointer is NOT over the gui element so we can start drawing the selected shape as we move the mouse\nIn order to draw a shape, the drawer object going to need some initial values such as tart position of drawing, shape, shape size",
                  "comment2": ""
                },
                {
                  "disabled": false,
                  "folded": false,
                  "type": "BuiltinCommonInstructions::Standard",
                  "conditions": [
                    {
                      "type": {
                        "inverted": false,
                        "value": "VarScene"
                      },
                      "parameters": [
                        "canDraw",
                        "=",
                        "1"
                      ],
                      "subInstructions": []
                    }
                  ],
                  "actions": [
                    {
                      "type": {
                        "inverted": false,
                        "value": "ModVarScene"
                      },
                      "parameters": [
                        "drawing",
                        "=",
                        "1"
                      ],
                      "subInstructions": []
                    },
                    {
                      "type": {
                        "inverted": false,
                        "value": "ModVarScene"
                      },
                      "parameters": [
                        "Shapes.Size",
                        "+",
                        "1"
                      ],
                      "subInstructions": []
                    },
                    {
                      "type": {
                        "inverted": false,
                        "value": "ModVarScene"
                      },
                      "parameters": [
                        "Shapes[VariableString(Shapes.Size)].Type",
                        "=",
                        "Variable(shape)"
                      ],
                      "subInstructions": []
                    },
                    {
                      "type": {
                        "inverted": false,
                        "value": "ModVarScene"
                      },
                      "parameters": [
                        "Shapes[VariableString(Shapes.Size)].StartX",
                        "=",
                        "MouseX(\"\",0)"
                      ],
                      "subInstructions": []
                    },
                    {
                      "type": {
                        "inverted": false,
                        "value": "ModVarScene"
                      },
                      "parameters": [
                        "Shapes[VariableString(Shapes.Size)].StartY",
                        "=",
                        "MouseY(\"\",0)"
                      ],
                      "subInstructions": []
                    }
                  ],
                  "events": [
                    {
                      "disabled": false,
                      "folded": false,
                      "type": "BuiltinCommonInstructions::Comment",
                      "color": {
                        "b": 109,
                        "g": 230,
                        "r": 255,
                        "textB": 0,
                        "textG": 0,
                        "textR": 0
                      },
                      "comment": "The shape painter object has properties that we also need to set such as RGB color values, opacity and border. We set these values here and store them in variables for each different shape we can draw",
                      "comment2": ""
                    },
                    {
                      "disabled": false,
                      "folded": false,
                      "type": "BuiltinCommonInstructions::Comment",
                      "color": {
                        "b": 109,
                        "g": 230,
                        "r": 255,
                        "textB": 0,
                        "textG": 0,
                        "textR": 0
                      },
                      "comment": "Circle Filled",
                      "comment2": ""
                    },
                    {
                      "disabled": false,
                      "folded": false,
                      "type": "BuiltinCommonInstructions::Comment",
                      "color": {
                        "b": 109,
                        "g": 230,
                        "r": 255,
                        "textB": 0,
                        "textG": 0,
                        "textR": 0
                      },
                      "comment": "Rectangle Filled",
                      "comment2": ""
                    },
                    {
                      "disabled": false,
                      "folded": false,
                      "type": "BuiltinCommonInstructions::Comment",
                      "color": {
                        "b": 109,
                        "g": 230,
                        "r": 255,
                        "textB": 0,
                        "textG": 0,
                        "textR": 0
                      },
                      "comment": "Line",
                      "comment2": ""
                    },
                    {
                      "disabled": false,
                      "folded": false,
                      "type": "BuiltinCommonInstructions::Standard",
                      "conditions": [
                        {
                          "type": {
                            "inverted": false,
                            "value": "BuiltinCommonInstructions::Or"
                          },
                          "parameters": [],
                          "subInstructions": [
                            {
                              "type": {
                                "inverted": false,
                                "value": "VarScene"
                              },
                              "parameters": [
                                "shape",
                                "=",
                                "0"
                              ],
                              "subInstructions": []
                            },
                            {
                              "type": {
                                "inverted": false,
                                "value": "VarScene"
                              },
                              "parameters": [
                                "shape",
                                "=",
                                "2"
                              ],
                              "subInstructions": []
                            },
                            {
                              "type": {
                                "inverted": false,
                                "value": "VarScene"
                              },
                              "parameters": [
                                "shape",
                                "=",
                                "4"
                              ],
                              "subInstructions": []
                            }
                          ]
                        }
                      ],
                      "actions": [
                        {
                          "type": {
                            "inverted": false,
                            "value": "ModVarScene"
                          },
                          "parameters": [
                            "Shapes[VariableString(Shapes.Size)].FillColor.R",
                            "=",
                            "Variable(R)"
                          ],
                          "subInstructions": []
                        },
                        {
                          "type": {
                            "inverted": false,
                            "value": "ModVarScene"
                          },
                          "parameters": [
                            "Shapes[VariableString(Shapes.Size)].FillColor.G",
                            "=",
                            "Variable(G)"
                          ],
                          "subInstructions": []
                        },
                        {
                          "type": {
                            "inverted": false,
                            "value": "ModVarScene"
                          },
                          "parameters": [
                            "Shapes[VariableString(Shapes.Size)].FillColor.B",
                            "=",
                            "Variable(B)"
                          ],
                          "subInstructions": []
                        },
                        {
                          "type": {
                            "inverted": false,
                            "value": "ModVarScene"
                          },
                          "parameters": [
                            "Shapes[VariableString(Shapes.Size)].FillOpacity",
                            "=",
                            "Variable(A)"
                          ],
                          "subInstructions": []
                        },
                        {
                          "type": {
                            "inverted": false,
                            "value": "ModVarScene"
                          },
                          "parameters": [
                            "Shapes[VariableString(Shapes.Size)].BorderOpacity",
                            "=",
                            "0"
                          ],
                          "subInstructions": []
                        },
                        {
                          "type": {
                            "inverted": false,
                            "value": "ModVarScene"
                          },
                          "parameters": [
                            "Shapes[VariableString(Shapes.Size)].Thickness",
                            "=",
                            "2"
                          ],
                          "subInstructions": []
                        }
                      ],
                      "events": []
                    },
                    {
                      "disabled": false,
                      "folded": false,
                      "type": "BuiltinCommonInstructions::Comment",
                      "color": {
                        "b": 109,
                        "g": 230,
                        "r": 255,
                        "textB": 0,
                        "textG": 0,
                        "textR": 0
                      },
                      "comment": "Circle Border",
                      "comment2": ""
                    },
                    {
                      "disabled": false,
                      "folded": false,
                      "type": "BuiltinCommonInstructions::Comment",
                      "color": {
                        "b": 109,
                        "g": 230,
                        "r": 255,
                        "textB": 0,
                        "textG": 0,
                        "textR": 0
                      },
                      "comment": "Rectangle Border",
                      "comment2": ""
                    },
                    {
                      "disabled": false,
                      "folded": false,
                      "type": "BuiltinCommonInstructions::Standard",
                      "conditions": [
                        {
                          "type": {
                            "inverted": false,
                            "value": "BuiltinCommonInstructions::Or"
                          },
                          "parameters": [],
                          "subInstructions": [
                            {
                              "type": {
                                "inverted": false,
                                "value": "VarScene"
                              },
                              "parameters": [
                                "shape",
                                "=",
                                "1"
                              ],
                              "subInstructions": []
                            },
                            {
                              "type": {
                                "inverted": false,
                                "value": "VarScene"
                              },
                              "parameters": [
                                "shape",
                                "=",
                                "3"
                              ],
                              "subInstructions": []
                            }
                          ]
                        }
                      ],
                      "actions": [
                        {
                          "type": {
                            "inverted": false,
                            "value": "ModVarScene"
                          },
                          "parameters": [
                            "Shapes[VariableString(Shapes.Size)].FillOpacity",
                            "=",
                            "0"
                          ],
                          "subInstructions": []
                        },
                        {
                          "type": {
                            "inverted": false,
                            "value": "ModVarScene"
                          },
                          "parameters": [
                            "Shapes[VariableString(Shapes.Size)].BorderColor.R",
                            "=",
                            "Variable(R)"
                          ],
                          "subInstructions": []
                        },
                        {
                          "type": {
                            "inverted": false,
                            "value": "ModVarScene"
                          },
                          "parameters": [
                            "Shapes[VariableString(Shapes.Size)].BorderColor.G",
                            "=",
                            "Variable(G)"
                          ],
                          "subInstructions": []
                        },
                        {
                          "type": {
                            "inverted": false,
                            "value": "ModVarScene"
                          },
                          "parameters": [
                            "Shapes[VariableString(Shapes.Size)].BorderColor.B",
                            "=",
                            "Variable(B)"
                          ],
                          "subInstructions": []
                        },
                        {
                          "type": {
                            "inverted": false,
                            "value": "ModVarScene"
                          },
                          "parameters": [
                            "Shapes[VariableString(Shapes.Size)].BorderOpacity",
                            "=",
                            "Variable(A)"
                          ],
                          "subInstructions": []
                        },
                        {
                          "type": {
                            "inverted": false,
                            "value": "ModVarScene"
                          },
                          "parameters": [
                            "Shapes[VariableString(Shapes.Size)].Border",
                            "=",
                            "2"
                          ],
                          "subInstructions": []
                        }
                      ],
                      "events": []
                    }
                  ]
                }
              ]
            },
            {
              "disabled": false,
              "folded": false,
              "type": "BuiltinCommonInstructions::Comment",
              "color": {
                "b": 109,
                "g": 230,
                "r": 255,
                "textB": 0,
                "textG": 0,
                "textR": 0
              },
              "comment": "If the pointer is down and the bar is selected BarSelect = 1, move the bar",
              "comment2": ""
            },
            {
              "disabled": false,
              "folded": true,
              "type": "BuiltinCommonInstructions::Standard",
              "conditions": [
                {
                  "type": {
                    "inverted": false,
                    "value": "VarObjet"
                  },
                  "parameters": [
                    "BarSelect",
                    "Drag",
                    "=",
                    "1"
                  ],
                  "subInstructions": []
                }
              ],
              "actions": [
                {
                  "type": {
                    "inverted": false,
                    "value": "MettreX"
                  },
                  "parameters": [
                    "BarSelect",
                    "=",
                    "MouseX(\"\",0)"
                  ],
                  "subInstructions": []
                }
              ],
              "events": [
                {
                  "disabled": false,
                  "folded": false,
                  "type": "BuiltinCommonInstructions::Standard",
                  "conditions": [
                    {
                      "type": {
                        "inverted": false,
                        "value": "PosX"
                      },
                      "parameters": [
                        "BarSelect",
                        "<",
                        "50"
                      ],
                      "subInstructions": []
                    }
                  ],
                  "actions": [
                    {
                      "type": {
                        "inverted": false,
                        "value": "MettreX"
                      },
                      "parameters": [
                        "BarSelect",
                        "=",
                        "50"
                      ],
                      "subInstructions": []
                    }
                  ],
                  "events": []
                },
                {
                  "disabled": false,
                  "folded": false,
                  "type": "BuiltinCommonInstructions::Standard",
                  "conditions": [
                    {
                      "type": {
                        "inverted": false,
                        "value": "PosX"
                      },
                      "parameters": [
                        "BarSelect",
                        ">",
                        "305"
                      ],
                      "subInstructions": []
                    }
                  ],
                  "actions": [
                    {
                      "type": {
                        "inverted": false,
                        "value": "MettreX"
                      },
                      "parameters": [
                        "BarSelect",
                        "=",
                        "305"
                      ],
                      "subInstructions": []
                    }
                  ],
                  "events": []
                },
                {
                  "disabled": false,
                  "folded": true,
                  "type": "BuiltinCommonInstructions::Standard",
                  "conditions": [],
                  "actions": [
                    {
                      "type": {
                        "inverted": false,
                        "value": "ModVarObjet"
                      },
                      "parameters": [
                        "BarSelect",
                        "Value",
                        "=",
                        "BarSelect.X()-50"
                      ],
                      "subInstructions": []
                    }
                  ],
                  "events": [
                    {
                      "disabled": false,
                      "folded": false,
                      "type": "BuiltinCommonInstructions::Standard",
                      "conditions": [
                        {
                          "type": {
                            "inverted": false,
                            "value": "VarObjet"
                          },
                          "parameters": [
                            "BarSelect",
                            "ID",
                            "=",
                            "0"
                          ],
                          "subInstructions": []
                        }
                      ],
                      "actions": [
                        {
                          "type": {
                            "inverted": false,
                            "value": "ModVarScene"
                          },
                          "parameters": [
                            "R",
                            "=",
                            "BarSelect.Variable(Value)"
                          ],
                          "subInstructions": []
                        }
                      ],
                      "events": []
                    },
                    {
                      "disabled": false,
                      "folded": false,
                      "type": "BuiltinCommonInstructions::Standard",
                      "conditions": [
                        {
                          "type": {
                            "inverted": false,
                            "value": "VarObjet"
                          },
                          "parameters": [
                            "BarSelect",
                            "ID",
                            "=",
                            "1"
                          ],
                          "subInstructions": []
                        }
                      ],
                      "actions": [
                        {
                          "type": {
                            "inverted": false,
                            "value": "ModVarScene"
                          },
                          "parameters": [
                            "G",
                            "=",
                            "BarSelect.Variable(Value)"
                          ],
                          "subInstructions": []
                        }
                      ],
                      "events": []
                    },
                    {
                      "disabled": false,
                      "folded": false,
                      "type": "BuiltinCommonInstructions::Standard",
                      "conditions": [
                        {
                          "type": {
                            "inverted": false,
                            "value": "VarObjet"
                          },
                          "parameters": [
                            "BarSelect",
                            "ID",
                            "=",
                            "2"
                          ],
                          "subInstructions": []
                        }
                      ],
                      "actions": [
                        {
                          "type": {
                            "inverted": false,
                            "value": "ModVarScene"
                          },
                          "parameters": [
                            "B",
                            "=",
                            "BarSelect.Variable(Value)"
                          ],
                          "subInstructions": []
                        }
                      ],
                      "events": []
                    },
                    {
                      "disabled": false,
                      "folded": false,
                      "type": "BuiltinCommonInstructions::Standard",
                      "conditions": [
                        {
                          "type": {
                            "inverted": false,
                            "value": "VarObjet"
                          },
                          "parameters": [
                            "BarSelect",
                            "ID",
                            "=",
                            "3"
                          ],
                          "subInstructions": []
                        }
                      ],
                      "actions": [
                        {
                          "type": {
                            "inverted": false,
                            "value": "ModVarScene"
                          },
                          "parameters": [
                            "A",
                            "=",
                            "BarSelect.Variable(Value)"
                          ],
                          "subInstructions": []
                        }
                      ],
                      "events": []
                    }
                  ]
                }
              ]
            },
            {
              "disabled": false,
              "folded": false,
              "type": "BuiltinCommonInstructions::Comment",
              "color": {
                "b": 109,
                "g": 230,
                "r": 255,
                "textB": 0,
                "textG": 0,
                "textR": 0
              },
              "comment": "If the pointer is down and the value of drawing = 1 then we can start drawing",
              "comment2": ""
            },
            {
              "disabled": false,
              "folded": false,
              "type": "BuiltinCommonInstructions::Standard",
              "conditions": [
                {
                  "type": {
                    "inverted": false,
                    "value": "VarScene"
                  },
                  "parameters": [
                    "drawing",
                    "=",
                    "1"
                  ],
                  "subInstructions": []
                }
              ],
              "actions": [],
              "events": [
                {
                  "disabled": false,
                  "folded": false,
                  "type": "BuiltinCommonInstructions::Comment",
                  "color": {
                    "b": 109,
                    "g": 230,
                    "r": 255,
                    "textB": 0,
                    "textG": 0,
                    "textR": 0
                  },
                  "comment": "Before we can start drawing, we need to initialize some more values\nIn case of circle we need to set the radius",
                  "comment2": ""
                },
                {
                  "disabled": false,
                  "folded": false,
                  "type": "BuiltinCommonInstructions::Comment",
                  "color": {
                    "b": 109,
                    "g": 230,
                    "r": 255,
                    "textB": 0,
                    "textG": 0,
                    "textR": 0
                  },
                  "comment": "Circle Filled",
                  "comment2": ""
                },
                {
                  "disabled": false,
                  "folded": false,
                  "type": "BuiltinCommonInstructions::Comment",
                  "color": {
                    "b": 109,
                    "g": 230,
                    "r": 255,
                    "textB": 0,
                    "textG": 0,
                    "textR": 0
                  },
                  "comment": "Circle Border",
                  "comment2": ""
                },
                {
                  "disabled": false,
                  "folded": false,
                  "type": "BuiltinCommonInstructions::Standard",
                  "conditions": [
                    {
                      "type": {
                        "inverted": false,
                        "value": "BuiltinCommonInstructions::Or"
                      },
                      "parameters": [],
                      "subInstructions": [
                        {
                          "type": {
                            "inverted": false,
                            "value": "VarScene"
                          },
                          "parameters": [
                            "shape",
                            "=",
                            "0"
                          ],
                          "subInstructions": []
                        },
                        {
                          "type": {
                            "inverted": false,
                            "value": "VarScene"
                          },
                          "parameters": [
                            "shape",
                            "=",
                            "1"
                          ],
                          "subInstructions": []
                        }
                      ]
                    }
                  ],
                  "actions": [
                    {
                      "type": {
                        "inverted": false,
                        "value": "ModVarScene"
                      },
                      "parameters": [
                        "Shapes[VariableString(Shapes.Size)].Radius",
                        "=",
                        "sqrt( pow(MouseX(\"\",0)-Variable(Shapes[VariableString(Shapes.Size)].StartX), 2) + pow(MouseY(\"\",0)-Variable(Shapes[VariableString(Shapes.Size)].StartY), 2) )"
                      ],
                      "subInstructions": []
                    }
                  ],
                  "events": []
                },
                {
                  "disabled": false,
                  "folded": false,
                  "type": "BuiltinCommonInstructions::Comment",
                  "color": {
                    "b": 109,
                    "g": 230,
                    "r": 255,
                    "textB": 0,
                    "textG": 0,
                    "textR": 0
                  },
                  "comment": "In case of rectangle and line we need to set the end point of the shape",
                  "comment2": ""
                },
                {
                  "disabled": false,
                  "folded": false,
                  "type": "BuiltinCommonInstructions::Comment",
                  "color": {
                    "b": 109,
                    "g": 230,
                    "r": 255,
                    "textB": 0,
                    "textG": 0,
                    "textR": 0
                  },
                  "comment": "Rectangle Filled",
                  "comment2": ""
                },
                {
                  "disabled": false,
                  "folded": false,
                  "type": "BuiltinCommonInstructions::Comment",
                  "color": {
                    "b": 109,
                    "g": 230,
                    "r": 255,
                    "textB": 0,
                    "textG": 0,
                    "textR": 0
                  },
                  "comment": "Rectangle Border",
                  "comment2": ""
                },
                {
                  "disabled": false,
                  "folded": false,
                  "type": "BuiltinCommonInstructions::Comment",
                  "color": {
                    "b": 109,
                    "g": 230,
                    "r": 255,
                    "textB": 0,
                    "textG": 0,
                    "textR": 0
                  },
                  "comment": "Line",
                  "comment2": ""
                },
                {
                  "disabled": false,
                  "folded": false,
                  "type": "BuiltinCommonInstructions::Standard",
                  "conditions": [
                    {
                      "type": {
                        "inverted": false,
                        "value": "BuiltinCommonInstructions::Or"
                      },
                      "parameters": [],
                      "subInstructions": [
                        {
                          "type": {
                            "inverted": false,
                            "value": "VarScene"
                          },
                          "parameters": [
                            "shape",
                            "=",
                            "2"
                          ],
                          "subInstructions": []
                        },
                        {
                          "type": {
                            "inverted": false,
                            "value": "VarScene"
                          },
                          "parameters": [
                            "shape",
                            "=",
                            "3"
                          ],
                          "subInstructions": []
                        },
                        {
                          "type": {
                            "inverted": false,
                            "value": "VarScene"
                          },
                          "parameters": [
                            "shape",
                            "=",
                            "4"
                          ],
                          "subInstructions": []
                        }
                      ]
                    }
                  ],
                  "actions": [
                    {
                      "type": {
                        "inverted": false,
                        "value": "ModVarScene"
                      },
                      "parameters": [
                        "Shapes[VariableString(Shapes.Size)].EndX",
                        "=",
                        "MouseX(\"\",0)"
                      ],
                      "subInstructions": []
                    },
                    {
                      "type": {
                        "inverted": false,
                        "value": "ModVarScene"
                      },
                      "parameters": [
                        "Shapes[VariableString(Shapes.Size)].EndY",
                        "=",
                        "MouseY(\"\",0)"
                      ],
                      "subInstructions": []
                    }
                  ],
                  "events": []
                },
                {
                  "disabled": false,
                  "folded": false,
                  "type": "BuiltinCommonInstructions::Standard",
                  "conditions": [],
                  "actions": [],
                  "events": []
                }
              ]
            }
          ]
        },
        {
          "disabled": false,
          "folded": false,
          "type": "BuiltinCommonInstructions::Comment",
          "color": {
            "b": 109,
            "g": 230,
            "r": 255,
            "textB": 0,
            "textG": 0,
            "textR": 0
          },
          "comment": "If the pointer is no longer down, stop drawing",
          "comment2": ""
        },
        {
          "disabled": false,
          "folded": false,
          "type": "BuiltinCommonInstructions::Standard",
          "conditions": [
            {
              "type": {
                "inverted": true,
                "value": "SourisBouton"
              },
              "parameters": [
                "",
                "Left"
              ],
              "subInstructions": []
            },
            {
              "type": {
                "inverted": false,
                "value": "BuiltinCommonInstructions::Once"
              },
              "parameters": [],
              "subInstructions": []
            }
          ],
          "actions": [
            {
              "type": {
                "inverted": false,
                "value": "ModVarScene"
              },
              "parameters": [
                "drawing",
                "=",
                "0"
              ],
              "subInstructions": []
            },
            {
              "type": {
                "inverted": false,
                "value": "ModVarObjet"
              },
              "parameters": [
                "BarSelect",
                "Drag",
                "=",
                "0"
              ],
              "subInstructions": []
            }
          ],
          "events": []
        },
        {
          "disabled": false,
          "folded": false,
          "type": "BuiltinCommonInstructions::Comment",
          "color": {
            "b": 109,
            "g": 230,
            "r": 255,
            "textB": 0,
            "textG": 0,
            "textR": 0
          },
          "comment": "Reset the counter used to pick shape number",
          "comment2": ""
        },
        {
          "disabled": false,
          "folded": false,
          "type": "BuiltinCommonInstructions::Standard",
          "conditions": [],
          "actions": [
            {
              "type": {
                "inverted": false,
                "value": "ModVarScene"
              },
              "parameters": [
                "i",
                "=",
                "0"
              ],
              "subInstructions": []
            }
          ],
          "events": []
        },
        {
          "disabled": false,
          "folded": false,
          "type": "BuiltinCommonInstructions::Comment",
          "color": {
            "b": 109,
            "g": 230,
            "r": 255,
            "textB": 0,
            "textG": 0,
            "textR": 0
          },
          "comment": "Repeat = the size of the rectangle struct (+1 because I like the struct start with 0)\n-draw the rectangle in the struct with index = i\n-add 1 to i\nWe apply all the properties now on the drawer object based on what shape we picked to draw, what color and opacity",
          "comment2": ""
        },
        {
          "disabled": false,
          "folded": false,
          "type": "BuiltinCommonInstructions::Repeat",
          "repeatExpression": "Variable(Shapes.Size)+1",
          "conditions": [],
          "actions": [
            {
              "type": {
                "inverted": false,
                "value": "PrimitiveDrawing::FillColor"
              },
              "parameters": [
                "Drawer",
                "VariableString(Shapes[VariableString(i)].FillColor.R)+\";\"+VariableString(Shapes[VariableString(i)].FillColor.G)+\";\"+VariableString(Shapes[VariableString(i)].FillColor.B)"
              ],
              "subInstructions": []
            },
            {
              "type": {
                "inverted": false,
                "value": "PrimitiveDrawing::FillOpacity"
              },
              "parameters": [
                "Drawer",
                "=",
                "Variable(Shapes[VariableString(i)].FillOpacity)"
              ],
              "subInstructions": []
            },
            {
              "type": {
                "inverted": false,
                "value": "PrimitiveDrawing::OutlineColor"
              },
              "parameters": [
                "Drawer",
                "VariableString(Shapes[VariableString(i)].BorderColor.R)+\";\"+VariableString(Shapes[VariableString(i)].BorderColor.G)+\";\"+VariableString(Shapes[VariableString(i)].BorderColor.B)"
              ],
              "subInstructions": []
            },
            {
              "type": {
                "inverted": false,
                "value": "PrimitiveDrawing::OutlineOpacity"
              },
              "parameters": [
                "Drawer",
                "=",
                "Variable(Shapes[VariableString(i)].BorderOpacity)"
              ],
              "subInstructions": []
            },
            {
              "type": {
                "inverted": false,
                "value": "PrimitiveDrawing::OutlineSize"
              },
              "parameters": [
                "Drawer",
                "=",
                "Variable(Shapes[VariableString(i)].Border)"
              ],
              "subInstructions": []
            }
          ],
          "events": [
            {
              "disabled": false,
              "folded": false,
              "type": "BuiltinCommonInstructions::Comment",
              "color": {
                "b": 109,
                "g": 230,
                "r": 255,
                "textB": 0,
                "textG": 0,
                "textR": 0
              },
              "comment": "Draw the circle if the circle is picked shape 0 and 1",
              "comment2": ""
            },
            {
              "disabled": false,
              "folded": false,
              "type": "BuiltinCommonInstructions::Standard",
              "conditions": [
                {
                  "type": {
                    "inverted": false,
                    "value": "BuiltinCommonInstructions::Or"
                  },
                  "parameters": [],
                  "subInstructions": [
                    {
                      "type": {
                        "inverted": false,
                        "value": "VarScene"
                      },
                      "parameters": [
                        "Shapes[VariableString(i)].Type",
                        "=",
                        "0"
                      ],
                      "subInstructions": []
                    },
                    {
                      "type": {
                        "inverted": false,
                        "value": "VarScene"
                      },
                      "parameters": [
                        "Shapes[VariableString(i)].Type",
                        "=",
                        "1"
                      ],
                      "subInstructions": []
                    }
                  ]
                }
              ],
              "actions": [
                {
                  "type": {
                    "inverted": false,
                    "value": "PrimitiveDrawing::Circle"
                  },
                  "parameters": [
                    "Drawer",
                    "Variable(Shapes[VariableString(i)].StartX)",
                    "Variable(Shapes[VariableString(i)].StartY)",
                    "Variable(Shapes[VariableString(i)].Radius)"
                  ],
                  "subInstructions": []
                }
              ],
              "events": []
            },
            {
              "disabled": false,
              "folded": false,
              "type": "BuiltinCommonInstructions::Comment",
              "color": {
                "b": 109,
                "g": 230,
                "r": 255,
                "textB": 0,
                "textG": 0,
                "textR": 0
              },
              "comment": "Draw the rectangle if the rectangle is picked shape: 2 and 3",
              "comment2": ""
            },
            {
              "disabled": false,
              "folded": false,
              "type": "BuiltinCommonInstructions::Standard",
              "conditions": [
                {
                  "type": {
                    "inverted": false,
                    "value": "BuiltinCommonInstructions::Or"
                  },
                  "parameters": [],
                  "subInstructions": [
                    {
                      "type": {
                        "inverted": false,
                        "value": "VarScene"
                      },
                      "parameters": [
                        "Shapes[VariableString(i)].Type",
                        "=",
                        "2"
                      ],
                      "subInstructions": []
                    },
                    {
                      "type": {
                        "inverted": false,
                        "value": "VarScene"
                      },
                      "parameters": [
                        "Shapes[VariableString(i)].Type",
                        "=",
                        "3"
                      ],
                      "subInstructions": []
                    }
                  ]
                }
              ],
              "actions": [
                {
                  "type": {
                    "inverted": false,
                    "value": "PrimitiveDrawing::Rectangle"
                  },
                  "parameters": [
                    "Drawer",
                    "Variable(Shapes[VariableString(i)].StartX)",
                    "Variable(Shapes[VariableString(i)].StartY)",
                    "Variable(Shapes[VariableString(i)].EndX)",
                    "Variable(Shapes[VariableString(i)].EndY)"
                  ],
                  "subInstructions": []
                }
              ],
              "events": []
            },
            {
              "disabled": false,
              "folded": false,
              "type": "BuiltinCommonInstructions::Comment",
              "color": {
                "b": 109,
                "g": 230,
                "r": 255,
                "textB": 0,
                "textG": 0,
                "textR": 0
              },
              "comment": "Draw the line if the line is picked shape: 4",
              "comment2": ""
            },
            {
              "disabled": false,
              "folded": false,
              "type": "BuiltinCommonInstructions::Standard",
              "conditions": [
                {
                  "type": {
                    "inverted": false,
                    "value": "BuiltinCommonInstructions::Or"
                  },
                  "parameters": [],
                  "subInstructions": [
                    {
                      "type": {
                        "inverted": false,
                        "value": "VarScene"
                      },
                      "parameters": [
                        "Shapes[VariableString(i)].Type",
                        "=",
                        "4"
                      ],
                      "subInstructions": []
                    }
                  ]
                }
              ],
              "actions": [
                {
                  "type": {
                    "inverted": false,
                    "value": "PrimitiveDrawing::Line"
                  },
                  "parameters": [
                    "Drawer",
                    "Variable(Shapes[VariableString(i)].StartX)",
                    "Variable(Shapes[VariableString(i)].StartY)",
                    "Variable(Shapes[VariableString(i)].EndX)",
                    "Variable(Shapes[VariableString(i)].EndY)",
                    "Variable(Shapes[VariableString(i)].Thickness)"
                  ],
                  "subInstructions": []
                }
              ],
              "events": []
            },
            {
              "disabled": false,
              "folded": false,
              "type": "BuiltinCommonInstructions::Standard",
              "conditions": [],
              "actions": [
                {
                  "type": {
                    "inverted": false,
                    "value": "ModVarScene"
                  },
                  "parameters": [
                    "i",
                    "+",
                    "1"
                  ],
                  "subInstructions": []
                }
              ],
              "events": []
            }
          ]
        }
      ],
      "layers": [
        {
          "name": "",
          "visibility": true,
          "cameras": [
            {
              "defaultSize": true,
              "defaultViewport": true,
              "height": 0,
              "viewportBottom": 1,
              "viewportLeft": 0,
              "viewportRight": 1,
              "viewportTop": 0,
              "width": 0
            }
          ],
          "effects": []
        }
      ],
      "behaviorsSharedData": []
    }
  ],
  "externalEvents": [],
  "eventsFunctionsExtensions": [],
  "externalLayouts": [],
  "externalSourceFiles": []
}<|MERGE_RESOLUTION|>--- conflicted
+++ resolved
@@ -7,7 +7,6 @@
     "revision": 0
   },
   "properties": {
-    "adMobAppId": "",
     "adaptGameResolutionAtRuntime": false,
     "folderProject": false,
     "linuxExecutableFilename": "",
@@ -33,6 +32,7 @@
     "loadingScreen": {
       "showGDevelopSplash": true
     },
+    "extensionProperties": [],
     "extensions": [
       {
         "name": "BuiltinObject"
@@ -322,11 +322,7 @@
           "layer": "",
           "locked": false,
           "name": "Drawer",
-<<<<<<< HEAD
-          "persistentUuid": "f718226c-dddc-4eca-86bd-966a9421d633",
-=======
-          "persistentUuid": "761982d4-45e3-4dfd-abf9-2654b41309cd",
->>>>>>> 2762329d
+          "persistentUuid": "2834a434-2636-4222-ade4-5d2fd8e59a6f",
           "width": 0,
           "x": 283,
           "y": 96,
@@ -347,11 +343,7 @@
           "layer": "",
           "locked": false,
           "name": "BarSelect",
-<<<<<<< HEAD
-          "persistentUuid": "3cb8d6e4-c2b7-4061-ba01-81c92fd14570",
-=======
-          "persistentUuid": "4e1b1179-8410-4c6b-9054-376754849e86",
->>>>>>> 2762329d
+          "persistentUuid": "d125f5c3-6219-4026-94ab-17559212ae74",
           "width": 0,
           "x": 150,
           "y": 495,
@@ -372,11 +364,7 @@
           "layer": "",
           "locked": false,
           "name": "BarSelect",
-<<<<<<< HEAD
-          "persistentUuid": "0166fc6b-f8c3-4920-967f-1e96ba97807a",
-=======
-          "persistentUuid": "35dee078-916a-455f-b359-3ee05336ef2c",
->>>>>>> 2762329d
+          "persistentUuid": "d8c0c63b-5ca4-4a59-b60a-fa8306257388",
           "width": 0,
           "x": 50,
           "y": 405,
@@ -397,11 +385,7 @@
           "layer": "",
           "locked": false,
           "name": "BarSelect",
-<<<<<<< HEAD
-          "persistentUuid": "580fd1e9-b710-4fc0-a688-0340382e4061",
-=======
-          "persistentUuid": "9c90af08-9097-4a56-9b74-a3add6c85f70",
->>>>>>> 2762329d
+          "persistentUuid": "28a0be97-2da9-47d2-8ded-fcccefc458a3",
           "width": 0,
           "x": 50,
           "y": 435,
@@ -422,11 +406,7 @@
           "layer": "",
           "locked": false,
           "name": "BarSelect",
-<<<<<<< HEAD
-          "persistentUuid": "5d6eebe0-c63e-4ca9-bfc0-04d859fdf0b5",
-=======
-          "persistentUuid": "a3a1783a-94e2-4226-88c7-da9cc08a7974",
->>>>>>> 2762329d
+          "persistentUuid": "68c21742-5e50-44f4-be67-735026fa2d92",
           "width": 0,
           "x": 50,
           "y": 465,
@@ -447,11 +427,7 @@
           "layer": "",
           "locked": false,
           "name": "message",
-<<<<<<< HEAD
-          "persistentUuid": "506cd7ed-e313-41eb-9bc0-f855c63ca786",
-=======
-          "persistentUuid": "54090c74-e762-4579-a6af-5a3d65dff82c",
->>>>>>> 2762329d
+          "persistentUuid": "ff25f53c-ba79-4339-9e1d-b729d2ff367d",
           "width": 0,
           "x": 18,
           "y": 523,
