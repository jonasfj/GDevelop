{
  "firstLayout": "",
  "gdVersion": {
    "build": 98,
    "major": 4,
    "minor": 0,
    "revision": 0
  },
  "properties": {
    "adMobAppId": "",
    "adaptGameResolutionAtRuntime": false,
    "folderProject": false,
    "linuxExecutableFilename": "",
    "macExecutableFilename": "",
    "orientation": "landscape",
    "packageName": "com.gdevelop.example.flappybird",
    "projectFile": "C:\\Users\\Unekwu\\Documents\\GDevelop projects\\My project545\\flappy-bird.json",
    "scaleMode": "linear",
    "sizeOnStartupMode": "adaptWidth",
    "useExternalSourceFiles": false,
    "version": "1.0.0",
    "winExecutableFilename": "",
    "winExecutableIconFile": "",
    "name": "FLAPPY BIRD",
    "author": "THE GEM TUTORIALS",
    "windowWidth": 400,
    "windowHeight": 500,
    "latestCompilationDirectory": "",
    "maxFPS": 60,
    "minFPS": 20,
    "verticalSync": false,
    "platformSpecificAssets": {
      "android-icon-144": "android-icon-144.png",
      "android-icon-192": "android-icon-192.png",
      "android-icon-36": "android-icon-36.png",
      "android-icon-48": "android-icon-48.png",
      "android-icon-72": "android-icon-72.png",
      "android-icon-96": "android-icon-96.png",
      "desktop-icon-512": "desktop-icon-512.png",
      "ios-icon-100": "ios-icon-100.png",
      "ios-icon-114": "ios-icon-114.png",
      "ios-icon-120": "ios-icon-120.png",
      "ios-icon-144": "ios-icon-144.png",
      "ios-icon-152": "ios-icon-152.png",
      "ios-icon-167": "ios-icon-167.png",
      "ios-icon-180": "ios-icon-180.png",
      "ios-icon-29": "ios-icon-29.png",
      "ios-icon-40": "ios-icon-40.png",
      "ios-icon-50": "ios-icon-50.png",
      "ios-icon-57": "ios-icon-57.png",
      "ios-icon-58": "ios-icon-58.png",
      "ios-icon-60": "ios-icon-60.png",
      "ios-icon-72": "ios-icon-72.png",
      "ios-icon-76": "ios-icon-76.png",
      "ios-icon-80": "ios-icon-80.png"
    },
    "loadingScreen": {
      "showGDevelopSplash": true
    },
    "extensions": [
      {
        "name": "BuiltinObject"
      },
      {
        "name": "BuiltinAudio"
      },
      {
        "name": "BuiltinVariables"
      },
      {
        "name": "BuiltinTime"
      },
      {
        "name": "BuiltinMouse"
      },
      {
        "name": "BuiltinKeyboard"
      },
      {
        "name": "BuiltinJoystick"
      },
      {
        "name": "BuiltinCamera"
      },
      {
        "name": "BuiltinWindow"
      },
      {
        "name": "BuiltinFile"
      },
      {
        "name": "BuiltinNetwork"
      },
      {
        "name": "BuiltinScene"
      },
      {
        "name": "BuiltinAdvanced"
      },
      {
        "name": "Sprite"
      },
      {
        "name": "BuiltinCommonInstructions"
      },
      {
        "name": "BuiltinCommonConversions"
      },
      {
        "name": "BuiltinStringInstructions"
      },
      {
        "name": "BuiltinMathematicalTools"
      },
      {
        "name": "BuiltinExternalLayouts"
      },
      {
        "name": "TiledSpriteObject"
      },
      {
        "name": "PlatformBehavior"
      },
      {
        "name": "TextObject"
      }
    ],
    "platforms": [
      {
        "name": "GDevelop JS platform"
      }
    ],
    "currentPlatform": "GDevelop JS platform"
  },
  "resources": {
    "resources": [
      {
        "alwaysLoaded": false,
        "file": "https://resources.gdevelop-app.com/examples/flappy-bird/BlackMask.png",
        "kind": "image",
        "metadata": "",
        "name": "BlackMask.png",
        "smoothed": true,
        "userAdded": true
      },
      {
        "alwaysLoaded": false,
        "file": "https://resources.gdevelop-app.com/examples/flappy-bird/yellowbird-downflap.png",
        "kind": "image",
        "metadata": "",
        "name": "yellowbird-downflap.png",
        "smoothed": true,
        "userAdded": true
      },
      {
        "alwaysLoaded": false,
        "file": "https://resources.gdevelop-app.com/examples/flappy-bird/yellowbird-midflap.png",
        "kind": "image",
        "metadata": "",
        "name": "yellowbird-midflap.png",
        "smoothed": true,
        "userAdded": true
      },
      {
        "alwaysLoaded": false,
        "file": "https://resources.gdevelop-app.com/examples/flappy-bird/yellowbird-upflap.png",
        "kind": "image",
        "metadata": "",
        "name": "yellowbird-upflap.png",
        "smoothed": true,
        "userAdded": true
      },
      {
        "alwaysLoaded": false,
        "file": "https://resources.gdevelop-app.com/examples/flappy-bird/Bottom pipe.png",
        "kind": "image",
        "metadata": "",
        "name": "Bottom pipe.png",
        "smoothed": true,
        "userAdded": true
      },
      {
        "alwaysLoaded": false,
        "file": "https://resources.gdevelop-app.com/examples/flappy-bird/pipe-green.png",
        "kind": "image",
        "metadata": "",
        "name": "pipe-green.png",
        "smoothed": true,
        "userAdded": true
      },
      {
        "alwaysLoaded": false,
        "file": "https://resources.gdevelop-app.com/examples/flappy-bird/background-day.png",
        "kind": "image",
        "metadata": "",
        "name": "background-day.png",
        "smoothed": true,
        "userAdded": true
      },
      {
        "alwaysLoaded": false,
        "file": "https://resources.gdevelop-app.com/examples/flappy-bird/base.png",
        "kind": "image",
        "metadata": "",
        "name": "base.png",
        "smoothed": true,
        "userAdded": true
      },
      {
        "file": "https://resources.gdevelop-app.com/examples/flappy-bird/04B_19__.TTF",
        "kind": "font",
        "metadata": "",
        "name": "04B_19__.TTF",
        "userAdded": true
      },
      {
        "file": "https://resources.gdevelop-app.com/examples/flappy-bird/sfx_point.wav",
        "kind": "audio",
        "metadata": "",
        "name": "sfx_point.wav",
        "userAdded": false
      },
      {
        "file": "https://resources.gdevelop-app.com/examples/flappy-bird/sfx_hit.wav",
        "kind": "audio",
        "metadata": "",
        "name": "sfx_hit.wav",
        "userAdded": true
      },
      {
        "file": "https://resources.gdevelop-app.com/examples/flappy-bird/sfx_wing.wav",
        "kind": "audio",
        "metadata": "",
        "name": "sfx_wing.wav",
        "userAdded": true
      },
      {
        "file": "https://resources.gdevelop-app.com/examples/flappy-bird/sfx_swooshing.wav",
        "kind": "audio",
        "metadata": "",
        "name": "sfx_swooshing.wav",
        "userAdded": false
      },
      {
        "alwaysLoaded": false,
        "file": "https://resources.gdevelop-app.com/examples/flappy-bird/label_flappy_bird.png",
        "kind": "image",
        "metadata": "",
        "name": "label_flappy_bird.png",
        "smoothed": true,
        "userAdded": true
      },
      {
        "alwaysLoaded": false,
        "file": "https://resources.gdevelop-app.com/examples/flappy-bird/start.PNG",
        "kind": "image",
        "metadata": "",
        "name": "start.PNG",
        "smoothed": true,
        "userAdded": false
      },
      {
        "alwaysLoaded": false,
        "file": "https://resources.gdevelop-app.com/examples/flappy-bird/instructions.png",
        "kind": "image",
        "metadata": "",
        "name": "instructions.png",
        "smoothed": true,
        "userAdded": false
      },
      {
        "alwaysLoaded": false,
        "file": "https://resources.gdevelop-app.com/examples/flappy-bird/panel_score.png",
        "kind": "image",
        "metadata": "",
        "name": "panel_score.png",
        "smoothed": true,
        "userAdded": false
      },
      {
        "alwaysLoaded": false,
        "file": "https://resources.gdevelop-app.com/examples/flappy-bird/label_game_over.png",
        "kind": "image",
        "metadata": "",
        "name": "label_game_over.png",
        "smoothed": true,
        "userAdded": false
      },
      {
        "alwaysLoaded": false,
        "file": "https://resources.gdevelop-app.com/examples/flappy-bird/rect_black.png",
        "kind": "image",
        "metadata": "",
        "name": "rect_black.png",
        "smoothed": true,
        "userAdded": true
      },
      {
        "alwaysLoaded": false,
        "file": "https://resources.gdevelop-app.com/examples/flappy-bird/button_menu.png",
        "kind": "image",
        "metadata": "",
        "name": "button_menu.png",
        "smoothed": true,
        "userAdded": false
      },
      {
        "alwaysLoaded": false,
        "file": "https://resources.gdevelop-app.com/examples/flappy-bird/button_share.png",
        "kind": "image",
        "metadata": "",
        "name": "button_share.png",
        "smoothed": true,
        "userAdded": false
      },
      {
        "alwaysLoaded": false,
        "file": "https://resources.gdevelop-app.com/examples/flappy-bird/Rate.png",
        "kind": "image",
        "metadata": "",
        "name": "Rate.png",
        "smoothed": false,
        "userAdded": false
      },
      {
        "alwaysLoaded": false,
        "file": "https://resources.gdevelop-app.com/examples/flappy-bird/rect_white.png",
        "kind": "image",
        "metadata": "",
        "name": "rect_white.png",
        "smoothed": false,
        "userAdded": true
      },
      {
        "alwaysLoaded": false,
        "file": "https://resources.gdevelop-app.com/examples/flappy-bird/button_restart.png",
        "kind": "image",
        "metadata": "",
        "name": "button_restart.png",
        "smoothed": false,
        "userAdded": true
      },
      {
        "alwaysLoaded": false,
        "file": "https://resources.gdevelop-app.com/examples/flappy-bird/desktop-icon-512.png",
        "kind": "image",
        "metadata": "",
        "name": "desktop-icon-512.png",
        "smoothed": true,
        "userAdded": true
      },
      {
        "alwaysLoaded": false,
        "file": "https://resources.gdevelop-app.com/examples/flappy-bird/android-icon-192.png",
        "kind": "image",
        "metadata": "",
        "name": "android-icon-192.png",
        "smoothed": true,
        "userAdded": true
      },
      {
        "alwaysLoaded": false,
        "file": "https://resources.gdevelop-app.com/examples/flappy-bird/android-icon-144.png",
        "kind": "image",
        "metadata": "",
        "name": "android-icon-144.png",
        "smoothed": true,
        "userAdded": true
      },
      {
        "alwaysLoaded": false,
        "file": "https://resources.gdevelop-app.com/examples/flappy-bird/android-icon-96.png",
        "kind": "image",
        "metadata": "",
        "name": "android-icon-96.png",
        "smoothed": true,
        "userAdded": true
      },
      {
        "alwaysLoaded": false,
        "file": "https://resources.gdevelop-app.com/examples/flappy-bird/android-icon-72.png",
        "kind": "image",
        "metadata": "",
        "name": "android-icon-72.png",
        "smoothed": true,
        "userAdded": true
      },
      {
        "alwaysLoaded": false,
        "file": "https://resources.gdevelop-app.com/examples/flappy-bird/android-icon-48.png",
        "kind": "image",
        "metadata": "",
        "name": "android-icon-48.png",
        "smoothed": true,
        "userAdded": true
      },
      {
        "alwaysLoaded": false,
        "file": "https://resources.gdevelop-app.com/examples/flappy-bird/android-icon-36.png",
        "kind": "image",
        "metadata": "",
        "name": "android-icon-36.png",
        "smoothed": true,
        "userAdded": true
      },
      {
        "alwaysLoaded": false,
        "file": "https://resources.gdevelop-app.com/examples/flappy-bird/ios-icon-180.png",
        "kind": "image",
        "metadata": "",
        "name": "ios-icon-180.png",
        "smoothed": true,
        "userAdded": true
      },
      {
        "alwaysLoaded": false,
        "file": "https://resources.gdevelop-app.com/examples/flappy-bird/ios-icon-167.png",
        "kind": "image",
        "metadata": "",
        "name": "ios-icon-167.png",
        "smoothed": true,
        "userAdded": true
      },
      {
        "alwaysLoaded": false,
        "file": "https://resources.gdevelop-app.com/examples/flappy-bird/ios-icon-152.png",
        "kind": "image",
        "metadata": "",
        "name": "ios-icon-152.png",
        "smoothed": true,
        "userAdded": true
      },
      {
        "alwaysLoaded": false,
        "file": "https://resources.gdevelop-app.com/examples/flappy-bird/ios-icon-144.png",
        "kind": "image",
        "metadata": "",
        "name": "ios-icon-144.png",
        "smoothed": true,
        "userAdded": true
      },
      {
        "alwaysLoaded": false,
        "file": "https://resources.gdevelop-app.com/examples/flappy-bird/ios-icon-120.png",
        "kind": "image",
        "metadata": "",
        "name": "ios-icon-120.png",
        "smoothed": true,
        "userAdded": true
      },
      {
        "alwaysLoaded": false,
        "file": "https://resources.gdevelop-app.com/examples/flappy-bird/ios-icon-114.png",
        "kind": "image",
        "metadata": "",
        "name": "ios-icon-114.png",
        "smoothed": true,
        "userAdded": true
      },
      {
        "alwaysLoaded": false,
        "file": "https://resources.gdevelop-app.com/examples/flappy-bird/ios-icon-100.png",
        "kind": "image",
        "metadata": "",
        "name": "ios-icon-100.png",
        "smoothed": true,
        "userAdded": true
      },
      {
        "alwaysLoaded": false,
        "file": "https://resources.gdevelop-app.com/examples/flappy-bird/ios-icon-80.png",
        "kind": "image",
        "metadata": "",
        "name": "ios-icon-80.png",
        "smoothed": true,
        "userAdded": true
      },
      {
        "alwaysLoaded": false,
        "file": "https://resources.gdevelop-app.com/examples/flappy-bird/ios-icon-76.png",
        "kind": "image",
        "metadata": "",
        "name": "ios-icon-76.png",
        "smoothed": true,
        "userAdded": true
      },
      {
        "alwaysLoaded": false,
        "file": "https://resources.gdevelop-app.com/examples/flappy-bird/ios-icon-72.png",
        "kind": "image",
        "metadata": "",
        "name": "ios-icon-72.png",
        "smoothed": true,
        "userAdded": true
      },
      {
        "alwaysLoaded": false,
        "file": "https://resources.gdevelop-app.com/examples/flappy-bird/ios-icon-60.png",
        "kind": "image",
        "metadata": "",
        "name": "ios-icon-60.png",
        "smoothed": true,
        "userAdded": true
      },
      {
        "alwaysLoaded": false,
        "file": "https://resources.gdevelop-app.com/examples/flappy-bird/ios-icon-58.png",
        "kind": "image",
        "metadata": "",
        "name": "ios-icon-58.png",
        "smoothed": true,
        "userAdded": true
      },
      {
        "alwaysLoaded": false,
        "file": "https://resources.gdevelop-app.com/examples/flappy-bird/ios-icon-57.png",
        "kind": "image",
        "metadata": "",
        "name": "ios-icon-57.png",
        "smoothed": true,
        "userAdded": true
      },
      {
        "alwaysLoaded": false,
        "file": "https://resources.gdevelop-app.com/examples/flappy-bird/ios-icon-50.png",
        "kind": "image",
        "metadata": "",
        "name": "ios-icon-50.png",
        "smoothed": true,
        "userAdded": true
      },
      {
        "alwaysLoaded": false,
        "file": "https://resources.gdevelop-app.com/examples/flappy-bird/ios-icon-40.png",
        "kind": "image",
        "metadata": "",
        "name": "ios-icon-40.png",
        "smoothed": true,
        "userAdded": true
      },
      {
        "alwaysLoaded": false,
        "file": "https://resources.gdevelop-app.com/examples/flappy-bird/ios-icon-29.png",
        "kind": "image",
        "metadata": "",
        "name": "ios-icon-29.png",
        "smoothed": true,
        "userAdded": true
      },
      {
        "alwaysLoaded": false,
        "file": "https://resources.gdevelop-app.com/examples/flappy-bird/panel_score-1.png",
        "kind": "image",
        "metadata": "",
        "name": "panel_score-1.png",
        "smoothed": true,
        "userAdded": true
      },
      {
        "alwaysLoaded": false,
        "file": "https://resources.gdevelop-app.com/examples/flappy-bird/panel_score-1-0.png",
        "kind": "image",
        "metadata": "",
        "name": "panel_score-1-0.png",
        "smoothed": true,
        "userAdded": true
      },
      {
        "alwaysLoaded": false,
        "file": "https://resources.gdevelop-app.com/examples/flappy-bird/panel_score-1-1.png",
        "kind": "image",
        "metadata": "",
        "name": "panel_score-1-1.png",
        "smoothed": true,
        "userAdded": true
      },
      {
        "alwaysLoaded": false,
        "file": "https://resources.gdevelop-app.com/examples/flappy-bird/panel_score-1-2.png",
        "kind": "image",
        "metadata": "",
        "name": "panel_score-1-2.png",
        "smoothed": true,
        "userAdded": true
      },
      {
        "alwaysLoaded": false,
        "file": "https://resources.gdevelop-app.com/examples/flappy-bird/label_new.png",
        "kind": "image",
        "metadata": "",
        "name": "label_new.png",
        "smoothed": true,
        "userAdded": true
      },
      {
        "alwaysLoaded": false,
        "file": "https://resources.gdevelop-app.com/examples/flappy-bird/label_new-1.png",
        "kind": "image",
        "metadata": "",
        "name": "label_new-1.png",
        "smoothed": true,
        "userAdded": true
      },
      {
        "alwaysLoaded": false,
        "file": "https://resources.gdevelop-app.com/examples/flappy-bird/label_game_over-1.png",
        "kind": "image",
        "metadata": "",
        "name": "label_game_over-1.png",
        "smoothed": true,
        "userAdded": true
      },
      {
        "alwaysLoaded": false,
        "file": "https://resources.gdevelop-app.com/examples/flappy-bird/label_flappy_bird-1.png",
        "kind": "image",
        "metadata": "",
        "name": "label_flappy_bird-1.png",
        "smoothed": true,
        "userAdded": true
      },
      {
        "alwaysLoaded": false,
        "file": "https://resources.gdevelop-app.com/examples/flappy-bird/start-1.png",
        "kind": "image",
        "metadata": "",
        "name": "start-1.png",
        "smoothed": true,
        "userAdded": true
      },
      {
        "alwaysLoaded": false,
        "file": "https://resources.gdevelop-app.com/examples/flappy-bird/score-1-0-1.png",
        "kind": "image",
        "metadata": "",
        "name": "score-1-0-1.png",
        "smoothed": true,
        "userAdded": true
      },
      {
        "alwaysLoaded": false,
        "file": "https://resources.gdevelop-app.com/examples/flappy-bird/start.png",
        "kind": "image",
        "metadata": "",
        "name": "start.png",
        "smoothed": true,
        "userAdded": true
      },
      {
        "alwaysLoaded": false,
        "file": "https://resources.gdevelop-app.com/examples/flappy-bird/label_new-.png",
        "kind": "image",
        "metadata": "",
        "name": "label_new-.png",
        "smoothed": true,
        "userAdded": true
      }
    ],
    "resourceFolders": []
  },
  "objects": [],
  "objectsGroups": [],
  "variables": [],
  "layouts": [
    {
      "b": 247,
      "disableInputWhenNotFocused": true,
      "mangledName": "Menu",
      "name": "Menu",
      "oglFOV": 90,
      "oglZFar": 500,
      "oglZNear": 1,
      "r": 208,
      "standardSortMethod": true,
      "stopSoundsOnStartup": true,
      "title": "",
      "v": 244,
      "uiSettings": {
        "grid": false,
        "gridB": 255,
        "gridG": 180,
        "gridHeight": 32,
        "gridOffsetX": 0,
        "gridOffsetY": 0,
        "gridR": 158,
        "gridWidth": 32,
        "snap": true,
        "windowMask": false,
        "zoomFactor": 1
      },
      "objectsGroups": [
        {
          "name": "Objects",
          "objects": [
            {
              "name": "Flappy_bird"
            },
            {
              "name": "Label_flappy_bird"
            },
            {
              "name": "Start"
            },
            {
              "name": "Rate"
            }
          ]
        }
      ],
      "variables": [
        {
          "name": "Rect_black_opacity",
          "value": ""
        }
      ],
      "instances": [
        {
          "angle": 0,
          "customSize": false,
          "height": 50,
          "layer": "",
          "locked": false,
          "name": "Flappy_bird",
<<<<<<< HEAD
          "persistentUuid": "ddfe316d-78ec-4197-9d1c-13e150b9991e",
=======
          "persistentUuid": "56a219f0-e1e2-4042-b310-d09aeede6c57",
>>>>>>> 2762329d
          "width": 50,
          "x": 261,
          "y": 165,
          "zOrder": 2,
          "numberProperties": [],
          "stringProperties": [],
          "initialVariables": []
        },
        {
          "angle": 0,
          "customSize": false,
          "height": 100,
          "layer": "",
          "locked": false,
          "name": "Start",
<<<<<<< HEAD
          "persistentUuid": "bc86243e-0756-463e-88e3-dfd0ab88b0fd",
=======
          "persistentUuid": "347ca3f7-e521-4aff-883f-073017093812",
>>>>>>> 2762329d
          "width": 100,
          "x": 100,
          "y": 410,
          "zOrder": 3,
          "numberProperties": [],
          "stringProperties": [],
          "initialVariables": []
        },
        {
          "angle": 0,
          "customSize": false,
          "height": 50,
          "layer": "",
          "locked": false,
          "name": "Label_flappy_bird",
<<<<<<< HEAD
          "persistentUuid": "b99b30ac-7411-4f6d-8afc-68bb55954c71",
=======
          "persistentUuid": "26a78cb0-f932-4699-a95d-77121caae1f9",
>>>>>>> 2762329d
          "width": 100,
          "x": 100,
          "y": 159,
          "zOrder": 4,
          "numberProperties": [],
          "stringProperties": [],
          "initialVariables": []
        },
        {
          "angle": 0,
          "customSize": true,
          "height": 500,
          "layer": "",
          "locked": false,
          "name": "Background_day",
<<<<<<< HEAD
          "persistentUuid": "e2622b5f-3310-4940-8cde-214938e69d0f",
=======
          "persistentUuid": "e7c6b1d3-aa50-4470-ad54-04c0e864df3d",
>>>>>>> 2762329d
          "width": 400,
          "x": 0,
          "y": 0,
          "zOrder": 0,
          "numberProperties": [],
          "stringProperties": [],
          "initialVariables": []
        },
        {
          "angle": 0,
          "customSize": true,
          "height": 35,
          "layer": "",
          "locked": false,
          "name": "Ground",
<<<<<<< HEAD
          "persistentUuid": "0671e764-af66-4b08-9c03-09eacee4b468",
=======
          "persistentUuid": "ee772eac-bc3a-4802-a164-cae7ecf88b26",
>>>>>>> 2762329d
          "width": 400,
          "x": 0,
          "y": 465,
          "zOrder": 5,
          "numberProperties": [],
          "stringProperties": [],
          "initialVariables": []
        },
        {
          "angle": 0,
          "customSize": false,
          "height": 0,
          "layer": "",
          "locked": false,
          "name": "Rate",
<<<<<<< HEAD
          "persistentUuid": "c4f82213-d7b5-4c7d-aae9-9ad48efd17e4",
=======
          "persistentUuid": "f87276ae-1d0f-4d95-8243-fb7ab198cb2c",
>>>>>>> 2762329d
          "width": 0,
          "x": 300,
          "y": 410,
          "zOrder": 6,
          "numberProperties": [],
          "stringProperties": [],
          "initialVariables": []
        },
        {
          "angle": 0,
          "customSize": false,
          "height": 0,
          "layer": "",
          "locked": false,
          "name": "ytchannel",
<<<<<<< HEAD
          "persistentUuid": "d6b263c7-575a-4291-8452-41ea3d52c4f5",
=======
          "persistentUuid": "31a08d30-f8d4-449b-956e-55b4d0d38d58",
>>>>>>> 2762329d
          "width": 0,
          "x": 259,
          "y": 483,
          "zOrder": 7,
          "numberProperties": [],
          "stringProperties": [],
          "initialVariables": []
        }
      ],
      "objects": [
        {
          "name": "Label_flappy_bird",
          "tags": "",
          "type": "Sprite",
          "updateIfNotVisible": false,
          "variables": [],
          "behaviors": [
            {
              "name": "SineMovement",
              "type": "SineMovement::SineMovement",
              "SineSpeed": 60,
              "AmplitudeX": 0,
              "AmplitudeY": 20,
              "InitialX": 0,
              "InitialY": 0,
              "SineProgress": 0
            }
          ],
          "animations": [
            {
              "name": "label_flappy_bird",
              "useMultipleDirections": false,
              "directions": [
                {
                  "looping": false,
                  "timeBetweenFrames": 0.08,
                  "sprites": [
                    {
                      "hasCustomCollisionMask": false,
                      "image": "label_flappy_bird.png",
                      "points": [],
                      "originPoint": {
                        "name": "origine",
                        "x": 0,
                        "y": 0
                      },
                      "centerPoint": {
                        "automatic": true,
                        "name": "centre",
                        "x": 0,
                        "y": 0
                      },
                      "customCollisionMask": []
                    }
                  ]
                }
              ]
            }
          ]
        },
        {
          "name": "Flappy_bird",
          "tags": "",
          "type": "Sprite",
          "updateIfNotVisible": false,
          "variables": [],
          "behaviors": [
            {
              "name": "SineMovement",
              "type": "SineMovement::SineMovement",
              "SineSpeed": 60,
              "AmplitudeX": 0,
              "AmplitudeY": 20,
              "InitialX": 0,
              "InitialY": 0,
              "SineProgress": 0
            }
          ],
          "animations": [
            {
              "name": "",
              "useMultipleDirections": false,
              "directions": [
                {
                  "looping": true,
                  "timeBetweenFrames": 0.205,
                  "sprites": [
                    {
                      "hasCustomCollisionMask": false,
                      "image": "yellowbird-downflap.png",
                      "points": [],
                      "originPoint": {
                        "name": "origine",
                        "x": 0,
                        "y": 0
                      },
                      "centerPoint": {
                        "automatic": true,
                        "name": "centre",
                        "x": 0,
                        "y": 0
                      },
                      "customCollisionMask": []
                    },
                    {
                      "hasCustomCollisionMask": false,
                      "image": "yellowbird-midflap.png",
                      "points": [],
                      "originPoint": {
                        "name": "origine",
                        "x": 0,
                        "y": 0
                      },
                      "centerPoint": {
                        "automatic": true,
                        "name": "centre",
                        "x": 0,
                        "y": 0
                      },
                      "customCollisionMask": []
                    },
                    {
                      "hasCustomCollisionMask": false,
                      "image": "yellowbird-upflap.png",
                      "points": [],
                      "originPoint": {
                        "name": "origine",
                        "x": 0,
                        "y": 0
                      },
                      "centerPoint": {
                        "automatic": true,
                        "name": "centre",
                        "x": 0,
                        "y": 0
                      },
                      "customCollisionMask": []
                    }
                  ]
                }
              ]
            }
          ]
        },
        {
          "name": "Start",
          "tags": "",
          "type": "Sprite",
          "updateIfNotVisible": false,
          "variables": [],
          "behaviors": [],
          "animations": [
            {
              "name": "start",
              "useMultipleDirections": false,
              "directions": [
                {
                  "looping": false,
                  "timeBetweenFrames": 0.08,
                  "sprites": [
                    {
                      "hasCustomCollisionMask": false,
                      "image": "start.png",
                      "points": [],
                      "originPoint": {
                        "name": "origine",
                        "x": 48.5,
                        "y": 16
                      },
                      "centerPoint": {
                        "automatic": true,
                        "name": "centre",
                        "x": 0,
                        "y": 0
                      },
                      "customCollisionMask": []
                    }
                  ]
                }
              ]
            }
          ]
        },
        {
          "name": "Rate",
          "tags": "",
          "type": "Sprite",
          "updateIfNotVisible": false,
          "variables": [],
          "behaviors": [],
          "animations": [
            {
              "name": "score-1-0",
              "useMultipleDirections": false,
              "directions": [
                {
                  "looping": false,
                  "timeBetweenFrames": 0.08,
                  "sprites": [
                    {
                      "hasCustomCollisionMask": false,
                      "image": "score-1-0-1.png",
                      "points": [],
                      "originPoint": {
                        "name": "origine",
                        "x": 47.5,
                        "y": 16
                      },
                      "centerPoint": {
                        "automatic": true,
                        "name": "centre",
                        "x": 0,
                        "y": 0
                      },
                      "customCollisionMask": []
                    }
                  ]
                }
              ]
            }
          ]
        },
        {
          "name": "Rect_black",
          "tags": "",
          "type": "Sprite",
          "updateIfNotVisible": false,
          "variables": [],
          "behaviors": [],
          "animations": [
            {
              "name": "rect_black",
              "useMultipleDirections": false,
              "directions": [
                {
                  "looping": false,
                  "timeBetweenFrames": 0.08,
                  "sprites": [
                    {
                      "hasCustomCollisionMask": false,
                      "image": "rect_black.png",
                      "points": [],
                      "originPoint": {
                        "name": "origine",
                        "x": 0,
                        "y": 0
                      },
                      "centerPoint": {
                        "automatic": true,
                        "name": "centre",
                        "x": 0,
                        "y": 0
                      },
                      "customCollisionMask": []
                    }
                  ]
                }
              ]
            }
          ]
        },
        {
          "height": 32,
          "name": "Ground",
          "tags": "",
          "texture": "base.png",
          "type": "TiledSpriteObject::TiledSprite",
          "width": 32,
          "variables": [],
          "behaviors": []
        },
        {
          "height": 32,
          "name": "Background_day",
          "tags": "",
          "texture": "background-day.png",
          "type": "TiledSpriteObject::TiledSprite",
          "width": 32,
          "variables": [],
          "behaviors": []
        },
        {
          "bold": false,
          "italic": false,
          "name": "ytchannel",
          "smoothed": true,
          "tags": "",
          "type": "TextObject::Text",
          "underlined": false,
          "variables": [],
          "behaviors": [],
          "string": "@The Gem Tutorials",
          "font": "",
          "characterSize": 15,
          "color": {
            "b": 0,
            "g": 0,
            "r": 0
          }
        }
      ],
      "events": [
        {
          "colorB": 33,
          "colorG": 211,
          "colorR": 126,
          "creationTime": 0,
          "disabled": false,
          "folded": true,
          "name": "Scene_Transition",
          "source": "",
          "type": "BuiltinCommonInstructions::Group",
          "events": [
            {
              "disabled": false,
              "folded": false,
              "type": "BuiltinCommonInstructions::Standard",
              "conditions": [
                {
                  "type": {
                    "inverted": false,
                    "value": "DepartScene"
                  },
                  "parameters": [
                    ""
                  ],
                  "subInstructions": []
                }
              ],
              "actions": [
                {
                  "type": {
                    "inverted": false,
                    "value": "Opacity"
                  },
                  "parameters": [
                    "Rect_black",
                    "=",
                    "255"
                  ],
                  "subInstructions": []
                },
                {
                  "type": {
                    "inverted": false,
                    "value": "ModVarScene"
                  },
                  "parameters": [
                    "Rect_black_opacity",
                    "=",
                    "0"
                  ],
                  "subInstructions": []
                }
              ],
              "events": []
            },
            {
              "disabled": false,
              "folded": false,
              "type": "BuiltinCommonInstructions::Standard",
              "conditions": [
                {
                  "type": {
                    "inverted": false,
                    "value": "MouseButtonReleased"
                  },
                  "parameters": [
                    "",
                    "Left"
                  ],
                  "subInstructions": []
                },
                {
                  "type": {
                    "inverted": false,
                    "value": "SourisSurObjet"
                  },
                  "parameters": [
                    "Start",
                    "",
                    "",
                    ""
                  ],
                  "subInstructions": []
                }
              ],
              "actions": [
                {
                  "type": {
                    "inverted": false,
                    "value": "Create"
                  },
                  "parameters": [
                    "",
                    "Rect_black",
                    "0",
                    "0",
                    ""
                  ],
                  "subInstructions": []
                },
                {
                  "type": {
                    "inverted": false,
                    "value": "ChangePlan"
                  },
                  "parameters": [
                    "Rect_black",
                    "=",
                    "20"
                  ],
                  "subInstructions": []
                },
                {
                  "type": {
                    "inverted": false,
                    "value": "ModVarScene"
                  },
                  "parameters": [
                    "Rect_black_opacity",
                    "=",
                    "1"
                  ],
                  "subInstructions": []
                },
                {
                  "type": {
                    "inverted": false,
                    "value": "PlaySoundCanal"
                  },
                  "parameters": [
                    "",
                    "sfx_swooshing.wav",
                    "1",
                    "",
                    "",
                    ""
                  ],
                  "subInstructions": []
                },
                {
                  "type": {
                    "inverted": false,
                    "value": "Cache"
                  },
                  "parameters": [
                    "Objects"
                  ],
                  "subInstructions": []
                }
              ],
              "events": []
            },
            {
              "disabled": false,
              "folded": false,
              "type": "BuiltinCommonInstructions::Standard",
              "conditions": [
                {
                  "type": {
                    "inverted": false,
                    "value": "VarScene"
                  },
                  "parameters": [
                    "Rect_black_opacity",
                    "=",
                    "1"
                  ],
                  "subInstructions": []
                }
              ],
              "actions": [
                {
                  "type": {
                    "inverted": false,
                    "value": "Opacity"
                  },
                  "parameters": [
                    "Rect_black",
                    "-",
                    "TimeDelta()*150"
                  ],
                  "subInstructions": []
                }
              ],
              "events": []
            },
            {
              "disabled": false,
              "folded": false,
              "type": "BuiltinCommonInstructions::Standard",
              "conditions": [
                {
                  "type": {
                    "inverted": false,
                    "value": "Opacity"
                  },
                  "parameters": [
                    "Rect_black",
                    "<=",
                    "150"
                  ],
                  "subInstructions": []
                }
              ],
              "actions": [
                {
                  "type": {
                    "inverted": false,
                    "value": "Scene"
                  },
                  "parameters": [
                    "",
                    "\"Game\"",
                    ""
                  ],
                  "subInstructions": []
                }
              ],
              "events": []
            },
            {
              "disabled": false,
              "folded": false,
              "type": "BuiltinCommonInstructions::Standard",
              "conditions": [
                {
                  "type": {
                    "inverted": false,
                    "value": "MouseButtonReleased"
                  },
                  "parameters": [
                    "",
                    "Left"
                  ],
                  "subInstructions": []
                },
                {
                  "type": {
                    "inverted": false,
                    "value": "SourisSurObjet"
                  },
                  "parameters": [
                    "Rate",
                    "",
                    "",
                    ""
                  ],
                  "subInstructions": []
                }
              ],
              "actions": [
                {
                  "type": {
                    "inverted": false,
                    "value": "LaunchFile"
                  },
                  "parameters": [
                    "\"https://www.youtube.com/watch?v=dud10a_E9Pk&t=608s\"",
                    ""
                  ],
                  "subInstructions": []
                }
              ],
              "events": []
            },
            {
              "disabled": false,
              "folded": false,
              "type": "BuiltinCommonInstructions::Standard",
              "conditions": [
                {
                  "type": {
                    "inverted": false,
                    "value": "SourisSurObjet"
                  },
                  "parameters": [
                    "ytchannel",
                    "",
                    "",
                    ""
                  ],
                  "subInstructions": []
                },
                {
                  "type": {
                    "inverted": false,
                    "value": "BuiltinCommonInstructions::Once"
                  },
                  "parameters": [],
                  "subInstructions": []
                }
              ],
              "actions": [
                {
                  "type": {
                    "inverted": false,
                    "value": "LaunchFile"
                  },
                  "parameters": [
                    "\"https://www.youtube.com/channel/UCsZ4Ue8c94YLJDbGRafCI5Q?sub_confirmation=1\"",
                    ""
                  ],
                  "subInstructions": []
                }
              ],
              "events": []
            }
          ],
          "parameters": []
        },
        {
          "colorB": 134,
          "colorG": 233,
          "colorR": 184,
          "creationTime": 0,
          "disabled": false,
          "folded": true,
          "name": "Ground",
          "source": "",
          "type": "BuiltinCommonInstructions::Group",
          "events": [
            {
              "disabled": false,
              "folded": false,
              "type": "BuiltinCommonInstructions::Standard",
              "conditions": [],
              "actions": [
                {
                  "type": {
                    "inverted": false,
                    "value": "TiledSpriteObject::XOffset"
                  },
                  "parameters": [
                    "Ground",
                    "+",
                    "100*TimeDelta()"
                  ],
                  "subInstructions": []
                }
              ],
              "events": []
            }
          ],
          "parameters": []
        }
      ],
      "layers": [
        {
          "name": "",
          "visibility": true,
          "cameras": [
            {
              "defaultSize": true,
              "defaultViewport": true,
              "height": 0,
              "viewportBottom": 1,
              "viewportLeft": 0,
              "viewportRight": 1,
              "viewportTop": 0,
              "width": 0
            }
          ],
          "effects": []
        }
      ],
      "behaviorsSharedData": [
        {
          "name": "SineMovement",
          "type": "SineMovement::SineMovement"
        }
      ]
    },
    {
      "b": 247,
      "disableInputWhenNotFocused": true,
      "mangledName": "Game",
      "name": "Game",
      "oglFOV": 90,
      "oglZFar": 500,
      "oglZNear": 1,
      "r": 208,
      "standardSortMethod": false,
      "stopSoundsOnStartup": true,
      "title": "",
      "v": 244,
      "uiSettings": {
        "grid": false,
        "gridB": 255,
        "gridG": 180,
        "gridHeight": 70,
        "gridOffsetX": 0,
        "gridOffsetY": 0,
        "gridR": 158,
        "gridWidth": 70,
        "snap": true,
        "windowMask": true,
        "zoomFactor": 1
      },
      "objectsGroups": [
        {
          "name": "Pipes",
          "objects": [
            {
              "name": "Bottom_pipe"
            },
            {
              "name": "Top_pipe"
            }
          ]
        }
      ],
      "variables": [
        {
          "name": "Score",
          "value": "0"
        },
        {
          "name": "Obstacle_collision",
          "value": ""
        },
        {
          "name": "Gameplay_started",
          "value": ""
        },
        {
          "name": "New_hscore_sprite",
          "value": ""
        }
      ],
      "instances": [
        {
          "angle": 0,
          "customSize": false,
          "height": 0,
          "layer": "",
          "locked": false,
          "name": "Flappy_bird",
<<<<<<< HEAD
          "persistentUuid": "54fda4c7-e6b6-4b2e-b042-d155e397c2c1",
=======
          "persistentUuid": "2b7f4bd5-a06e-450c-ba18-95705baa4b91",
>>>>>>> 2762329d
          "width": 0,
          "x": 184,
          "y": 237,
          "zOrder": 2,
          "numberProperties": [],
          "stringProperties": [],
          "initialVariables": []
        },
        {
          "angle": 0,
          "customSize": true,
          "height": 500,
          "layer": "",
          "locked": false,
          "name": "Background_day",
<<<<<<< HEAD
          "persistentUuid": "45600b0a-2136-483c-a50e-3ab2f4764546",
=======
          "persistentUuid": "774ea037-6b37-4ef8-a36e-da8adca9b7df",
>>>>>>> 2762329d
          "width": 400,
          "x": 0,
          "y": 0,
          "zOrder": -1,
          "numberProperties": [],
          "stringProperties": [],
          "initialVariables": []
        },
        {
          "angle": 0,
          "customSize": false,
          "height": 0,
          "layer": "",
          "locked": false,
          "name": "Bottom_pipe",
<<<<<<< HEAD
          "persistentUuid": "8aa077d6-3385-43ab-bff9-ca38074ae4d3",
=======
          "persistentUuid": "aa12503b-c7c5-461d-be19-684c28f55137",
>>>>>>> 2762329d
          "width": 0,
          "x": 442,
          "y": 290,
          "zOrder": 1,
          "numberProperties": [],
          "stringProperties": [],
          "initialVariables": []
        },
        {
          "angle": 0,
          "customSize": false,
          "height": 0,
          "layer": "",
          "locked": false,
          "name": "Top_pipe",
<<<<<<< HEAD
          "persistentUuid": "9dee7fde-9865-4d43-a5c6-fde167f7630e",
=======
          "persistentUuid": "2d9c0cfa-feb7-405e-a2ee-614e1d7d74ac",
>>>>>>> 2762329d
          "width": 0,
          "x": 442,
          "y": 170,
          "zOrder": 1,
          "numberProperties": [],
          "stringProperties": [],
          "initialVariables": []
        },
        {
          "angle": 0,
          "customSize": false,
          "height": 0,
          "layer": "",
          "locked": false,
          "name": "Flappy_bird_score",
<<<<<<< HEAD
          "persistentUuid": "688af6f1-844d-4c4b-ad1a-05390175966e",
=======
          "persistentUuid": "d5a2269a-88c3-487b-b7fa-1ea97cb18dbd",
>>>>>>> 2762329d
          "width": 0,
          "x": 189,
          "y": 84,
          "zOrder": 3,
          "numberProperties": [],
          "stringProperties": [],
          "initialVariables": []
        },
        {
          "angle": 0,
          "customSize": true,
          "height": 36,
          "layer": "",
          "locked": false,
          "name": "Ground",
<<<<<<< HEAD
          "persistentUuid": "e975d75e-2a3d-4870-b221-6b711f716641",
=======
          "persistentUuid": "a2301e0a-ea6e-4d72-9bcc-2aff3bdbc2d8",
>>>>>>> 2762329d
          "width": 400,
          "x": 0,
          "y": 465,
          "zOrder": 2,
          "numberProperties": [],
          "stringProperties": [],
          "initialVariables": []
        },
        {
          "angle": 0,
          "customSize": true,
          "height": 100,
          "layer": "",
          "locked": false,
          "name": "Instructions",
<<<<<<< HEAD
          "persistentUuid": "77262b54-5db0-4ce0-af11-44415e4cb3ab",
=======
          "persistentUuid": "07ac4c01-5561-4630-94dc-89402876e4ff",
>>>>>>> 2762329d
          "width": 100,
          "x": 152,
          "y": 272,
          "zOrder": 1,
          "numberProperties": [],
          "stringProperties": [],
          "initialVariables": []
        },
        {
          "angle": 0,
          "customSize": true,
          "height": 10,
          "layer": "",
          "locked": false,
          "name": "Border",
<<<<<<< HEAD
          "persistentUuid": "d4c76cef-97c7-4782-a871-7cf846b766e5",
=======
          "persistentUuid": "4105cd0a-b106-445a-88e8-86fcf7bb8a2a",
>>>>>>> 2762329d
          "width": 405,
          "x": -3,
          "y": -11,
          "zOrder": 0,
          "numberProperties": [],
          "stringProperties": [],
          "initialVariables": []
        }
      ],
      "objects": [
        {
          "name": "Flappy_bird",
          "tags": "",
          "type": "Sprite",
          "updateIfNotVisible": false,
          "variables": [],
          "behaviors": [
            {
              "name": "PlatformerObject",
              "type": "PlatformBehavior::PlatformerObjectBehavior",
              "ignoreDefaultControls": true,
              "acceleration": 1500,
              "canGrabPlatforms": false,
              "deceleration": 1500,
              "gravity": 500,
              "jumpSpeed": 350,
              "maxFallingSpeed": 700,
              "maxSpeed": 150,
              "roundCoordinates": true,
              "slopeMaxAngle": 60,
              "xGrabTolerance": 10,
              "yGrabOffset": 0
            },
            {
              "name": "SineMovement",
              "type": "SineMovement::SineMovement",
              "SineSpeed": 60,
              "AmplitudeX": 0,
              "AmplitudeY": 50,
              "InitialX": 0,
              "InitialY": 0,
              "SineProgress": 0
            }
          ],
          "animations": [
            {
              "name": "skeleton-01_fly_00",
              "useMultipleDirections": false,
              "directions": [
                {
                  "looping": true,
                  "timeBetweenFrames": 0.205,
                  "sprites": [
                    {
                      "hasCustomCollisionMask": false,
                      "image": "yellowbird-downflap.png",
                      "points": [],
                      "originPoint": {
                        "name": "origine",
                        "x": 0.386029,
                        "y": 11.4706
                      },
                      "centerPoint": {
                        "automatic": true,
                        "name": "centre",
                        "x": 0,
                        "y": 0
                      },
                      "customCollisionMask": []
                    },
                    {
                      "hasCustomCollisionMask": false,
                      "image": "yellowbird-midflap.png",
                      "points": [],
                      "originPoint": {
                        "name": "origine",
                        "x": 0.386029,
                        "y": 11.4706
                      },
                      "centerPoint": {
                        "automatic": true,
                        "name": "centre",
                        "x": 0,
                        "y": 0
                      },
                      "customCollisionMask": []
                    },
                    {
                      "hasCustomCollisionMask": false,
                      "image": "yellowbird-upflap.png",
                      "points": [],
                      "originPoint": {
                        "name": "origine",
                        "x": 0.386029,
                        "y": 11.4706
                      },
                      "centerPoint": {
                        "automatic": true,
                        "name": "centre",
                        "x": 0,
                        "y": 0
                      },
                      "customCollisionMask": []
                    }
                  ]
                }
              ]
            }
          ]
        },
        {
          "name": "Top_pipe",
          "tags": "",
          "type": "Sprite",
          "updateIfNotVisible": false,
          "variables": [],
          "behaviors": [
            {
              "name": "DestroyOutside",
              "type": "DestroyOutsideBehavior::DestroyOutside",
              "extraBorder": 0
            }
          ],
          "animations": [
            {
              "name": "",
              "useMultipleDirections": false,
              "directions": [
                {
                  "looping": false,
                  "timeBetweenFrames": 0.08,
                  "sprites": [
                    {
                      "hasCustomCollisionMask": false,
                      "image": "Bottom pipe.png",
                      "points": [],
                      "originPoint": {
                        "name": "origine",
                        "x": 28.5,
                        "y": 318
                      },
                      "centerPoint": {
                        "automatic": true,
                        "name": "centre",
                        "x": 0,
                        "y": 0
                      },
                      "customCollisionMask": []
                    }
                  ]
                }
              ]
            }
          ]
        },
        {
          "name": "Bottom_pipe",
          "tags": "",
          "type": "Sprite",
          "updateIfNotVisible": false,
          "variables": [],
          "behaviors": [
            {
              "name": "DestroyOutside",
              "type": "DestroyOutsideBehavior::DestroyOutside",
              "extraBorder": 0
            }
          ],
          "animations": [
            {
              "name": "",
              "useMultipleDirections": false,
              "directions": [
                {
                  "looping": false,
                  "timeBetweenFrames": 0.08,
                  "sprites": [
                    {
                      "hasCustomCollisionMask": false,
                      "image": "pipe-green.png",
                      "points": [],
                      "originPoint": {
                        "name": "origine",
                        "x": 28.5,
                        "y": 1
                      },
                      "centerPoint": {
                        "automatic": true,
                        "name": "centre",
                        "x": 0,
                        "y": 0
                      },
                      "customCollisionMask": []
                    }
                  ]
                }
              ]
            }
          ]
        },
        {
          "bold": false,
          "italic": false,
          "name": "Flappy_bird_score_two",
          "smoothed": true,
          "tags": "",
          "type": "TextObject::Text",
          "underlined": false,
          "variables": [],
          "behaviors": [],
          "string": "0",
          "font": "04B_19__.TTF",
          "characterSize": 25,
          "color": {
            "b": 255,
            "g": 255,
            "r": 255
          }
        },
        {
          "bold": false,
          "italic": false,
          "name": "Flappy_bird_score",
          "smoothed": true,
          "tags": "",
          "type": "TextObject::Text",
          "underlined": false,
          "variables": [],
          "behaviors": [],
          "string": "0",
          "font": "04B_19__.TTF",
          "characterSize": 40,
          "color": {
            "b": 255,
            "g": 255,
            "r": 255
          }
        },
        {
          "bold": false,
          "italic": false,
          "name": "Flappy_bird_hscore",
          "smoothed": true,
          "tags": "",
          "type": "TextObject::Text",
          "underlined": false,
          "variables": [],
          "behaviors": [],
          "string": "0",
          "font": "04B_19__.TTF",
          "characterSize": 25,
          "color": {
            "b": 255,
            "g": 255,
            "r": 255
          }
        },
        {
          "name": "Menu_button",
          "tags": "",
          "type": "Sprite",
          "updateIfNotVisible": false,
          "variables": [],
          "behaviors": [],
          "animations": [
            {
              "name": "button_menu",
              "useMultipleDirections": false,
              "directions": [
                {
                  "looping": false,
                  "timeBetweenFrames": 0.08,
                  "sprites": [
                    {
                      "hasCustomCollisionMask": false,
                      "image": "button_menu.png",
                      "points": [],
                      "originPoint": {
                        "name": "origine",
                        "x": 0,
                        "y": 0
                      },
                      "centerPoint": {
                        "automatic": true,
                        "name": "centre",
                        "x": 0,
                        "y": 0
                      },
                      "customCollisionMask": []
                    }
                  ]
                }
              ]
            }
          ]
        },
        {
          "name": "Share_button",
          "tags": "",
          "type": "Sprite",
          "updateIfNotVisible": false,
          "variables": [],
          "behaviors": [],
          "animations": [
            {
              "name": "button_share",
              "useMultipleDirections": false,
              "directions": [
                {
                  "looping": false,
                  "timeBetweenFrames": 0.08,
                  "sprites": [
                    {
                      "hasCustomCollisionMask": false,
                      "image": "button_share.png",
                      "points": [],
                      "originPoint": {
                        "name": "origine",
                        "x": 0,
                        "y": 0
                      },
                      "centerPoint": {
                        "automatic": true,
                        "name": "centre",
                        "x": 0,
                        "y": 0
                      },
                      "customCollisionMask": []
                    }
                  ]
                }
              ]
            }
          ]
        },
        {
          "name": "Restart_button",
          "tags": "",
          "type": "Sprite",
          "updateIfNotVisible": false,
          "variables": [],
          "behaviors": [],
          "animations": [
            {
              "name": "button_menu",
              "useMultipleDirections": false,
              "directions": [
                {
                  "looping": false,
                  "timeBetweenFrames": 0.08,
                  "sprites": [
                    {
                      "hasCustomCollisionMask": false,
                      "image": "button_restart.png",
                      "points": [],
                      "originPoint": {
                        "name": "origine",
                        "x": 0,
                        "y": 0
                      },
                      "centerPoint": {
                        "automatic": true,
                        "name": "centre",
                        "x": 0,
                        "y": 0
                      },
                      "customCollisionMask": []
                    }
                  ]
                }
              ]
            }
          ]
        },
        {
          "name": "Panel_score",
          "tags": "",
          "type": "Sprite",
          "updateIfNotVisible": false,
          "variables": [],
          "behaviors": [
            {
              "name": "SineMovement",
              "type": "SineMovement::SineMovement",
              "SineSpeed": 60,
              "AmplitudeX": 0,
              "AmplitudeY": 30,
              "InitialX": 0,
              "InitialY": 0,
              "SineProgress": 0
            }
          ],
          "animations": [
            {
              "name": "panel_score",
              "useMultipleDirections": false,
              "directions": [
                {
                  "looping": false,
                  "timeBetweenFrames": 0.08,
                  "sprites": [
                    {
                      "hasCustomCollisionMask": false,
                      "image": "panel_score.png",
                      "points": [],
                      "originPoint": {
                        "name": "origine",
                        "x": 0,
                        "y": 0
                      },
                      "centerPoint": {
                        "automatic": true,
                        "name": "centre",
                        "x": 0,
                        "y": 0
                      },
                      "customCollisionMask": []
                    }
                  ]
                }
              ]
            }
          ]
        },
        {
          "name": "Border",
          "tags": "",
          "type": "Sprite",
          "updateIfNotVisible": false,
          "variables": [],
          "behaviors": [],
          "animations": [
            {
              "name": "",
              "useMultipleDirections": false,
              "directions": [
                {
                  "looping": true,
                  "timeBetweenFrames": 0.08,
                  "sprites": [
                    {
                      "hasCustomCollisionMask": false,
                      "image": "BlackMask.png",
                      "points": [],
                      "originPoint": {
                        "name": "origine",
                        "x": 0,
                        "y": 0
                      },
                      "centerPoint": {
                        "automatic": true,
                        "name": "centre",
                        "x": 0,
                        "y": 0
                      },
                      "customCollisionMask": []
                    }
                  ]
                }
              ]
            }
          ]
        },
        {
          "name": "Flash",
          "tags": "",
          "type": "Sprite",
          "updateIfNotVisible": false,
          "variables": [],
          "behaviors": [
            {
              "name": "Flash",
              "type": "Flash::Flash",
              "HalfPeriodTime": 0.1,
              "IsFlashing": false,
              "FlashDuration": 0
            }
          ],
          "animations": [
            {
              "name": "whiteflash",
              "useMultipleDirections": false,
              "directions": [
                {
                  "looping": false,
                  "timeBetweenFrames": 0.08,
                  "sprites": [
                    {
                      "hasCustomCollisionMask": false,
                      "image": "rect_white.png",
                      "points": [],
                      "originPoint": {
                        "name": "origine",
                        "x": 0,
                        "y": 0
                      },
                      "centerPoint": {
                        "automatic": true,
                        "name": "centre",
                        "x": 0,
                        "y": 0
                      },
                      "customCollisionMask": []
                    }
                  ]
                }
              ]
            }
          ]
        },
        {
          "name": "label_game_over",
          "tags": "",
          "type": "Sprite",
          "updateIfNotVisible": false,
          "variables": [],
          "behaviors": [
            {
              "name": "SineMovement",
              "type": "SineMovement::SineMovement",
              "SineSpeed": 60,
              "AmplitudeX": 0,
              "AmplitudeY": 30,
              "InitialX": 0,
              "InitialY": 0,
              "SineProgress": 0
            }
          ],
          "animations": [
            {
              "name": "label_game_over",
              "useMultipleDirections": false,
              "directions": [
                {
                  "looping": false,
                  "timeBetweenFrames": 0.08,
                  "sprites": [
                    {
                      "hasCustomCollisionMask": false,
                      "image": "label_game_over.png",
                      "points": [],
                      "originPoint": {
                        "name": "origine",
                        "x": 0,
                        "y": 0
                      },
                      "centerPoint": {
                        "automatic": true,
                        "name": "centre",
                        "x": 0,
                        "y": 0
                      },
                      "customCollisionMask": []
                    }
                  ]
                }
              ]
            }
          ]
        },
        {
          "name": "Instructions",
          "tags": "",
          "type": "Sprite",
          "updateIfNotVisible": false,
          "variables": [],
          "behaviors": [],
          "animations": [
            {
              "name": "",
              "useMultipleDirections": false,
              "directions": [
                {
                  "looping": false,
                  "timeBetweenFrames": 0.08,
                  "sprites": [
                    {
                      "hasCustomCollisionMask": false,
                      "image": "instructions.png",
                      "points": [],
                      "originPoint": {
                        "name": "origine",
                        "x": 0,
                        "y": 0
                      },
                      "centerPoint": {
                        "automatic": true,
                        "name": "centre",
                        "x": 0,
                        "y": 0
                      },
                      "customCollisionMask": []
                    }
                  ]
                }
              ]
            }
          ]
        },
        {
          "height": 32,
          "name": "Background_day",
          "tags": "",
          "texture": "background-day.png",
          "type": "TiledSpriteObject::TiledSprite",
          "width": 32,
          "variables": [],
          "behaviors": []
        },
        {
          "height": 32,
          "name": "Ground",
          "tags": "",
          "texture": "base.png",
          "type": "TiledSpriteObject::TiledSprite",
          "width": 32,
          "variables": [],
          "behaviors": [
            {
              "name": "Platform",
              "type": "PlatformBehavior::PlatformBehavior",
              "canBeGrabbed": false,
              "platformType": "NormalPlatform",
              "yGrabOffset": 0
            }
          ]
        },
        {
          "name": "New_hscore",
          "tags": "",
          "type": "Sprite",
          "updateIfNotVisible": false,
          "variables": [],
          "behaviors": [],
          "animations": [
            {
              "name": "label_new",
              "useMultipleDirections": false,
              "directions": [
                {
                  "looping": false,
                  "timeBetweenFrames": 0.08,
                  "sprites": [
                    {
                      "hasCustomCollisionMask": false,
                      "image": "label_new-.png",
                      "points": [],
                      "originPoint": {
                        "name": "origine",
                        "x": 0,
                        "y": 0
                      },
                      "centerPoint": {
                        "automatic": true,
                        "name": "centre",
                        "x": 0,
                        "y": 0
                      },
                      "customCollisionMask": []
                    }
                  ]
                }
              ]
            }
          ]
        }
      ],
      "events": [
        {
          "colorB": 19,
          "colorG": 0,
          "colorR": 176,
          "creationTime": 0,
          "disabled": false,
          "folded": true,
          "name": "Initialization",
          "source": "",
          "type": "BuiltinCommonInstructions::Group",
          "events": [
            {
              "disabled": false,
              "folded": false,
              "type": "BuiltinCommonInstructions::Comment",
              "color": {
                "b": 109,
                "g": 230,
                "r": 255,
                "textB": 0,
                "textG": 0,
                "textR": 0
              },
              "comment": "Variable meaning\nObstacle_collision: This checks if the player was in collision with an obstacle\nGameplay_started: This checks if the game has started\nNew_hscore: This checks if the player has a new highscore and displays the \"New_hscore\" sprite",
              "comment2": ""
            },
            {
              "disabled": false,
              "folded": false,
              "type": "BuiltinCommonInstructions::Standard",
              "conditions": [
                {
                  "type": {
                    "inverted": false,
                    "value": "DepartScene"
                  },
                  "parameters": [
                    ""
                  ],
                  "subInstructions": []
                }
              ],
              "actions": [
                {
                  "type": {
                    "inverted": false,
                    "value": "ModVarScene"
                  },
                  "parameters": [
                    "Obstacle_collision",
                    "=",
                    "0"
                  ],
                  "subInstructions": []
                },
                {
                  "type": {
                    "inverted": false,
                    "value": "ModVarScene"
                  },
                  "parameters": [
                    "New_hscore_sprite",
                    "=",
                    "0"
                  ],
                  "subInstructions": []
                },
                {
                  "type": {
                    "inverted": false,
                    "value": "ActivateBehavior"
                  },
                  "parameters": [
                    "Flappy_bird",
                    "SineMovement",
                    "yes"
                  ],
                  "subInstructions": []
                }
              ],
              "events": []
            },
            {
              "disabled": false,
              "folded": false,
              "type": "BuiltinCommonInstructions::Standard",
              "conditions": [
                {
                  "type": {
                    "inverted": false,
                    "value": "BehaviorActivated"
                  },
                  "parameters": [
                    "Flappy_bird",
                    "SineMovement"
                  ],
                  "subInstructions": []
                }
              ],
              "actions": [
                {
                  "type": {
                    "inverted": false,
                    "value": "ModVarScene"
                  },
                  "parameters": [
                    "Gameplay_started",
                    "=",
                    "1"
                  ],
                  "subInstructions": []
                }
              ],
              "events": []
            },
            {
              "disabled": false,
              "folded": false,
              "type": "BuiltinCommonInstructions::Standard",
              "conditions": [
                {
                  "type": {
                    "inverted": true,
                    "value": "BehaviorActivated"
                  },
                  "parameters": [
                    "Flappy_bird",
                    "SineMovement"
                  ],
                  "subInstructions": []
                }
              ],
              "actions": [
                {
                  "type": {
                    "inverted": false,
                    "value": "ModVarScene"
                  },
                  "parameters": [
                    "Gameplay_started",
                    "=",
                    "0"
                  ],
                  "subInstructions": []
                }
              ],
              "events": []
            },
            {
              "disabled": false,
              "folded": false,
              "type": "BuiltinCommonInstructions::Standard",
              "conditions": [],
              "actions": [
                {
                  "type": {
                    "inverted": false,
                    "value": "ChangePlan"
                  },
                  "parameters": [
                    "Pipes",
                    "=",
                    "1"
                  ],
                  "subInstructions": []
                }
              ],
              "events": []
            }
          ],
          "parameters": []
        },
        {
          "colorB": 27,
          "colorG": 2,
          "colorR": 208,
          "creationTime": 0,
          "disabled": false,
          "folded": true,
          "name": "Flappy_bird",
          "source": "",
          "type": "BuiltinCommonInstructions::Group",
          "events": [
            {
              "disabled": false,
              "folded": false,
              "type": "BuiltinCommonInstructions::Comment",
              "color": {
                "b": 109,
                "g": 230,
                "r": 255,
                "textB": 0,
                "textG": 0,
                "textR": 0
              },
              "comment": "Add force to the pipes for a horizontal movement",
              "comment2": ""
            },
            {
              "disabled": false,
              "folded": false,
              "type": "BuiltinCommonInstructions::Standard",
              "conditions": [
                {
                  "type": {
                    "inverted": false,
                    "value": "VarScene"
                  },
                  "parameters": [
                    "Obstacle_collision",
                    "=",
                    "0"
                  ],
                  "subInstructions": []
                },
                {
                  "type": {
                    "inverted": false,
                    "value": "VarScene"
                  },
                  "parameters": [
                    "Gameplay_started",
                    "=",
                    "0"
                  ],
                  "subInstructions": []
                }
              ],
              "actions": [
                {
                  "type": {
                    "inverted": false,
                    "value": "AddForceXY"
                  },
                  "parameters": [
                    "Pipes",
                    "-100",
                    "0",
                    "0"
                  ],
                  "subInstructions": []
                },
                {
                  "type": {
                    "inverted": false,
                    "value": "RotateTowardAngle"
                  },
                  "parameters": [
                    "Flappy_bird",
                    "RandomFloatInRange(-90, 90)",
                    "50",
                    ""
                  ],
                  "subInstructions": []
                }
              ],
              "events": []
            },
            {
              "disabled": false,
              "folded": false,
              "type": "BuiltinCommonInstructions::Comment",
              "color": {
                "b": 109,
                "g": 230,
                "r": 255,
                "textB": 0,
                "textG": 0,
                "textR": 0
              },
              "comment": "Jump if space key is pressed or click on right button on mobile",
              "comment2": ""
            },
            {
              "disabled": false,
              "folded": false,
              "type": "BuiltinCommonInstructions::Standard",
              "conditions": [
                {
                  "type": {
                    "inverted": false,
                    "value": "VarScene"
                  },
                  "parameters": [
                    "Obstacle_collision",
                    "=",
                    "0"
                  ],
                  "subInstructions": []
                },
                {
                  "type": {
                    "inverted": false,
                    "value": "BuiltinCommonInstructions::Or"
                  },
                  "parameters": [],
                  "subInstructions": [
                    {
                      "type": {
                        "inverted": false,
                        "value": "BuiltinCommonInstructions::Or"
                      },
                      "parameters": [],
                      "subInstructions": [
                        {
                          "type": {
                            "inverted": false,
                            "value": "MouseButtonReleased"
                          },
                          "parameters": [
                            "",
                            "Left"
                          ],
                          "subInstructions": []
                        },
                        {
                          "type": {
                            "inverted": false,
                            "value": "KeyReleased"
                          },
                          "parameters": [
                            "",
                            "Space"
                          ],
                          "subInstructions": []
                        }
                      ]
                    },
                    {
                      "type": {
                        "inverted": false,
                        "value": "BuiltinCommonInstructions::And"
                      },
                      "parameters": [],
                      "subInstructions": [
                        {
                          "type": {
                            "inverted": false,
                            "value": "SystemInfo::IsMobile"
                          },
                          "parameters": [],
                          "subInstructions": []
                        },
                        {
                          "type": {
                            "inverted": false,
                            "value": "PopEndedTouch"
                          },
                          "parameters": [
                            ""
                          ],
                          "subInstructions": []
                        }
                      ]
                    }
                  ]
                },
                {
                  "type": {
                    "inverted": false,
                    "value": "BuiltinCommonInstructions::Once"
                  },
                  "parameters": [],
                  "subInstructions": []
                }
              ],
              "actions": [
                {
                  "type": {
                    "inverted": false,
                    "value": "PlaySound"
                  },
                  "parameters": [
                    "",
                    "sfx_wing.wav",
                    "",
                    "",
                    ""
                  ],
                  "subInstructions": []
                },
                {
                  "type": {
                    "inverted": false,
                    "value": "PlatformBehavior::SimulateJumpKey"
                  },
                  "parameters": [
                    "Flappy_bird",
                    "PlatformerObject"
                  ],
                  "subInstructions": []
                },
                {
                  "type": {
                    "inverted": false,
                    "value": "PlatformBehavior::SetCanJump"
                  },
                  "parameters": [
                    "Flappy_bird",
                    "PlatformerObject"
                  ],
                  "subInstructions": []
                },
                {
                  "type": {
                    "inverted": false,
                    "value": "ActivateBehavior"
                  },
                  "parameters": [
                    "Flappy_bird",
                    "SineMovement",
                    "no"
                  ],
                  "subInstructions": []
                },
                {
                  "type": {
                    "inverted": false,
                    "value": "SetAngle"
                  },
                  "parameters": [
                    "Flappy_bird",
                    "=",
                    "320"
                  ],
                  "subInstructions": []
                },
                {
                  "type": {
                    "inverted": false,
                    "value": "Cache"
                  },
                  "parameters": [
                    "Instructions"
                  ],
                  "subInstructions": []
                }
              ],
              "events": []
            },
            {
              "disabled": false,
              "folded": false,
              "type": "BuiltinCommonInstructions::Comment",
              "color": {
                "b": 109,
                "g": 230,
                "r": 255,
                "textB": 0,
                "textG": 0,
                "textR": 0
              },
              "comment": "Rotate bird downward when falling",
              "comment2": ""
            },
            {
              "disabled": false,
              "folded": false,
              "type": "BuiltinCommonInstructions::Standard",
              "conditions": [
                {
                  "type": {
                    "inverted": false,
                    "value": "PlatformBehavior::IsFalling"
                  },
                  "parameters": [
                    "Flappy_bird",
                    "PlatformerObject"
                  ],
                  "subInstructions": []
                },
                {
                  "type": {
                    "inverted": false,
                    "value": "VarScene"
                  },
                  "parameters": [
                    "Gameplay_started",
                    "=",
                    "0"
                  ],
                  "subInstructions": []
                }
              ],
              "actions": [
                {
                  "type": {
                    "inverted": false,
                    "value": "RotateTowardAngle"
                  },
                  "parameters": [
                    "Flappy_bird",
                    "90",
                    "150",
                    ""
                  ],
                  "subInstructions": []
                }
              ],
              "events": []
            },
            {
              "disabled": false,
              "folded": false,
              "type": "BuiltinCommonInstructions::Standard",
              "conditions": [
                {
                  "type": {
                    "inverted": false,
                    "value": "CollisionNP"
                  },
                  "parameters": [
                    "Flappy_bird",
                    "Ground",
                    "",
                    "",
                    ""
                  ],
                  "subInstructions": []
                }
              ],
              "actions": [
                {
                  "type": {
                    "inverted": false,
                    "value": "Rotate"
                  },
                  "parameters": [
                    "Flappy_bird",
                    "90",
                    ""
                  ],
                  "subInstructions": []
                }
              ],
              "events": []
            }
          ],
          "parameters": []
        },
        {
          "colorB": 28,
          "colorG": 210,
          "colorR": 227,
          "creationTime": 0,
          "disabled": false,
          "folded": true,
          "name": "Pipe_spawn",
          "source": "",
          "type": "BuiltinCommonInstructions::Group",
          "events": [
            {
              "disabled": false,
              "folded": false,
              "type": "BuiltinCommonInstructions::Comment",
              "color": {
                "b": 109,
                "g": 230,
                "r": 255,
                "textB": 0,
                "textG": 0,
                "textR": 0
              },
              "comment": "Create pipes at a random position",
              "comment2": ""
            },
            {
              "disabled": false,
              "folded": false,
              "type": "BuiltinCommonInstructions::Standard",
              "conditions": [
                {
                  "type": {
                    "inverted": true,
                    "value": "BehaviorActivated"
                  },
                  "parameters": [
                    "Flappy_bird",
                    "SineMovement"
                  ],
                  "subInstructions": []
                },
                {
                  "type": {
                    "inverted": false,
                    "value": "VarScene"
                  },
                  "parameters": [
                    "Obstacle_collision",
                    "=",
                    "0"
                  ],
                  "subInstructions": []
                },
                {
                  "type": {
                    "inverted": false,
                    "value": "Timer"
                  },
                  "parameters": [
                    "",
                    "2.5",
                    "\"pipe_spawn\""
                  ],
                  "subInstructions": []
                },
                {
                  "type": {
                    "inverted": false,
                    "value": "BuiltinCommonInstructions::Once"
                  },
                  "parameters": [],
                  "subInstructions": []
                }
              ],
              "actions": [
                {
                  "type": {
                    "inverted": false,
                    "value": "Create"
                  },
                  "parameters": [
                    "",
                    "Top_pipe",
                    "420",
                    "RandomInRange(70, 320)",
                    "\"\""
                  ],
                  "subInstructions": []
                },
                {
                  "type": {
                    "inverted": false,
                    "value": "Create"
                  },
                  "parameters": [
                    "",
                    "Bottom_pipe",
                    "420",
                    "Top_pipe.Y() + 120",
                    "\"\""
                  ],
                  "subInstructions": []
                },
                {
                  "type": {
                    "inverted": false,
                    "value": "ResetTimer"
                  },
                  "parameters": [
                    "",
                    "\"pipe_spawn\""
                  ],
                  "subInstructions": []
                }
              ],
              "events": []
            }
          ],
          "parameters": []
        },
        {
          "colorB": 28,
          "colorG": 231,
          "colorR": 248,
          "creationTime": 0,
          "disabled": false,
          "folded": true,
          "name": "Scoring",
          "source": "",
          "type": "BuiltinCommonInstructions::Group",
          "events": [
            {
              "disabled": false,
              "folded": false,
              "type": "BuiltinCommonInstructions::Comment",
              "color": {
                "b": 109,
                "g": 230,
                "r": 255,
                "textB": 0,
                "textG": 0,
                "textR": 0
              },
              "comment": "Show outline on text(flappy_bird_score, flappy_bird_hscore, flappy_bird_score_two)",
              "comment2": ""
            },
            {
              "disabled": false,
              "folded": false,
              "type": "BuiltinCommonInstructions::Standard",
              "conditions": [],
              "actions": [
                {
                  "type": {
                    "inverted": false,
                    "value": "TextObject::SetOutline"
                  },
                  "parameters": [
                    "Flappy_bird_score",
                    "\"0;0;0\"",
                    "7"
                  ],
                  "subInstructions": []
                },
                {
                  "type": {
                    "inverted": false,
                    "value": "TextObject::SetOutline"
                  },
                  "parameters": [
                    "Flappy_bird_hscore",
                    "\"0;0;0\"",
                    "2"
                  ],
                  "subInstructions": []
                },
                {
                  "type": {
                    "inverted": false,
                    "value": "TextObject::SetOutline"
                  },
                  "parameters": [
                    "Flappy_bird_score_two",
                    "\"0;0;0\"",
                    "2"
                  ],
                  "subInstructions": []
                }
              ],
              "events": []
            },
            {
              "disabled": false,
              "folded": false,
              "type": "BuiltinCommonInstructions::Standard",
              "conditions": [],
              "actions": [
                {
                  "type": {
                    "inverted": false,
                    "value": "TextObject::String"
                  },
                  "parameters": [
                    "Flappy_bird_score",
                    "=",
                    "VariableString(Score)"
                  ],
                  "subInstructions": []
                },
                {
                  "type": {
                    "inverted": false,
                    "value": "TextObject::String"
                  },
                  "parameters": [
                    "Flappy_bird_score_two",
                    "=",
                    "VariableString(Score)"
                  ],
                  "subInstructions": []
                }
              ],
              "events": []
            },
            {
              "disabled": false,
              "folded": false,
              "type": "BuiltinCommonInstructions::Comment",
              "color": {
                "b": 109,
                "g": 230,
                "r": 255,
                "textB": 0,
                "textG": 0,
                "textR": 0
              },
              "comment": "Add a point to the player score once the player passes both pipes",
              "comment2": ""
            },
            {
              "disabled": false,
              "folded": false,
              "type": "BuiltinCommonInstructions::Standard",
              "conditions": [
                {
                  "type": {
                    "inverted": false,
                    "value": "PosX"
                  },
                  "parameters": [
                    "Pipes",
                    "<",
                    "Flappy_bird.X(\"Centre\")"
                  ],
                  "subInstructions": []
                },
                {
                  "type": {
                    "inverted": false,
                    "value": "PosX"
                  },
                  "parameters": [
                    "Pipes",
                    ">",
                    "Flappy_bird.X(\"Centre\") -60"
                  ],
                  "subInstructions": []
                },
                {
                  "type": {
                    "inverted": false,
                    "value": "BuiltinCommonInstructions::Once"
                  },
                  "parameters": [],
                  "subInstructions": []
                }
              ],
              "actions": [
                {
                  "type": {
                    "inverted": false,
                    "value": "ModVarScene"
                  },
                  "parameters": [
                    "Score",
                    "+",
                    "1"
                  ],
                  "subInstructions": []
                },
                {
                  "type": {
                    "inverted": false,
                    "value": "PlaySound"
                  },
                  "parameters": [
                    "",
                    "sfx_point.wav",
                    "",
                    "",
                    ""
                  ],
                  "subInstructions": []
                }
              ],
              "events": []
            },
            {
              "disabled": false,
              "folded": false,
              "type": "BuiltinCommonInstructions::Comment",
              "color": {
                "b": 109,
                "g": 230,
                "r": 255,
                "textB": 0,
                "textG": 0,
                "textR": 0
              },
              "comment": "Save the players score once it's greater than the previous score",
              "comment2": ""
            },
            {
              "disabled": false,
              "folded": false,
              "type": "BuiltinCommonInstructions::Standard",
              "conditions": [
                {
                  "type": {
                    "inverted": false,
                    "value": "VarScene"
                  },
                  "parameters": [
                    "Score",
                    ">",
                    "Variable(score)"
                  ],
                  "subInstructions": []
                },
                {
                  "type": {
                    "inverted": false,
                    "value": "BuiltinCommonInstructions::Once"
                  },
                  "parameters": [],
                  "subInstructions": []
                }
              ],
              "actions": [
                {
                  "type": {
                    "inverted": false,
                    "value": "EcrireFichierExp"
                  },
                  "parameters": [
                    "\"save\"",
                    "\"high_score\"",
                    "Variable(Score)"
                  ],
                  "subInstructions": []
                },
                {
                  "type": {
                    "inverted": false,
                    "value": "ModVarScene"
                  },
                  "parameters": [
                    "New_hscore_sprite",
                    "=",
                    "1"
                  ],
                  "subInstructions": []
                }
              ],
              "events": []
            },
            {
              "disabled": false,
              "folded": false,
              "type": "BuiltinCommonInstructions::Comment",
              "color": {
                "b": 109,
                "g": 230,
                "r": 255,
                "textB": 0,
                "textG": 0,
                "textR": 0
              },
              "comment": "Read the storage and store value in a scene variable \"score\"",
              "comment2": ""
            },
            {
              "disabled": false,
              "folded": false,
              "type": "BuiltinCommonInstructions::Standard",
              "conditions": [
                {
                  "type": {
                    "inverted": false,
                    "value": "GroupExists"
                  },
                  "parameters": [
                    "\"save\"",
                    "\"high_score\""
                  ],
                  "subInstructions": []
                }
              ],
              "actions": [
                {
                  "type": {
                    "inverted": false,
                    "value": "LireFichierExp"
                  },
                  "parameters": [
                    "\"save\"",
                    "\"high_score\"",
                    "",
                    "score"
                  ],
                  "subInstructions": []
                },
                {
                  "type": {
                    "inverted": false,
                    "value": "TextObject::String"
                  },
                  "parameters": [
                    "Flappy_bird_hscore",
                    "=",
                    "ToString(Variable(score))"
                  ],
                  "subInstructions": []
                }
              ],
              "events": []
            },
            {
              "disabled": false,
              "folded": false,
              "type": "BuiltinCommonInstructions::Comment",
              "color": {
                "b": 109,
                "g": 230,
                "r": 255,
                "textB": 0,
                "textG": 0,
                "textR": 0
              },
              "comment": "Hide \"Flappy_bird_score\" one \"Flappy_bird_score_two\" is visible",
              "comment2": ""
            },
            {
              "disabled": false,
              "folded": false,
              "type": "BuiltinCommonInstructions::Standard",
              "conditions": [
                {
                  "type": {
                    "inverted": false,
                    "value": "Visible"
                  },
                  "parameters": [
                    "Flappy_bird_score_two"
                  ],
                  "subInstructions": []
                }
              ],
              "actions": [
                {
                  "type": {
                    "inverted": false,
                    "value": "Cache"
                  },
                  "parameters": [
                    "Flappy_bird_score"
                  ],
                  "subInstructions": []
                }
              ],
              "events": []
            },
            {
              "disabled": false,
              "folded": false,
              "type": "BuiltinCommonInstructions::Comment",
              "color": {
                "b": 109,
                "g": 230,
                "r": 255,
                "textB": 0,
                "textG": 0,
                "textR": 0
              },
              "comment": "",
              "comment2": ""
            }
          ],
          "parameters": []
        },
        {
          "colorB": 33,
          "colorG": 211,
          "colorR": 126,
          "creationTime": 0,
          "disabled": false,
          "folded": true,
          "name": "Ground",
          "source": "",
          "type": "BuiltinCommonInstructions::Group",
          "events": [
            {
              "disabled": false,
              "folded": false,
              "type": "BuiltinCommonInstructions::Standard",
              "conditions": [
                {
                  "type": {
                    "inverted": false,
                    "value": "VarScene"
                  },
                  "parameters": [
                    "Obstacle_collision",
                    "=",
                    "0"
                  ],
                  "subInstructions": []
                }
              ],
              "actions": [
                {
                  "type": {
                    "inverted": false,
                    "value": "TiledSpriteObject::XOffset"
                  },
                  "parameters": [
                    "Ground",
                    "+",
                    "1.7"
                  ],
                  "subInstructions": []
                }
              ],
              "events": []
            }
          ],
          "parameters": []
        },
        {
          "colorB": 134,
          "colorG": 233,
          "colorR": 184,
          "creationTime": 0,
          "disabled": false,
          "folded": true,
          "name": "Obstacle",
          "source": "",
          "type": "BuiltinCommonInstructions::Group",
          "events": [
            {
              "disabled": false,
              "folded": false,
              "type": "BuiltinCommonInstructions::Comment",
              "color": {
                "b": 109,
                "g": 230,
                "r": 255,
                "textB": 0,
                "textG": 0,
                "textR": 0
              },
              "comment": "End game once player is in collision with an obstacle",
              "comment2": ""
            },
            {
              "disabled": false,
              "folded": false,
              "type": "BuiltinCommonInstructions::Standard",
              "conditions": [
                {
                  "type": {
                    "inverted": false,
                    "value": "VarScene"
                  },
                  "parameters": [
                    "Obstacle_collision",
                    "=",
                    "0"
                  ],
                  "subInstructions": []
                },
                {
                  "type": {
                    "inverted": false,
                    "value": "BuiltinCommonInstructions::Or"
                  },
                  "parameters": [],
                  "subInstructions": [
                    {
                      "type": {
                        "inverted": false,
                        "value": "CollisionNP"
                      },
                      "parameters": [
                        "Flappy_bird",
                        "Border",
                        "",
                        "",
                        ""
                      ],
                      "subInstructions": []
                    },
                    {
                      "type": {
                        "inverted": false,
                        "value": "CollisionNP"
                      },
                      "parameters": [
                        "Flappy_bird",
                        "Ground",
                        "",
                        "",
                        ""
                      ],
                      "subInstructions": []
                    },
                    {
                      "type": {
                        "inverted": false,
                        "value": "CollisionNP"
                      },
                      "parameters": [
                        "Flappy_bird",
                        "Pipes",
                        "",
                        "",
                        ""
                      ],
                      "subInstructions": []
                    }
                  ]
                },
                {
                  "type": {
                    "inverted": false,
                    "value": "BuiltinCommonInstructions::Once"
                  },
                  "parameters": [],
                  "subInstructions": []
                }
              ],
              "actions": [
                {
                  "type": {
                    "inverted": false,
                    "value": "ModVarScene"
                  },
                  "parameters": [
                    "Obstacle_collision",
                    "=",
                    "1"
                  ],
                  "subInstructions": []
                },
                {
                  "type": {
                    "inverted": false,
                    "value": "PlaySound"
                  },
                  "parameters": [
                    "",
                    "sfx_hit.wav",
                    "",
                    "",
                    ""
                  ],
                  "subInstructions": []
                }
              ],
              "events": []
            }
          ],
          "parameters": []
        },
        {
          "colorB": 255,
          "colorG": 255,
          "colorR": 255,
          "creationTime": 0,
          "disabled": false,
          "folded": true,
          "name": "Gameover",
          "source": "",
          "type": "BuiltinCommonInstructions::Group",
          "events": [
            {
              "disabled": false,
              "folded": false,
              "type": "BuiltinCommonInstructions::Comment",
              "color": {
                "b": 109,
                "g": 230,
                "r": 255,
                "textB": 0,
                "textG": 0,
                "textR": 0
              },
              "comment": "Game over events run only on game over/game not running",
              "comment2": ""
            },
            {
              "disabled": false,
              "folded": false,
              "type": "BuiltinCommonInstructions::Standard",
              "conditions": [
                {
                  "type": {
                    "inverted": false,
                    "value": "VarScene"
                  },
                  "parameters": [
                    "Obstacle_collision",
                    "=",
                    "1"
                  ],
                  "subInstructions": []
                },
                {
                  "type": {
                    "inverted": false,
                    "value": "BuiltinCommonInstructions::Once"
                  },
                  "parameters": [],
                  "subInstructions": []
                }
              ],
              "actions": [
                {
                  "type": {
                    "inverted": false,
                    "value": "Create"
                  },
                  "parameters": [
                    "",
                    "Flash",
                    "0",
                    "0",
                    "\"Gameover\""
                  ],
                  "subInstructions": []
                },
                {
                  "type": {
                    "inverted": false,
                    "value": "Flash::Flash::Flash"
                  },
                  "parameters": [
                    "Flash",
                    "Flash",
                    "0.1",
                    ""
                  ],
                  "subInstructions": []
                },
                {
                  "type": {
                    "inverted": false,
                    "value": "Create"
                  },
                  "parameters": [
                    "",
                    "Panel_score",
                    "90",
                    "220",
                    "\"Gameover\""
                  ],
                  "subInstructions": []
                },
                {
                  "type": {
                    "inverted": false,
                    "value": "Create"
                  },
                  "parameters": [
                    "",
                    "label_game_over",
                    "130",
                    "140",
                    "\"Gameover\""
                  ],
                  "subInstructions": []
                }
              ],
              "events": []
            },
            {
              "disabled": false,
              "folded": false,
              "type": "BuiltinCommonInstructions::Comment",
              "color": {
                "b": 109,
                "g": 230,
                "r": 255,
                "textB": 0,
                "textG": 0,
                "textR": 0
              },
              "comment": "Display a \"New_hscore\" sprite once player has a new highscore",
              "comment2": ""
            },
            {
              "disabled": false,
              "folded": false,
              "type": "BuiltinCommonInstructions::Standard",
              "conditions": [
                {
                  "type": {
                    "inverted": false,
                    "value": "PosY"
                  },
                  "parameters": [
                    "Panel_score",
                    ">",
                    "240"
                  ],
                  "subInstructions": []
                },
                {
                  "type": {
                    "inverted": false,
                    "value": "VarScene"
                  },
                  "parameters": [
                    "New_hscore_sprite",
                    "=",
                    "1"
                  ],
                  "subInstructions": []
                },
                {
                  "type": {
                    "inverted": false,
                    "value": "BuiltinCommonInstructions::Once"
                  },
                  "parameters": [],
                  "subInstructions": []
                }
              ],
              "actions": [
                {
                  "type": {
                    "inverted": false,
                    "value": "Create"
                  },
                  "parameters": [
                    "",
                    "New_hscore",
                    "230",
                    "300",
                    "\"Gameover\""
                  ],
                  "subInstructions": []
                }
              ],
              "events": []
            },
            {
              "disabled": false,
              "folded": false,
              "type": "BuiltinCommonInstructions::Standard",
              "conditions": [],
              "actions": [
                {
                  "type": {
                    "inverted": false,
                    "value": "ChangePlan"
                  },
                  "parameters": [
                    "New_hscore",
                    "=",
                    "1000"
                  ],
                  "subInstructions": []
                }
              ],
              "events": []
            },
            {
              "disabled": false,
              "folded": false,
              "type": "BuiltinCommonInstructions::Standard",
              "conditions": [
                {
                  "type": {
                    "inverted": true,
                    "value": "Flash::Flash::IsFlashing"
                  },
                  "parameters": [
                    "Flash",
                    "Flash",
                    ""
                  ],
                  "subInstructions": []
                }
              ],
              "actions": [
                {
                  "type": {
                    "inverted": false,
                    "value": "Delete"
                  },
                  "parameters": [
                    "Flash",
                    ""
                  ],
                  "subInstructions": []
                }
              ],
              "events": []
            },
            {
              "disabled": false,
              "folded": false,
              "type": "BuiltinCommonInstructions::Standard",
              "conditions": [
                {
                  "type": {
                    "inverted": false,
                    "value": "PosY"
                  },
                  "parameters": [
                    "Panel_score",
                    ">",
                    "240"
                  ],
                  "subInstructions": []
                },
                {
                  "type": {
                    "inverted": false,
                    "value": "BuiltinCommonInstructions::Once"
                  },
                  "parameters": [],
                  "subInstructions": []
                }
              ],
              "actions": [
                {
                  "type": {
                    "inverted": false,
                    "value": "Create"
                  },
                  "parameters": [
                    "",
                    "Menu_button",
                    "80",
                    "400",
                    "\"Gameover\""
                  ],
                  "subInstructions": []
                },
                {
                  "type": {
                    "inverted": false,
                    "value": "Create"
                  },
                  "parameters": [
                    "",
                    "Share_button",
                    "250",
                    "400",
                    "\"Gameover\""
                  ],
                  "subInstructions": []
                },
                {
                  "type": {
                    "inverted": false,
                    "value": "Create"
                  },
                  "parameters": [
                    "",
                    "Restart_button",
                    "165",
                    "420",
                    "\"Gameover\""
                  ],
                  "subInstructions": []
                },
                {
                  "type": {
                    "inverted": false,
                    "value": "Create"
                  },
                  "parameters": [
                    "",
                    "Flappy_bird_hscore",
                    "255",
                    "316",
                    "\"Gameover\""
                  ],
                  "subInstructions": []
                },
                {
                  "type": {
                    "inverted": false,
                    "value": "Create"
                  },
                  "parameters": [
                    "",
                    "Flappy_bird_score_two",
                    "255",
                    "271",
                    "\"Gameover\""
                  ],
                  "subInstructions": []
                },
                {
                  "type": {
                    "inverted": false,
                    "value": "ActivateBehavior"
                  },
                  "parameters": [
                    "Panel_score",
                    "SineMovement",
                    ""
                  ],
                  "subInstructions": []
                },
                {
                  "type": {
                    "inverted": false,
                    "value": "ActivateBehavior"
                  },
                  "parameters": [
                    "label_game_over",
                    "SineMovement",
                    ""
                  ],
                  "subInstructions": []
                },
                {
                  "type": {
                    "inverted": false,
                    "value": "ChangePlan"
                  },
                  "parameters": [
                    "Flappy_bird_hscore",
                    "=",
                    "20"
                  ],
                  "subInstructions": []
                },
                {
                  "type": {
                    "inverted": false,
                    "value": "ChangePlan"
                  },
                  "parameters": [
                    "Flappy_bird_score_two",
                    "=",
                    "20"
                  ],
                  "subInstructions": []
                }
              ],
              "events": []
            },
            {
              "disabled": false,
              "folded": false,
              "type": "BuiltinCommonInstructions::Standard",
              "conditions": [
                {
                  "type": {
                    "inverted": false,
                    "value": "MouseButtonReleased"
                  },
                  "parameters": [
                    "",
                    "Left"
                  ],
                  "subInstructions": []
                },
                {
                  "type": {
                    "inverted": false,
                    "value": "SourisSurObjet"
                  },
                  "parameters": [
                    "Menu_button",
                    "",
                    "",
                    ""
                  ],
                  "subInstructions": []
                }
              ],
              "actions": [
                {
                  "type": {
                    "inverted": false,
                    "value": "Scene"
                  },
                  "parameters": [
                    "",
                    "\"Menu\"",
                    ""
                  ],
                  "subInstructions": []
                }
              ],
              "events": []
            },
            {
              "disabled": false,
              "folded": false,
              "type": "BuiltinCommonInstructions::Standard",
              "conditions": [
                {
                  "type": {
                    "inverted": false,
                    "value": "MouseButtonReleased"
                  },
                  "parameters": [
                    "",
                    "Left"
                  ],
                  "subInstructions": []
                },
                {
                  "type": {
                    "inverted": false,
                    "value": "SourisSurObjet"
                  },
                  "parameters": [
                    "Share_button",
                    "",
                    "",
                    ""
                  ],
                  "subInstructions": []
                }
              ],
              "actions": [
                {
                  "type": {
                    "inverted": false,
                    "value": "LaunchFile"
                  },
                  "parameters": [
                    "\"https://www.youtube.com/channel/UCsZ4Ue8c94YLJDbGRafCI5Q?sub_confirmation=1\"",
                    ""
                  ],
                  "subInstructions": []
                }
              ],
              "events": []
            },
            {
              "disabled": false,
              "folded": false,
              "type": "BuiltinCommonInstructions::Standard",
              "conditions": [
                {
                  "type": {
                    "inverted": false,
                    "value": "MouseButtonReleased"
                  },
                  "parameters": [
                    "",
                    "Left"
                  ],
                  "subInstructions": []
                },
                {
                  "type": {
                    "inverted": false,
                    "value": "SourisSurObjet"
                  },
                  "parameters": [
                    "Restart_button",
                    "",
                    "",
                    ""
                  ],
                  "subInstructions": []
                }
              ],
              "actions": [
                {
                  "type": {
                    "inverted": false,
                    "value": "Scene"
                  },
                  "parameters": [
                    "",
                    "\"Game\"",
                    ""
                  ],
                  "subInstructions": []
                }
              ],
              "events": []
            }
          ],
          "parameters": []
        }
      ],
      "layers": [
        {
          "name": "",
          "visibility": true,
          "cameras": [
            {
              "defaultSize": true,
              "defaultViewport": true,
              "height": 0,
              "viewportBottom": 1,
              "viewportLeft": 0,
              "viewportRight": 1,
              "viewportTop": 0,
              "width": 0
            }
          ],
          "effects": []
        },
        {
          "name": "GUI",
          "visibility": true,
          "cameras": [
            {
              "defaultSize": true,
              "defaultViewport": true,
              "height": 0,
              "viewportBottom": 1,
              "viewportLeft": 0,
              "viewportRight": 1,
              "viewportTop": 0,
              "width": 0
            }
          ],
          "effects": []
        },
        {
          "name": "Gameover",
          "visibility": true,
          "cameras": [],
          "effects": []
        }
      ],
      "behaviorsSharedData": [
        {
          "name": "Flash",
          "type": "Flash::Flash"
        },
        {
          "name": "Platform",
          "type": "PlatformBehavior::PlatformBehavior"
        },
        {
          "name": "PlatformerObject",
          "type": "PlatformBehavior::PlatformerObjectBehavior"
        },
        {
          "name": "SineMovement",
          "type": "SineMovement::SineMovement"
        }
      ]
    }
  ],
  "externalEvents": [
    {
      "associatedLayout": "New scene",
      "lastChangeTimeStamp": 1383154432,
      "name": "EnemiesManagement",
      "events": [
        {
          "disabled": false,
          "folded": false,
          "type": "BuiltinCommonInstructions::Standard",
          "conditions": [
            {
              "type": {
                "inverted": false,
                "value": "DepartScene"
              },
              "parameters": [
                ""
              ],
              "subInstructions": []
            }
          ],
          "actions": [
            {
              "type": {
                "inverted": false,
                "value": "ActivateBehavior"
              },
              "parameters": [
                "Fly",
                "PlatformerObject",
                "no"
              ],
              "subInstructions": []
            }
          ],
          "events": []
        },
        {
          "disabled": false,
          "folded": false,
          "type": "BuiltinCommonInstructions::Comment",
          "color": {
            "b": 109,
            "g": 230,
            "r": 255,
            "textB": 0,
            "textG": 0,
            "textR": 0
          },
          "comment": "Enemy movement:",
          "comment2": ""
        },
        {
          "disabled": false,
          "folded": false,
          "type": "BuiltinCommonInstructions::Standard",
          "conditions": [
            {
              "type": {
                "inverted": false,
                "value": "CollisionNP"
              },
              "parameters": [
                "GoLeft",
                "Enemy",
                ""
              ],
              "subInstructions": []
            }
          ],
          "actions": [
            {
              "type": {
                "inverted": false,
                "value": "ModVarObjet"
              },
              "parameters": [
                "Enemy",
                "GoingLeft",
                "=",
                "1"
              ],
              "subInstructions": []
            }
          ],
          "events": []
        },
        {
          "disabled": false,
          "folded": false,
          "type": "BuiltinCommonInstructions::Standard",
          "conditions": [
            {
              "type": {
                "inverted": false,
                "value": "CollisionNP"
              },
              "parameters": [
                "GoRight",
                "Enemy",
                ""
              ],
              "subInstructions": []
            }
          ],
          "actions": [
            {
              "type": {
                "inverted": false,
                "value": "ModVarObjet"
              },
              "parameters": [
                "Enemy",
                "GoingLeft",
                "=",
                "0"
              ],
              "subInstructions": []
            }
          ],
          "events": []
        },
        {
          "disabled": false,
          "folded": false,
          "type": "BuiltinCommonInstructions::Standard",
          "conditions": [
            {
              "type": {
                "inverted": false,
                "value": "Animation"
              },
              "parameters": [
                "Enemy",
                "=",
                "0"
              ],
              "subInstructions": []
            }
          ],
          "actions": [],
          "events": [
            {
              "disabled": false,
              "folded": false,
              "type": "BuiltinCommonInstructions::Standard",
              "conditions": [
                {
                  "type": {
                    "inverted": false,
                    "value": "VarObjet"
                  },
                  "parameters": [
                    "Enemy",
                    "GoingLeft",
                    "=",
                    "1"
                  ],
                  "subInstructions": []
                }
              ],
              "actions": [
                {
                  "type": {
                    "inverted": false,
                    "value": "AddForceXY"
                  },
                  "parameters": [
                    "Fly",
                    "-300",
                    "0",
                    "0"
                  ],
                  "subInstructions": []
                },
                {
                  "type": {
                    "inverted": false,
                    "value": "PlatformBehavior::SimulateLeftKey"
                  },
                  "parameters": [
                    "Enemy",
                    "PlatformerObject"
                  ],
                  "subInstructions": []
                },
                {
                  "type": {
                    "inverted": false,
                    "value": "FlipX"
                  },
                  "parameters": [
                    "Enemy",
                    "no"
                  ],
                  "subInstructions": []
                }
              ],
              "events": []
            },
            {
              "disabled": false,
              "folded": false,
              "type": "BuiltinCommonInstructions::Standard",
              "conditions": [
                {
                  "type": {
                    "inverted": false,
                    "value": "VarObjet"
                  },
                  "parameters": [
                    "Enemy",
                    "GoingLeft",
                    "=",
                    "0"
                  ],
                  "subInstructions": []
                }
              ],
              "actions": [
                {
                  "type": {
                    "inverted": false,
                    "value": "AddForceXY"
                  },
                  "parameters": [
                    "Fly",
                    "300",
                    "0",
                    "0"
                  ],
                  "subInstructions": []
                },
                {
                  "type": {
                    "inverted": false,
                    "value": "PlatformBehavior::SimulateRightKey"
                  },
                  "parameters": [
                    "Enemy",
                    "PlatformerObject"
                  ],
                  "subInstructions": []
                },
                {
                  "type": {
                    "inverted": false,
                    "value": "FlipX"
                  },
                  "parameters": [
                    "Enemy",
                    "yes"
                  ],
                  "subInstructions": []
                }
              ],
              "events": []
            },
            {
              "disabled": false,
              "folded": false,
              "type": "BuiltinCommonInstructions::Comment",
              "color": {
                "b": 109,
                "g": 230,
                "r": 255,
                "textB": 0,
                "textG": 0,
                "textR": 0
              },
              "comment": "Collision with the player:",
              "comment2": "Gestion des collisions avec le joueur:"
            },
            {
              "disabled": false,
              "folded": false,
              "type": "BuiltinCommonInstructions::Standard",
              "conditions": [
                {
                  "type": {
                    "inverted": false,
                    "value": "CollisionNP"
                  },
                  "parameters": [
                    "PlayerHitBox",
                    "Enemy",
                    ""
                  ],
                  "subInstructions": []
                }
              ],
              "actions": [],
              "events": [
                {
                  "disabled": false,
                  "folded": false,
                  "type": "BuiltinCommonInstructions::Standard",
                  "conditions": [
                    {
                      "type": {
                        "inverted": false,
                        "value": "PlatformBehavior::IsFalling"
                      },
                      "parameters": [
                        "PlayerHitBox",
                        "PlatformerObject"
                      ],
                      "subInstructions": []
                    }
                  ],
                  "actions": [
                    {
                      "type": {
                        "inverted": false,
                        "value": "ChangeAnimation"
                      },
                      "parameters": [
                        "Enemy",
                        "=",
                        "1"
                      ],
                      "subInstructions": []
                    },
                    {
                      "type": {
                        "inverted": false,
                        "value": "ActivateBehavior"
                      },
                      "parameters": [
                        "Enemy",
                        "PlatformerObject",
                        "yes"
                      ],
                      "subInstructions": []
                    },
                    {
                      "type": {
                        "inverted": false,
                        "value": "PlatformBehavior::Gravity"
                      },
                      "parameters": [
                        "Enemy",
                        "PlatformerObject",
                        "=",
                        "1500"
                      ],
                      "subInstructions": []
                    },
                    {
                      "type": {
                        "inverted": false,
                        "value": "PlatformBehavior::SetCanJump"
                      },
                      "parameters": [
                        "PlayerHitBox",
                        "PlatformerObject"
                      ],
                      "subInstructions": []
                    },
                    {
                      "type": {
                        "inverted": false,
                        "value": "PlatformBehavior::SimulateJumpKey"
                      },
                      "parameters": [
                        "PlayerHitBox",
                        "PlatformerObject"
                      ],
                      "subInstructions": []
                    },
                    {
                      "type": {
                        "inverted": false,
                        "value": "PlaySound"
                      },
                      "parameters": [
                        "",
                        "https://resources.gdevelop-app.com/examples/flappy-bird/jump.wav",
                        "",
                        "",
                        ""
                      ],
                      "subInstructions": []
                    }
                  ],
                  "events": [
                    {
                      "disabled": false,
                      "folded": false,
                      "type": "BuiltinCommonInstructions::ForEach",
                      "object": "Enemy",
                      "conditions": [],
                      "actions": [
                        {
                          "type": {
                            "inverted": false,
                            "value": "ModVarScene"
                          },
                          "parameters": [
                            "Score",
                            "+",
                            "50"
                          ],
                          "subInstructions": []
                        }
                      ],
                      "events": []
                    }
                  ]
                },
                {
                  "disabled": false,
                  "folded": false,
                  "type": "BuiltinCommonInstructions::Standard",
                  "conditions": [
                    {
                      "type": {
                        "inverted": false,
                        "value": "PosY"
                      },
                      "parameters": [
                        "PlayerHitBox",
                        ">=",
                        "Enemy.Y()-PlayerHitBox.Height()+Enemy.Height()/2"
                      ],
                      "subInstructions": []
                    }
                  ],
                  "actions": [],
                  "events": []
                }
              ]
            }
          ]
        },
        {
          "disabled": false,
          "folded": false,
          "type": "BuiltinCommonInstructions::Comment",
          "color": {
            "b": 109,
            "g": 230,
            "r": 255,
            "textB": 0,
            "textG": 0,
            "textR": 0
          },
          "comment": "Fading out:",
          "comment2": "Disparition des ennemis:"
        },
        {
          "disabled": false,
          "folded": false,
          "type": "BuiltinCommonInstructions::Standard",
          "conditions": [
            {
              "type": {
                "inverted": false,
                "value": "Animation"
              },
              "parameters": [
                "Enemy",
                "=",
                "1"
              ],
              "subInstructions": []
            },
            {
              "type": {
                "inverted": false,
                "value": "PlatformBehavior::IsOnFloor"
              },
              "parameters": [
                "Enemy",
                "PlatformerObject"
              ],
              "subInstructions": []
            },
            {
              "type": {
                "inverted": true,
                "value": "PlatformBehavior::IsMoving"
              },
              "parameters": [
                "Enemy",
                "PlatformerObject"
              ],
              "subInstructions": []
            }
          ],
          "actions": [
            {
              "type": {
                "inverted": false,
                "value": "ActivateBehavior"
              },
              "parameters": [
                "Enemy",
                "PlatformerObject",
                "false"
              ],
              "subInstructions": []
            },
            {
              "type": {
                "inverted": false,
                "value": "Opacity"
              },
              "parameters": [
                "Enemy",
                "-",
                "50*TimeDelta()"
              ],
              "subInstructions": []
            }
          ],
          "events": [
            {
              "disabled": false,
              "folded": false,
              "type": "BuiltinCommonInstructions::Standard",
              "conditions": [
                {
                  "type": {
                    "inverted": false,
                    "value": "Opacity"
                  },
                  "parameters": [
                    "Enemy",
                    "=",
                    "0"
                  ],
                  "subInstructions": []
                }
              ],
              "actions": [
                {
                  "type": {
                    "inverted": false,
                    "value": "Delete"
                  },
                  "parameters": [
                    "Enemy",
                    ""
                  ],
                  "subInstructions": []
                }
              ],
              "events": []
            }
          ]
        }
      ]
    },
    {
      "associatedLayout": "New scene",
      "lastChangeTimeStamp": 1383152000,
      "name": "ObjectsManagement",
      "events": [
        {
          "disabled": false,
          "folded": false,
          "type": "BuiltinCommonInstructions::Standard",
          "conditions": [
            {
              "type": {
                "inverted": false,
                "value": "CollisionNP"
              },
              "parameters": [
                "PlayerHitBox",
                "Coin",
                ""
              ],
              "subInstructions": []
            },
            {
              "type": {
                "inverted": false,
                "value": "Opacity"
              },
              "parameters": [
                "Coin",
                "=",
                "255"
              ],
              "subInstructions": []
            }
          ],
          "actions": [
            {
              "type": {
                "inverted": false,
                "value": "Opacity"
              },
              "parameters": [
                "Coin",
                "=",
                "254"
              ],
              "subInstructions": []
            },
            {
              "type": {
                "inverted": false,
                "value": "PlaySound"
              },
              "parameters": [
                "",
                "https://resources.gdevelop-app.com/examples/flappy-bird/coin.wav",
                "",
                "",
                ""
              ],
              "subInstructions": []
            },
            {
              "type": {
                "inverted": false,
                "value": "ModVarScene"
              },
              "parameters": [
                "Score",
                "+",
                "100"
              ],
              "subInstructions": []
            }
          ],
          "events": []
        },
        {
          "disabled": false,
          "folded": false,
          "type": "BuiltinCommonInstructions::Standard",
          "conditions": [
            {
              "type": {
                "inverted": false,
                "value": "Opacity"
              },
              "parameters": [
                "Coin",
                "<",
                "255"
              ],
              "subInstructions": []
            }
          ],
          "actions": [
            {
              "type": {
                "inverted": false,
                "value": "Opacity"
              },
              "parameters": [
                "Coin",
                "-",
                "255*TimeDelta()"
              ],
              "subInstructions": []
            },
            {
              "type": {
                "inverted": false,
                "value": "AddForceXY"
              },
              "parameters": [
                "Coin",
                "0",
                "-30",
                "0"
              ],
              "subInstructions": []
            }
          ],
          "events": []
        },
        {
          "disabled": false,
          "folded": false,
          "type": "BuiltinCommonInstructions::Standard",
          "conditions": [
            {
              "type": {
                "inverted": false,
                "value": "Opacity"
              },
              "parameters": [
                "Coin",
                "=",
                "0"
              ],
              "subInstructions": []
            }
          ],
          "actions": [
            {
              "type": {
                "inverted": false,
                "value": "Delete"
              },
              "parameters": [
                "Coin",
                "0"
              ],
              "subInstructions": []
            }
          ],
          "events": []
        }
      ]
    },
    {
      "associatedLayout": "New scene",
      "lastChangeTimeStamp": 1383152000,
      "name": "GUIManagement",
      "events": [
        {
          "disabled": false,
          "folded": false,
          "type": "BuiltinCommonInstructions::Standard",
          "conditions": [],
          "actions": [
            {
              "type": {
                "inverted": false,
                "value": "TextObject::String"
              },
              "parameters": [
                "Score",
                "=",
                "\"x \"+ToString(Variable(Score))"
              ],
              "subInstructions": []
            }
          ],
          "events": []
        }
      ]
    }
  ],
  "eventsFunctionsExtensions": [
    {
      "author": "@4ian",
      "description": "Allow an object to move smoothly on the X and/or Y axis following a sine wave, or an ellipsis.",
      "extensionNamespace": "",
      "fullName": "Sine (or ellipsis) Movement",
      "name": "SineMovement",
      "shortDescription": "Allow an object to move smoothly on the X and/or Y axis following a sine wave, or an ellipsis.",
      "tags": "sine, ellipsis, movement",
      "version": "0.0.1",
      "eventsFunctions": [],
      "eventsBasedBehaviors": [
        {
          "description": "Allow an object to move smoothly on the X and/or Y axis following a sine wave.",
          "fullName": "Sine Movement",
          "name": "SineMovement",
          "objectType": "",
          "eventsFunctions": [
            {
              "description": "",
              "fullName": "",
              "functionType": "Action",
              "name": "doStepPreEvents",
              "sentence": "",
              "events": [
                {
                  "disabled": false,
                  "folded": false,
                  "type": "BuiltinCommonInstructions::Standard",
                  "conditions": [
                    {
                      "type": {
                        "inverted": false,
                        "value": "SineMovement::SineMovement::PropertyInitialX"
                      },
                      "parameters": [
                        "Object",
                        "Behavior",
                        "=",
                        "0"
                      ],
                      "subInstructions": []
                    },
                    {
                      "type": {
                        "inverted": false,
                        "value": "SineMovement::SineMovement::PropertyInitialY"
                      },
                      "parameters": [
                        "Object",
                        "Behavior",
                        "=",
                        "0"
                      ],
                      "subInstructions": []
                    }
                  ],
                  "actions": [
                    {
                      "type": {
                        "inverted": false,
                        "value": "SineMovement::SineMovement::SetPropertyInitialX"
                      },
                      "parameters": [
                        "Object",
                        "Behavior",
                        "=",
                        "Object.X()"
                      ],
                      "subInstructions": []
                    },
                    {
                      "type": {
                        "inverted": false,
                        "value": "SineMovement::SineMovement::SetPropertyInitialY"
                      },
                      "parameters": [
                        "Object",
                        "Behavior",
                        "=",
                        "Object.Y()"
                      ],
                      "subInstructions": []
                    }
                  ],
                  "events": []
                },
                {
                  "disabled": false,
                  "folded": false,
                  "type": "BuiltinCommonInstructions::Standard",
                  "conditions": [
                    {
                      "type": {
                        "inverted": false,
                        "value": "SineMovement::SineMovement::PropertyAmplitudeX"
                      },
                      "parameters": [
                        "Object",
                        "Behavior",
                        ">",
                        "0"
                      ],
                      "subInstructions": []
                    }
                  ],
                  "actions": [
                    {
                      "type": {
                        "inverted": false,
                        "value": "MettreX"
                      },
                      "parameters": [
                        "Object",
                        "=",
                        "Object.Behavior::PropertyInitialX() + cos(ToRad(Object.Behavior::PropertySineProgress())) * Object.Behavior::PropertyAmplitudeX()"
                      ],
                      "subInstructions": []
                    }
                  ],
                  "events": []
                },
                {
                  "disabled": false,
                  "folded": false,
                  "type": "BuiltinCommonInstructions::Standard",
                  "conditions": [
                    {
                      "type": {
                        "inverted": false,
                        "value": "SineMovement::SineMovement::PropertyAmplitudeY"
                      },
                      "parameters": [
                        "Object",
                        "Behavior",
                        ">",
                        "0"
                      ],
                      "subInstructions": []
                    }
                  ],
                  "actions": [
                    {
                      "type": {
                        "inverted": false,
                        "value": "MettreY"
                      },
                      "parameters": [
                        "Object",
                        "=",
                        "Object.Behavior::PropertyInitialY() + sin(ToRad(Object.Behavior::PropertySineProgress())) * Object.Behavior::PropertyAmplitudeY()"
                      ],
                      "subInstructions": []
                    }
                  ],
                  "events": []
                },
                {
                  "disabled": false,
                  "folded": false,
                  "type": "BuiltinCommonInstructions::Standard",
                  "conditions": [],
                  "actions": [
                    {
                      "type": {
                        "inverted": false,
                        "value": "SineMovement::SineMovement::SetPropertySineProgress"
                      },
                      "parameters": [
                        "Object",
                        "Behavior",
                        "+",
                        "Object.Behavior::PropertySineSpeed() * TimeDelta()"
                      ],
                      "subInstructions": []
                    }
                  ],
                  "events": []
                }
              ],
              "parameters": [
                {
                  "codeOnly": false,
                  "defaultValue": "",
                  "description": "Object",
                  "longDescription": "",
                  "name": "Object",
                  "optional": false,
                  "supplementaryInformation": "",
                  "type": "object"
                },
                {
                  "codeOnly": false,
                  "defaultValue": "",
                  "description": "Behavior",
                  "longDescription": "",
                  "name": "Behavior",
                  "optional": false,
                  "supplementaryInformation": "SineMovement::SineMovement",
                  "type": "behavior"
                }
              ],
              "objectGroups": []
            }
          ],
          "propertyDescriptors": [
            {
              "value": "60",
              "type": "Number",
              "label": "Speed, in degrees per second",
              "description": "",
              "extraInformation": [],
              "hidden": false,
              "name": "SineSpeed"
            },
            {
              "value": "100",
              "type": "Number",
              "label": "Amplitude of the movement on X axis (0 to deactivate)",
              "description": "",
              "extraInformation": [],
              "hidden": false,
              "name": "AmplitudeX"
            },
            {
              "value": "0",
              "type": "Number",
              "label": "Amplitude of the movement on Y axis (0 to deactivate)",
              "description": "",
              "extraInformation": [],
              "hidden": false,
              "name": "AmplitudeY"
            },
            {
              "value": "0",
              "type": "Number",
              "label": "",
              "description": "",
              "extraInformation": [],
              "hidden": true,
              "name": "InitialX"
            },
            {
              "value": "0",
              "type": "Number",
              "label": "",
              "description": "",
              "extraInformation": [],
              "hidden": true,
              "name": "InitialY"
            },
            {
              "value": "0",
              "type": "Number",
              "label": "",
              "description": "",
              "extraInformation": [],
              "hidden": true,
              "name": "SineProgress"
            }
          ]
        }
      ]
    },
    {
      "author": "@4ian",
      "description": "Make the object flash (blink) for a period of time, so that it is alternately visible and invisible.\nAfter adding this to an object, you have to **trigger the effect** by using the **Flash action**.",
      "extensionNamespace": "",
      "fullName": "Flash (blink)",
      "name": "Flash",
      "shortDescription": "Make the object flash (blink) for a period of time, so that it is alternately visible and invisible.\nTrigger the effect by using the Flash action.",
      "tags": "flash, blink, visible, invisible, hit, damage",
      "version": "1.0.0",
      "eventsFunctions": [],
      "eventsBasedBehaviors": [
        {
          "description": "Make the object flash (blink) for a period of time, so that it is alternately visible and invisible.\nTrigger the effect by using the Flash action.",
          "fullName": "Flash (blink)",
          "name": "Flash",
          "objectType": "",
          "eventsFunctions": [
            {
              "description": "",
              "fullName": "",
              "functionType": "Action",
              "name": "doStepPreEvents",
              "sentence": "",
              "events": [
                {
                  "disabled": false,
                  "folded": false,
                  "type": "BuiltinCommonInstructions::Standard",
                  "conditions": [
                    {
                      "type": {
                        "inverted": false,
                        "value": "Flash::Flash::PropertyIsFlashing"
                      },
                      "parameters": [
                        "Object",
                        "Behavior"
                      ],
                      "subInstructions": []
                    }
                  ],
                  "actions": [],
                  "events": [
                    {
                      "disabled": false,
                      "folded": false,
                      "type": "BuiltinCommonInstructions::Standard",
                      "conditions": [
                        {
                          "type": {
                            "inverted": false,
                            "value": "ObjectTimer"
                          },
                          "parameters": [
                            "Object",
                            "\"FlashTimer\"",
                            "Object.Behavior::PropertyHalfPeriodTime()"
                          ],
                          "subInstructions": []
                        },
                        {
                          "type": {
                            "inverted": false,
                            "value": "Visible"
                          },
                          "parameters": [
                            "Object"
                          ],
                          "subInstructions": []
                        }
                      ],
                      "actions": [
                        {
                          "type": {
                            "inverted": false,
                            "value": "Cache"
                          },
                          "parameters": [
                            "Object"
                          ],
                          "subInstructions": []
                        },
                        {
                          "type": {
                            "inverted": false,
                            "value": "ResetObjectTimer"
                          },
                          "parameters": [
                            "Object",
                            "\"FlashTimer\""
                          ],
                          "subInstructions": []
                        }
                      ],
                      "events": []
                    },
                    {
                      "disabled": false,
                      "folded": false,
                      "type": "BuiltinCommonInstructions::Standard",
                      "conditions": [
                        {
                          "type": {
                            "inverted": false,
                            "value": "ObjectTimer"
                          },
                          "parameters": [
                            "Object",
                            "\"FlashTimer\"",
                            "Object.Behavior::PropertyHalfPeriodTime()"
                          ],
                          "subInstructions": []
                        },
                        {
                          "type": {
                            "inverted": true,
                            "value": "Visible"
                          },
                          "parameters": [
                            "Object"
                          ],
                          "subInstructions": []
                        }
                      ],
                      "actions": [
                        {
                          "type": {
                            "inverted": false,
                            "value": "Montre"
                          },
                          "parameters": [
                            "Object",
                            ""
                          ],
                          "subInstructions": []
                        },
                        {
                          "type": {
                            "inverted": false,
                            "value": "ResetObjectTimer"
                          },
                          "parameters": [
                            "Object",
                            "\"FlashTimer\""
                          ],
                          "subInstructions": []
                        }
                      ],
                      "events": []
                    },
                    {
                      "disabled": false,
                      "folded": false,
                      "type": "BuiltinCommonInstructions::Standard",
                      "conditions": [
                        {
                          "type": {
                            "inverted": false,
                            "value": "ObjectTimer"
                          },
                          "parameters": [
                            "Object",
                            "\"FlashDurationTimer\"",
                            "Object.Behavior::PropertyFlashDuration()"
                          ],
                          "subInstructions": []
                        }
                      ],
                      "actions": [
                        {
                          "type": {
                            "inverted": false,
                            "value": "Flash::Flash::Stop"
                          },
                          "parameters": [
                            "Object",
                            "Behavior",
                            ""
                          ],
                          "subInstructions": []
                        }
                      ],
                      "events": []
                    }
                  ]
                }
              ],
              "parameters": [
                {
                  "codeOnly": false,
                  "defaultValue": "",
                  "description": "Object",
                  "longDescription": "",
                  "name": "Object",
                  "optional": false,
                  "supplementaryInformation": "",
                  "type": "object"
                },
                {
                  "codeOnly": false,
                  "defaultValue": "",
                  "description": "Behavior",
                  "longDescription": "",
                  "name": "Behavior",
                  "optional": false,
                  "supplementaryInformation": "Flash::Flash",
                  "type": "behavior"
                }
              ],
              "objectGroups": []
            },
            {
              "description": "Make the specified object(s) blink for the given duration.",
              "fullName": "Flash (blink)",
              "functionType": "Action",
              "name": "Flash",
              "sentence": "Make _PARAM0_ blink for _PARAM2_ seconds",
              "events": [
                {
                  "disabled": false,
                  "folded": false,
                  "type": "BuiltinCommonInstructions::Standard",
                  "conditions": [
                    {
                      "type": {
                        "inverted": false,
                        "value": "Egal"
                      },
                      "parameters": [
                        "GetArgumentAsNumber(\"FlashDuration\")",
                        ">",
                        "0"
                      ],
                      "subInstructions": []
                    }
                  ],
                  "actions": [
                    {
                      "type": {
                        "inverted": false,
                        "value": "ResetObjectTimer"
                      },
                      "parameters": [
                        "Object",
                        "\"FlashDurationTimer\""
                      ],
                      "subInstructions": []
                    },
                    {
                      "type": {
                        "inverted": false,
                        "value": "Flash::Flash::SetPropertyFlashDuration"
                      },
                      "parameters": [
                        "Object",
                        "Behavior",
                        "=",
                        "GetArgumentAsNumber(\"FlashDuration\")"
                      ],
                      "subInstructions": []
                    },
                    {
                      "type": {
                        "inverted": false,
                        "value": "Flash::Flash::SetPropertyIsFlashing"
                      },
                      "parameters": [
                        "Object",
                        "Behavior",
                        "yes"
                      ],
                      "subInstructions": []
                    }
                  ],
                  "events": []
                }
              ],
              "parameters": [
                {
                  "codeOnly": false,
                  "defaultValue": "",
                  "description": "Object",
                  "longDescription": "",
                  "name": "Object",
                  "optional": false,
                  "supplementaryInformation": "",
                  "type": "object"
                },
                {
                  "codeOnly": false,
                  "defaultValue": "",
                  "description": "Behavior",
                  "longDescription": "",
                  "name": "Behavior",
                  "optional": false,
                  "supplementaryInformation": "Flash::Flash",
                  "type": "behavior"
                },
                {
                  "codeOnly": false,
                  "defaultValue": "",
                  "description": "Duration of the blinking, in seconds",
                  "longDescription": "",
                  "name": "FlashDuration",
                  "optional": false,
                  "supplementaryInformation": "",
                  "type": "expression"
                }
              ],
              "objectGroups": []
            },
            {
              "description": "Check if the specified objects are flashing.",
              "fullName": "Is object flashing",
              "functionType": "Condition",
              "name": "IsFlashing",
              "sentence": "_PARAM0_ is flashing",
              "events": [
                {
                  "disabled": false,
                  "folded": false,
                  "type": "BuiltinCommonInstructions::Standard",
                  "conditions": [],
                  "actions": [
                    {
                      "type": {
                        "inverted": false,
                        "value": "SetReturnBoolean"
                      },
                      "parameters": [
                        "False"
                      ],
                      "subInstructions": []
                    }
                  ],
                  "events": []
                },
                {
                  "disabled": false,
                  "folded": false,
                  "type": "BuiltinCommonInstructions::Standard",
                  "conditions": [
                    {
                      "type": {
                        "inverted": false,
                        "value": "Flash::Flash::PropertyIsFlashing"
                      },
                      "parameters": [
                        "Object",
                        "Behavior"
                      ],
                      "subInstructions": []
                    }
                  ],
                  "actions": [
                    {
                      "type": {
                        "inverted": false,
                        "value": "SetReturnBoolean"
                      },
                      "parameters": [
                        "True"
                      ],
                      "subInstructions": []
                    }
                  ],
                  "events": []
                }
              ],
              "parameters": [
                {
                  "codeOnly": false,
                  "defaultValue": "",
                  "description": "Object",
                  "longDescription": "",
                  "name": "Object",
                  "optional": false,
                  "supplementaryInformation": "",
                  "type": "object"
                },
                {
                  "codeOnly": false,
                  "defaultValue": "",
                  "description": "Behavior",
                  "longDescription": "",
                  "name": "Behavior",
                  "optional": false,
                  "supplementaryInformation": "Flash::Flash",
                  "type": "behavior"
                }
              ],
              "objectGroups": []
            },
            {
              "description": "",
              "fullName": "",
              "functionType": "Action",
              "name": "onOwnerRemovedFromScene",
              "sentence": "",
              "events": [
                {
                  "disabled": false,
                  "folded": false,
                  "type": "BuiltinCommonInstructions::Standard",
                  "conditions": [],
                  "actions": [
                    {
                      "type": {
                        "inverted": false,
                        "value": "Flash::Flash::Stop"
                      },
                      "parameters": [
                        "Object",
                        "Behavior",
                        ""
                      ],
                      "subInstructions": []
                    }
                  ],
                  "events": []
                }
              ],
              "parameters": [
                {
                  "codeOnly": false,
                  "defaultValue": "",
                  "description": "Object",
                  "longDescription": "",
                  "name": "Object",
                  "optional": false,
                  "supplementaryInformation": "",
                  "type": "object"
                },
                {
                  "codeOnly": false,
                  "defaultValue": "",
                  "description": "Behavior",
                  "longDescription": "",
                  "name": "Behavior",
                  "optional": false,
                  "supplementaryInformation": "Flash::Flash",
                  "type": "behavior"
                }
              ],
              "objectGroups": []
            },
            {
              "description": "",
              "fullName": "",
              "functionType": "Action",
              "name": "onDeActivate",
              "sentence": "",
              "events": [
                {
                  "disabled": false,
                  "folded": false,
                  "type": "BuiltinCommonInstructions::Standard",
                  "conditions": [],
                  "actions": [
                    {
                      "type": {
                        "inverted": false,
                        "value": "Flash::Flash::Stop"
                      },
                      "parameters": [
                        "Object",
                        "Behavior",
                        ""
                      ],
                      "subInstructions": []
                    }
                  ],
                  "events": []
                }
              ],
              "parameters": [
                {
                  "codeOnly": false,
                  "defaultValue": "",
                  "description": "Object",
                  "longDescription": "",
                  "name": "Object",
                  "optional": false,
                  "supplementaryInformation": "",
                  "type": "object"
                },
                {
                  "codeOnly": false,
                  "defaultValue": "",
                  "description": "Behavior",
                  "longDescription": "",
                  "name": "Behavior",
                  "optional": false,
                  "supplementaryInformation": "Flash::Flash",
                  "type": "behavior"
                }
              ],
              "objectGroups": []
            },
            {
              "description": "Stop the flashing of the specified object",
              "fullName": "Stop flashing",
              "functionType": "Action",
              "name": "Stop",
              "sentence": "Stop flashing _PARAM0_",
              "events": [
                {
                  "disabled": false,
                  "folded": false,
                  "type": "BuiltinCommonInstructions::Standard",
                  "conditions": [
                    {
                      "type": {
                        "inverted": false,
                        "value": "Flash::Flash::PropertyIsFlashing"
                      },
                      "parameters": [
                        "Object",
                        "Behavior"
                      ],
                      "subInstructions": []
                    }
                  ],
                  "actions": [
                    {
                      "type": {
                        "inverted": false,
                        "value": "Montre"
                      },
                      "parameters": [
                        "Object",
                        ""
                      ],
                      "subInstructions": []
                    },
                    {
                      "type": {
                        "inverted": false,
                        "value": "Flash::Flash::SetPropertyIsFlashing"
                      },
                      "parameters": [
                        "Object",
                        "Behavior",
                        "no"
                      ],
                      "subInstructions": []
                    }
                  ],
                  "events": []
                }
              ],
              "parameters": [
                {
                  "codeOnly": false,
                  "defaultValue": "",
                  "description": "Object",
                  "longDescription": "",
                  "name": "Object",
                  "optional": false,
                  "supplementaryInformation": "",
                  "type": "object"
                },
                {
                  "codeOnly": false,
                  "defaultValue": "",
                  "description": "Behavior",
                  "longDescription": "",
                  "name": "Behavior",
                  "optional": false,
                  "supplementaryInformation": "Flash::Flash",
                  "type": "behavior"
                }
              ],
              "objectGroups": []
            }
          ],
          "propertyDescriptors": [
            {
              "value": "0.1",
              "type": "Number",
              "label": "Half period (time during which object is invisible), in seconds",
              "description": "",
              "extraInformation": [],
              "hidden": false,
              "name": "HalfPeriodTime"
            },
            {
              "value": "",
              "type": "Boolean",
              "label": "",
              "description": "",
              "extraInformation": [],
              "hidden": true,
              "name": "IsFlashing"
            },
            {
              "value": "0",
              "type": "Number",
              "label": "",
              "description": "",
              "extraInformation": [],
              "hidden": true,
              "name": "FlashDuration"
            }
          ]
        }
      ]
    }
  ],
  "externalLayouts": [],
  "externalSourceFiles": []
}<|MERGE_RESOLUTION|>--- conflicted
+++ resolved
@@ -7,7 +7,6 @@
     "revision": 0
   },
   "properties": {
-    "adMobAppId": "",
     "adaptGameResolutionAtRuntime": false,
     "folderProject": false,
     "linuxExecutableFilename": "",
@@ -57,6 +56,7 @@
     "loadingScreen": {
       "showGDevelopSplash": true
     },
+    "extensionProperties": [],
     "extensions": [
       {
         "name": "BuiltinObject"
@@ -721,11 +721,7 @@
           "layer": "",
           "locked": false,
           "name": "Flappy_bird",
-<<<<<<< HEAD
-          "persistentUuid": "ddfe316d-78ec-4197-9d1c-13e150b9991e",
-=======
-          "persistentUuid": "56a219f0-e1e2-4042-b310-d09aeede6c57",
->>>>>>> 2762329d
+          "persistentUuid": "2f8ee1d7-bd07-4d25-a163-7070c2c20da2",
           "width": 50,
           "x": 261,
           "y": 165,
@@ -741,11 +737,7 @@
           "layer": "",
           "locked": false,
           "name": "Start",
-<<<<<<< HEAD
-          "persistentUuid": "bc86243e-0756-463e-88e3-dfd0ab88b0fd",
-=======
-          "persistentUuid": "347ca3f7-e521-4aff-883f-073017093812",
->>>>>>> 2762329d
+          "persistentUuid": "b2359f13-13c1-4867-a8ff-f38b2d50a526",
           "width": 100,
           "x": 100,
           "y": 410,
@@ -761,11 +753,7 @@
           "layer": "",
           "locked": false,
           "name": "Label_flappy_bird",
-<<<<<<< HEAD
-          "persistentUuid": "b99b30ac-7411-4f6d-8afc-68bb55954c71",
-=======
-          "persistentUuid": "26a78cb0-f932-4699-a95d-77121caae1f9",
->>>>>>> 2762329d
+          "persistentUuid": "e7b5dd49-f658-423c-a646-db3569719f73",
           "width": 100,
           "x": 100,
           "y": 159,
@@ -781,11 +769,7 @@
           "layer": "",
           "locked": false,
           "name": "Background_day",
-<<<<<<< HEAD
-          "persistentUuid": "e2622b5f-3310-4940-8cde-214938e69d0f",
-=======
-          "persistentUuid": "e7c6b1d3-aa50-4470-ad54-04c0e864df3d",
->>>>>>> 2762329d
+          "persistentUuid": "32f10fa4-7f7b-4167-b4f1-79f0f0f2656d",
           "width": 400,
           "x": 0,
           "y": 0,
@@ -801,11 +785,7 @@
           "layer": "",
           "locked": false,
           "name": "Ground",
-<<<<<<< HEAD
-          "persistentUuid": "0671e764-af66-4b08-9c03-09eacee4b468",
-=======
-          "persistentUuid": "ee772eac-bc3a-4802-a164-cae7ecf88b26",
->>>>>>> 2762329d
+          "persistentUuid": "14a76d6c-81ac-4bb9-935a-0e6f9f6d27ae",
           "width": 400,
           "x": 0,
           "y": 465,
@@ -821,11 +801,7 @@
           "layer": "",
           "locked": false,
           "name": "Rate",
-<<<<<<< HEAD
-          "persistentUuid": "c4f82213-d7b5-4c7d-aae9-9ad48efd17e4",
-=======
-          "persistentUuid": "f87276ae-1d0f-4d95-8243-fb7ab198cb2c",
->>>>>>> 2762329d
+          "persistentUuid": "af65c763-7ba9-4d0d-a046-3f54cfe149c1",
           "width": 0,
           "x": 300,
           "y": 410,
@@ -841,11 +817,7 @@
           "layer": "",
           "locked": false,
           "name": "ytchannel",
-<<<<<<< HEAD
-          "persistentUuid": "d6b263c7-575a-4291-8452-41ea3d52c4f5",
-=======
-          "persistentUuid": "31a08d30-f8d4-449b-956e-55b4d0d38d58",
->>>>>>> 2762329d
+          "persistentUuid": "6eb58d1f-3c24-4cbf-8a26-33cb6e5758a4",
           "width": 0,
           "x": 259,
           "y": 483,
@@ -1585,11 +1557,7 @@
           "layer": "",
           "locked": false,
           "name": "Flappy_bird",
-<<<<<<< HEAD
-          "persistentUuid": "54fda4c7-e6b6-4b2e-b042-d155e397c2c1",
-=======
-          "persistentUuid": "2b7f4bd5-a06e-450c-ba18-95705baa4b91",
->>>>>>> 2762329d
+          "persistentUuid": "bbde0782-2071-4220-83ae-0cdad60d7551",
           "width": 0,
           "x": 184,
           "y": 237,
@@ -1605,11 +1573,7 @@
           "layer": "",
           "locked": false,
           "name": "Background_day",
-<<<<<<< HEAD
-          "persistentUuid": "45600b0a-2136-483c-a50e-3ab2f4764546",
-=======
-          "persistentUuid": "774ea037-6b37-4ef8-a36e-da8adca9b7df",
->>>>>>> 2762329d
+          "persistentUuid": "68eb683a-58ed-44f1-bfca-0b7d5e1e88ae",
           "width": 400,
           "x": 0,
           "y": 0,
@@ -1625,11 +1589,7 @@
           "layer": "",
           "locked": false,
           "name": "Bottom_pipe",
-<<<<<<< HEAD
-          "persistentUuid": "8aa077d6-3385-43ab-bff9-ca38074ae4d3",
-=======
-          "persistentUuid": "aa12503b-c7c5-461d-be19-684c28f55137",
->>>>>>> 2762329d
+          "persistentUuid": "a683a721-9c79-4ee3-82f3-33f781895595",
           "width": 0,
           "x": 442,
           "y": 290,
@@ -1645,11 +1605,7 @@
           "layer": "",
           "locked": false,
           "name": "Top_pipe",
-<<<<<<< HEAD
-          "persistentUuid": "9dee7fde-9865-4d43-a5c6-fde167f7630e",
-=======
-          "persistentUuid": "2d9c0cfa-feb7-405e-a2ee-614e1d7d74ac",
->>>>>>> 2762329d
+          "persistentUuid": "c4c98bf4-9326-463f-bce6-7eabd2bfaee7",
           "width": 0,
           "x": 442,
           "y": 170,
@@ -1665,11 +1621,7 @@
           "layer": "",
           "locked": false,
           "name": "Flappy_bird_score",
-<<<<<<< HEAD
-          "persistentUuid": "688af6f1-844d-4c4b-ad1a-05390175966e",
-=======
-          "persistentUuid": "d5a2269a-88c3-487b-b7fa-1ea97cb18dbd",
->>>>>>> 2762329d
+          "persistentUuid": "ce325eeb-8512-4c51-b2c2-5a12f2a107b9",
           "width": 0,
           "x": 189,
           "y": 84,
@@ -1685,11 +1637,7 @@
           "layer": "",
           "locked": false,
           "name": "Ground",
-<<<<<<< HEAD
-          "persistentUuid": "e975d75e-2a3d-4870-b221-6b711f716641",
-=======
-          "persistentUuid": "a2301e0a-ea6e-4d72-9bcc-2aff3bdbc2d8",
->>>>>>> 2762329d
+          "persistentUuid": "4a4c8a62-2662-49d0-b22f-50ec7177b249",
           "width": 400,
           "x": 0,
           "y": 465,
@@ -1705,11 +1653,7 @@
           "layer": "",
           "locked": false,
           "name": "Instructions",
-<<<<<<< HEAD
-          "persistentUuid": "77262b54-5db0-4ce0-af11-44415e4cb3ab",
-=======
-          "persistentUuid": "07ac4c01-5561-4630-94dc-89402876e4ff",
->>>>>>> 2762329d
+          "persistentUuid": "50ba4543-a9ec-4677-9588-61141df7a101",
           "width": 100,
           "x": 152,
           "y": 272,
@@ -1725,11 +1669,7 @@
           "layer": "",
           "locked": false,
           "name": "Border",
-<<<<<<< HEAD
-          "persistentUuid": "d4c76cef-97c7-4782-a871-7cf846b766e5",
-=======
-          "persistentUuid": "4105cd0a-b106-445a-88e8-86fcf7bb8a2a",
->>>>>>> 2762329d
+          "persistentUuid": "baa820fa-0ac3-43b5-8b94-2ada2121ebdc",
           "width": 405,
           "x": -3,
           "y": -11,
