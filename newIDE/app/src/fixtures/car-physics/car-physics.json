--- conflicted
+++ resolved
@@ -7,7 +7,6 @@
     "revision": 0
   },
   "properties": {
-    "adMobAppId": "",
     "adaptGameResolutionAtRuntime": false,
     "folderProject": false,
     "linuxExecutableFilename": "",
@@ -33,6 +32,7 @@
     "loadingScreen": {
       "showGDevelopSplash": true
     },
+    "extensionProperties": [],
     "extensions": [
       {
         "name": "BuiltinObject"
@@ -195,11 +195,7 @@
           "layer": "",
           "locked": false,
           "name": "Ground",
-<<<<<<< HEAD
-          "persistentUuid": "15118126-ad55-44b3-8e74-c6245fbe0187",
-=======
-          "persistentUuid": "3e2a1dda-704d-4d14-a25f-561479775022",
->>>>>>> 2762329d
+          "persistentUuid": "f0ab8f5a-fe33-4195-ab0d-de32b44be19b",
           "width": 321.667,
           "x": -234.694,
           "y": 384.941,
@@ -215,11 +211,7 @@
           "layer": "",
           "locked": false,
           "name": "Ground",
-<<<<<<< HEAD
-          "persistentUuid": "882ba00b-025e-43d7-89cc-cfa7c016c3c6",
-=======
-          "persistentUuid": "d8ffdbb7-021d-49a3-b210-bd41b22561a9",
->>>>>>> 2762329d
+          "persistentUuid": "7ef1631f-a7a9-4eae-b06d-b4296fe71d7b",
           "width": 321.667,
           "x": 252.33,
           "y": 514.62,
@@ -235,11 +227,7 @@
           "layer": "",
           "locked": false,
           "name": "Tire",
-<<<<<<< HEAD
-          "persistentUuid": "043cae63-d9fb-4363-b044-f7a93bbe3f7c",
-=======
-          "persistentUuid": "b875cb60-eb25-40fd-9f45-62e5cb60f0ad",
->>>>>>> 2762329d
+          "persistentUuid": "e0ae6c2e-e981-4d3e-8585-4fad7f182506",
           "width": 32,
           "x": 404.157,
           "y": 383.716,
@@ -255,11 +243,7 @@
           "layer": "",
           "locked": false,
           "name": "Tire",
-<<<<<<< HEAD
-          "persistentUuid": "f5432a23-4fee-42ba-9ead-440312fd73c5",
-=======
-          "persistentUuid": "9dc39be1-7296-47d5-a6dd-96082b2d05bc",
->>>>>>> 2762329d
+          "persistentUuid": "1bf1166f-ff15-4760-aac5-2ce5b9248fd0",
           "width": 32,
           "x": 323.055,
           "y": 383.716,
@@ -275,11 +259,7 @@
           "layer": "",
           "locked": false,
           "name": "Car",
-<<<<<<< HEAD
-          "persistentUuid": "88d34213-67d4-485b-b58a-5b26c9b2c3bd",
-=======
-          "persistentUuid": "691591a3-0263-47ce-a531-86e3b9deff75",
->>>>>>> 2762329d
+          "persistentUuid": "a608f258-15f1-4768-9bed-84e0e47a8a18",
           "width": 135.578,
           "x": 311.083,
           "y": 327.818,
@@ -295,11 +275,7 @@
           "layer": "",
           "locked": false,
           "name": "Ground",
-<<<<<<< HEAD
-          "persistentUuid": "57dd4841-2642-4fe5-ac24-4d7caa9b31c8",
-=======
-          "persistentUuid": "10304abb-1ad1-46a6-9cd4-37729d5f6724",
->>>>>>> 2762329d
+          "persistentUuid": "55e93fc5-e4e4-4cca-b48e-691dafedaea1",
           "width": 321.667,
           "x": 543.776,
           "y": 487.83,
@@ -315,11 +291,7 @@
           "layer": "",
           "locked": false,
           "name": "Ground",
-<<<<<<< HEAD
-          "persistentUuid": "58e7d5f8-f57f-4f3a-9904-3be20af92601",
-=======
-          "persistentUuid": "76b0cf46-2b11-41ad-b42d-ed7d080db4fd",
->>>>>>> 2762329d
+          "persistentUuid": "d7045c3d-00d1-42c9-851d-fb679d003df0",
           "width": 3355.19,
           "x": 1042.17,
           "y": 493.56,
@@ -335,11 +307,7 @@
           "layer": "",
           "locked": false,
           "name": "Ground",
-<<<<<<< HEAD
-          "persistentUuid": "6f01d28b-6fa1-4042-af26-8d6e609e791c",
-=======
-          "persistentUuid": "c25c087e-6a4f-4755-9d23-d7c261645c55",
->>>>>>> 2762329d
+          "persistentUuid": "917e9f5b-b9ff-4d3b-b7b4-0602166b5157",
           "width": 282.836,
           "x": 4390.88,
           "y": 433.82,
@@ -355,11 +323,7 @@
           "layer": "",
           "locked": false,
           "name": "Ground",
-<<<<<<< HEAD
-          "persistentUuid": "e39fdd9e-6219-4a2e-a7a4-900de2fb8721",
-=======
-          "persistentUuid": "e41a5e13-ad8b-4754-9e06-e400b278fc71",
->>>>>>> 2762329d
+          "persistentUuid": "667d6832-dc30-479b-a6f2-77b06293c200",
           "width": 679.854,
           "x": 5062.15,
           "y": 768.69,
@@ -375,11 +339,7 @@
           "layer": "Debug",
           "locked": false,
           "name": "Debug",
-<<<<<<< HEAD
-          "persistentUuid": "08e7279b-b82f-44f4-9ad2-6247fe3297a0",
-=======
-          "persistentUuid": "91b1bfe7-3f11-4694-9186-d7454640520f",
->>>>>>> 2762329d
+          "persistentUuid": "0dc5bc43-2018-4942-94f2-1bfa95cd3d0c",
           "width": 0,
           "x": 19.3761,
           "y": 16.532,
@@ -395,11 +355,7 @@
           "layer": "",
           "locked": false,
           "name": "Ground",
-<<<<<<< HEAD
-          "persistentUuid": "04928600-f0a8-4647-b1d2-d6e7acf3f739",
-=======
-          "persistentUuid": "f44df2f8-ff28-41a8-8cb3-a3b55cb665d8",
->>>>>>> 2762329d
+          "persistentUuid": "60c48272-c3a8-41ad-8556-2d77d199d3bc",
           "width": 151.917,
           "x": 4944.01,
           "y": 400.037,
@@ -415,11 +371,7 @@
           "layer": "",
           "locked": false,
           "name": "Ground",
-<<<<<<< HEAD
-          "persistentUuid": "472dfd38-5802-44a6-b2f6-c9734417ba7b",
-=======
-          "persistentUuid": "bcb03203-232d-40b4-b033-f6d6e17f9063",
->>>>>>> 2762329d
+          "persistentUuid": "fb5ba3bd-3bdd-4b9c-87c7-1d0b16a3bfed",
           "width": 165.741,
           "x": 5080.38,
           "y": 360.435,
@@ -435,11 +387,7 @@
           "layer": "",
           "locked": false,
           "name": "Ground",
-<<<<<<< HEAD
-          "persistentUuid": "68cfaa90-fd93-41ae-beeb-8cffd502d382",
-=======
-          "persistentUuid": "d23a9f8c-fbab-4ba4-910e-8806304aeb64",
->>>>>>> 2762329d
+          "persistentUuid": "e47eda81-adb9-4fb8-b37e-eecfaa4cbc13",
           "width": 218.215,
           "x": 5188.2,
           "y": 249.068,
@@ -455,11 +403,7 @@
           "layer": "",
           "locked": false,
           "name": "Ground",
-<<<<<<< HEAD
-          "persistentUuid": "f99e9db6-0050-4cb1-ae86-510dfe1a86f2",
-=======
-          "persistentUuid": "ad1cf12e-5235-48f3-a20a-b9e4a68bdb14",
->>>>>>> 2762329d
+          "persistentUuid": "b62de916-805a-4221-85dd-dc9884a31652",
           "width": 218.215,
           "x": 5271.63,
           "y": 72.2097,
@@ -475,11 +419,7 @@
           "layer": "",
           "locked": false,
           "name": "Ground",
-<<<<<<< HEAD
-          "persistentUuid": "bd09d73a-b2d2-46a7-b40b-3ef46e309269",
-=======
-          "persistentUuid": "228dc8c0-1196-4792-800d-ac016008d600",
->>>>>>> 2762329d
+          "persistentUuid": "20654fa2-7ee2-4917-b9c7-8e21dfeeb07d",
           "width": 218.215,
           "x": 5265.36,
           "y": -123.213,
@@ -495,11 +435,7 @@
           "layer": "",
           "locked": false,
           "name": "Ground",
-<<<<<<< HEAD
-          "persistentUuid": "d7f1a4fe-d85b-4cdd-b4b4-4e80a4b1b872",
-=======
-          "persistentUuid": "9c39e811-9105-4418-8d1b-bb69b16caf5a",
->>>>>>> 2762329d
+          "persistentUuid": "69f87af2-862f-4397-950a-ab42f3f98d5f",
           "width": 218.215,
           "x": 5179.33,
           "y": -292.776,
@@ -515,11 +451,7 @@
           "layer": "",
           "locked": false,
           "name": "Ground",
-<<<<<<< HEAD
-          "persistentUuid": "70a7232b-f073-4bf6-b16a-70a8feeeb5ab",
-=======
-          "persistentUuid": "99188bb5-947a-4ff6-add0-d072364339c7",
->>>>>>> 2762329d
+          "persistentUuid": "6a7401ed-44a2-41b9-99d6-e7adbaa3332d",
           "width": 218.215,
           "x": 5023.39,
           "y": -388.212,
@@ -535,11 +467,7 @@
           "layer": "",
           "locked": false,
           "name": "Ground",
-<<<<<<< HEAD
-          "persistentUuid": "0ab03c6c-76a8-4331-8275-90ebab79f4b5",
-=======
-          "persistentUuid": "408cdc93-d4b3-4710-acbc-7b496eff40fe",
->>>>>>> 2762329d
+          "persistentUuid": "c78b05b1-e3ea-498d-8266-f3875c5de657",
           "width": 218.215,
           "x": 4841.28,
           "y": -383.837,
@@ -555,11 +483,7 @@
           "layer": "",
           "locked": false,
           "name": "Ground",
-<<<<<<< HEAD
-          "persistentUuid": "eceb3473-299d-4b36-b3f0-bde2007d8059",
-=======
-          "persistentUuid": "91bbd2d0-d5dc-4898-bb05-62e69bec7e14",
->>>>>>> 2762329d
+          "persistentUuid": "e676af14-ec40-46e2-b7db-6441695a535e",
           "width": 218.215,
           "x": 4688.21,
           "y": -281.524,
@@ -575,11 +499,7 @@
           "layer": "",
           "locked": false,
           "name": "Ground",
-<<<<<<< HEAD
-          "persistentUuid": "bd1c94fd-8f8f-49b5-b814-27a6588e4d8e",
-=======
-          "persistentUuid": "9e36cc78-4667-4304-a8a7-b78f7358e54a",
->>>>>>> 2762329d
+          "persistentUuid": "52673b3a-9635-42e9-b61d-7d36fe068a7c",
           "width": 218.215,
           "x": 4583.78,
           "y": -115.381,
@@ -595,11 +515,7 @@
           "layer": "",
           "locked": false,
           "name": "Ground",
-<<<<<<< HEAD
-          "persistentUuid": "6f73292e-fa25-450a-871c-e0ffa71988d0",
-=======
-          "persistentUuid": "4e8a575b-4581-4b27-9c61-d78727f2fadf",
->>>>>>> 2762329d
+          "persistentUuid": "fcaf3349-d849-4357-9223-680ecef20163",
           "width": 134.257,
           "x": 4594.23,
           "y": 155.167,
@@ -615,11 +531,7 @@
           "layer": "",
           "locked": false,
           "name": "Ground",
-<<<<<<< HEAD
-          "persistentUuid": "7d29f45f-bcff-4e06-91bd-c563b6b16a39",
-=======
-          "persistentUuid": "58ac7c95-0864-49e4-9705-9ac4f2398679",
->>>>>>> 2762329d
+          "persistentUuid": "9597af48-3953-403a-992b-f000e8298075",
           "width": 134.257,
           "x": 4586.36,
           "y": 37.1014,
@@ -635,11 +547,7 @@
           "layer": "",
           "locked": false,
           "name": "Ground",
-<<<<<<< HEAD
-          "persistentUuid": "3d9aa542-45f8-460f-a569-c688cea1fe81",
-=======
-          "persistentUuid": "5b69216c-64f5-42a3-add8-e43753d3636b",
->>>>>>> 2762329d
+          "persistentUuid": "47f40b4c-4cc3-450b-8b41-3e2305c1a58a",
           "width": 129.01,
           "x": 4636.68,
           "y": 445.994,
@@ -655,11 +563,7 @@
           "layer": "",
           "locked": false,
           "name": "Ground",
-<<<<<<< HEAD
-          "persistentUuid": "69b8f764-8145-4f74-9031-7ba7bf948c4a",
-=======
-          "persistentUuid": "a1a6e16d-dcef-4776-ae02-c85cf21a7344",
->>>>>>> 2762329d
+          "persistentUuid": "be69513f-2381-4dc4-a5bd-1316da467a40",
           "width": 129.01,
           "x": 4675.73,
           "y": 554.93,
@@ -675,11 +579,7 @@
           "layer": "",
           "locked": false,
           "name": "Ground",
-<<<<<<< HEAD
-          "persistentUuid": "d31e0f00-569f-4ee7-b96c-355e6ac7b3b6",
-=======
-          "persistentUuid": "cedf94b8-3fc6-46d9-a096-75fcc06f8281",
->>>>>>> 2762329d
+          "persistentUuid": "74f2c580-dc57-40a4-9572-ee1e27df4118",
           "width": 129.01,
           "x": 4745.62,
           "y": 645.367,
@@ -695,11 +595,7 @@
           "layer": "",
           "locked": false,
           "name": "Ground",
-<<<<<<< HEAD
-          "persistentUuid": "42c77844-da0b-43e6-a9b4-acb1693bb0ef",
-=======
-          "persistentUuid": "0acb224b-2c99-4e0b-b126-53a53bbc83da",
->>>>>>> 2762329d
+          "persistentUuid": "a4d8fed2-7860-4e63-8d94-257476f90f5b",
           "width": 129.01,
           "x": 4842.22,
           "y": 713.195,
@@ -715,11 +611,7 @@
           "layer": "",
           "locked": false,
           "name": "Ground",
-<<<<<<< HEAD
-          "persistentUuid": "7fb72b87-4923-4988-87dc-ebf556bc1413",
-=======
-          "persistentUuid": "40bdef8f-ec43-4928-a87d-e4720c525914",
->>>>>>> 2762329d
+          "persistentUuid": "89cb4382-05fe-4fc7-b1e9-2a7833177339",
           "width": 129.01,
           "x": 4953.21,
           "y": 750.192,
@@ -735,11 +627,7 @@
           "layer": "",
           "locked": false,
           "name": "Ground",
-<<<<<<< HEAD
-          "persistentUuid": "aca6b011-1287-49d2-8cf6-afc737cf8c79",
-=======
-          "persistentUuid": "c034cc20-2f91-453f-bebe-b94e819b1627",
->>>>>>> 2762329d
+          "persistentUuid": "c5ec65b7-6be3-419f-9595-baa82f3db1ff",
           "width": 321.667,
           "x": -52.9183,
           "y": 512.185,
@@ -755,11 +643,7 @@
           "layer": "Touch",
           "locked": false,
           "name": "BtnLeft",
-<<<<<<< HEAD
-          "persistentUuid": "4300a754-3830-4f72-bb24-c2735fc0971e",
-=======
-          "persistentUuid": "77e2f39e-232d-4401-b760-d6cb46a2685e",
->>>>>>> 2762329d
+          "persistentUuid": "fcff792b-8bee-4ac9-a97c-a8294a529f2c",
           "width": 0,
           "x": 14,
           "y": 506,
@@ -775,11 +659,7 @@
           "layer": "Touch",
           "locked": false,
           "name": "BtnRight",
-<<<<<<< HEAD
-          "persistentUuid": "5e8e2284-ccb2-42ac-8bc4-90557ce151cf",
-=======
-          "persistentUuid": "cb74ca11-ddd1-4c6f-8748-ddd63e3180e1",
->>>>>>> 2762329d
+          "persistentUuid": "e42c0149-3f87-4d40-ae91-6e3aa7e615d5",
           "width": 0,
           "x": 111,
           "y": 506,
@@ -795,11 +675,7 @@
           "layer": "Debug",
           "locked": false,
           "name": "Message",
-<<<<<<< HEAD
-          "persistentUuid": "53a85973-e86e-4c04-afa0-d21131714b2c",
-=======
-          "persistentUuid": "dbd9cf94-2907-4fcd-a18b-9c9a39d2794a",
->>>>>>> 2762329d
+          "persistentUuid": "2e305a79-632b-4026-af5d-3aacaf72e07b",
           "width": 0,
           "x": 210,
           "y": 545,
