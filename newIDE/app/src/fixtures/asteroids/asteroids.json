{
  "firstLayout": "",
  "gdVersion": {
    "build": 98,
    "major": 4,
    "minor": 0,
    "revision": 0
  },
  "properties": {
    "adMobAppId": "",
    "adaptGameResolutionAtRuntime": false,
    "folderProject": false,
    "linuxExecutableFilename": "",
    "macExecutableFilename": "",
    "orientation": "default",
    "packageName": "com.example.gamename",
    "projectFile": "C:\\Users\\szoszo\\Desktop\\Projects\\gametemplates\\gdevelop5\\asteroids\\game.json",
    "scaleMode": "linear",
    "sizeOnStartupMode": "",
    "useExternalSourceFiles": false,
    "version": "1.0.0",
    "winExecutableFilename": "",
    "winExecutableIconFile": "",
    "name": "asteroids_template",
    "author": "",
    "windowWidth": 800,
    "windowHeight": 600,
    "latestCompilationDirectory": "C:\\Users\\szoszo\\Desktop\\asteroids",
    "maxFPS": 60,
    "minFPS": 10,
    "verticalSync": false,
    "platformSpecificAssets": {},
    "loadingScreen": {
      "showGDevelopSplash": true
    },
    "extensions": [
      {
        "name": "BuiltinObject"
      },
      {
        "name": "BuiltinAudio"
      },
      {
        "name": "BuiltinVariables"
      },
      {
        "name": "BuiltinTime"
      },
      {
        "name": "BuiltinMouse"
      },
      {
        "name": "BuiltinKeyboard"
      },
      {
        "name": "BuiltinJoystick"
      },
      {
        "name": "BuiltinCamera"
      },
      {
        "name": "BuiltinWindow"
      },
      {
        "name": "BuiltinFile"
      },
      {
        "name": "BuiltinNetwork"
      },
      {
        "name": "BuiltinScene"
      },
      {
        "name": "BuiltinAdvanced"
      },
      {
        "name": "Sprite"
      },
      {
        "name": "BuiltinCommonInstructions"
      },
      {
        "name": "BuiltinCommonConversions"
      },
      {
        "name": "BuiltinStringInstructions"
      },
      {
        "name": "BuiltinMathematicalTools"
      },
      {
        "name": "BuiltinExternalLayouts"
      },
      {
        "name": "TextObject"
      }
    ],
    "platforms": [
      {
        "name": "GDevelop JS platform"
      }
    ],
    "currentPlatform": "GDevelop JS platform"
  },
  "resources": {
    "resources": [
      {
        "alwaysLoaded": true,
        "file": "https://resources.gdevelop-app.com/examples/asteroids/assets/asteroids/debrish.png",
        "kind": "image",
        "metadata": "",
        "name": "debrish.png",
        "smoothed": false,
        "userAdded": true
      },
      {
        "alwaysLoaded": true,
        "file": "https://resources.gdevelop-app.com/examples/asteroids/assets/asteroids/larg_asteroid_1.png",
        "kind": "image",
        "metadata": "",
        "name": "larg_asteroid_1.png",
        "smoothed": false,
        "userAdded": true
      },
      {
        "alwaysLoaded": true,
        "file": "https://resources.gdevelop-app.com/examples/asteroids/assets/asteroids/larg_asteroid_2.png",
        "kind": "image",
        "metadata": "",
        "name": "larg_asteroid_2.png",
        "smoothed": false,
        "userAdded": true
      },
      {
        "alwaysLoaded": true,
        "file": "https://resources.gdevelop-app.com/examples/asteroids/assets/asteroids/larg_asteroid_3.png",
        "kind": "image",
        "metadata": "",
        "name": "larg_asteroid_3.png",
        "smoothed": false,
        "userAdded": true
      },
      {
        "alwaysLoaded": true,
        "file": "https://resources.gdevelop-app.com/examples/asteroids/assets/asteroids/medium_asteroid_1.png",
        "kind": "image",
        "metadata": "",
        "name": "medium_asteroid_1.png",
        "smoothed": false,
        "userAdded": true
      },
      {
        "alwaysLoaded": true,
        "file": "https://resources.gdevelop-app.com/examples/asteroids/assets/asteroids/medium_asteroid_2.png",
        "kind": "image",
        "metadata": "",
        "name": "medium_asteroid_2.png",
        "smoothed": false,
        "userAdded": true
      },
      {
        "alwaysLoaded": true,
        "file": "https://resources.gdevelop-app.com/examples/asteroids/assets/asteroids/medium_asteroid_3.png",
        "kind": "image",
        "metadata": "",
        "name": "medium_asteroid_3.png",
        "smoothed": false,
        "userAdded": true
      },
      {
        "alwaysLoaded": true,
        "file": "https://resources.gdevelop-app.com/examples/asteroids/assets/asteroids/small_asteroid_1.png",
        "kind": "image",
        "metadata": "",
        "name": "small_asteroid_1.png",
        "smoothed": false,
        "userAdded": true
      },
      {
        "alwaysLoaded": true,
        "file": "https://resources.gdevelop-app.com/examples/asteroids/assets/asteroids/small_asteroid_2.png",
        "kind": "image",
        "metadata": "",
        "name": "small_asteroid_2.png",
        "smoothed": false,
        "userAdded": true
      },
      {
        "alwaysLoaded": true,
        "file": "https://resources.gdevelop-app.com/examples/asteroids/assets/asteroids/small_asteroid_3.png",
        "kind": "image",
        "metadata": "",
        "name": "small_asteroid_3.png",
        "smoothed": false,
        "userAdded": true
      },
      {
        "alwaysLoaded": true,
        "file": "https://resources.gdevelop-app.com/examples/asteroids/assets/ships/ship_1.png",
        "kind": "image",
        "metadata": "",
        "name": "ship_1.png",
        "smoothed": false,
        "userAdded": true
      },
      {
        "alwaysLoaded": true,
        "file": "https://resources.gdevelop-app.com/examples/asteroids/assets/ships/ship_bullet.png",
        "kind": "image",
        "metadata": "",
        "name": "ship_bullet.png",
        "smoothed": false,
        "userAdded": true
      },
      {
        "alwaysLoaded": true,
        "file": "https://resources.gdevelop-app.com/examples/asteroids/assets/ships/ship_part_1.png",
        "kind": "image",
        "metadata": "",
        "name": "ship_part_1.png",
        "smoothed": false,
        "userAdded": true
      },
      {
        "alwaysLoaded": true,
        "file": "https://resources.gdevelop-app.com/examples/asteroids/assets/ships/ship_part_2.png",
        "kind": "image",
        "metadata": "",
        "name": "ship_part_2.png",
        "smoothed": false,
        "userAdded": true
      },
      {
        "alwaysLoaded": true,
        "file": "https://resources.gdevelop-app.com/examples/asteroids/assets/ships/ship_part_3.png",
        "kind": "image",
        "metadata": "",
        "name": "ship_part_3.png",
        "smoothed": false,
        "userAdded": true
      },
      {
        "alwaysLoaded": false,
        "file": "https://resources.gdevelop-app.com/examples/asteroids/assets/gui/flatLight22.png",
        "kind": "image",
        "metadata": "",
        "name": "flatLight22.png",
        "smoothed": true,
        "userAdded": false
      },
      {
        "alwaysLoaded": false,
        "file": "https://resources.gdevelop-app.com/examples/asteroids/assets/gui/flatLight23.png",
        "kind": "image",
        "metadata": "",
        "name": "flatLight23.png",
        "smoothed": true,
        "userAdded": false
      },
      {
        "alwaysLoaded": false,
        "file": "https://resources.gdevelop-app.com/examples/asteroids/assets/gui/flatLight34.png",
        "kind": "image",
        "metadata": "",
        "name": "flatLight34.png",
        "smoothed": true,
        "userAdded": false
      },
      {
        "alwaysLoaded": false,
        "file": "https://resources.gdevelop-app.com/examples/asteroids/assets/gui/flatLight35.png",
        "kind": "image",
        "metadata": "",
        "name": "flatLight35.png",
        "smoothed": true,
        "userAdded": false
      }
    ],
    "resourceFolders": [
      {
        "name": "asteroids",
        "resources": [
          {
            "name": "debrish.png"
          },
          {
            "name": "larg_asteroid_1.png"
          },
          {
            "name": "larg_asteroid_2.png"
          },
          {
            "name": "larg_asteroid_3.png"
          },
          {
            "name": "medium_asteroid_1.png"
          },
          {
            "name": "medium_asteroid_2.png"
          },
          {
            "name": "medium_asteroid_3.png"
          },
          {
            "name": "small_asteroid_1.png"
          },
          {
            "name": "small_asteroid_2.png"
          },
          {
            "name": "small_asteroid_3.png"
          }
        ]
      },
      {
        "name": "ship",
        "resources": [
          {
            "name": "ship_1.png"
          },
          {
            "name": "ship_bullet.png"
          },
          {
            "name": "ship_part_1.png"
          },
          {
            "name": "ship_part_2.png"
          },
          {
            "name": "ship_part_3.png"
          }
        ]
      }
    ]
  },
  "objects": [],
  "objectsGroups": [],
  "variables": [],
  "layouts": [
    {
      "b": 209,
      "disableInputWhenNotFocused": true,
      "mangledName": "menu",
      "name": "menu",
      "oglFOV": 90,
      "oglZFar": 500,
      "oglZNear": 1,
      "r": 209,
      "standardSortMethod": true,
      "stopSoundsOnStartup": true,
      "title": "",
      "v": 209,
      "uiSettings": {
        "grid": false,
        "gridB": 255,
        "gridG": 180,
        "gridHeight": 32,
        "gridOffsetX": 0,
        "gridOffsetY": 0,
        "gridR": 158,
        "gridWidth": 32,
        "snap": true,
        "windowMask": false,
        "zoomFactor": 1
      },
      "objectsGroups": [],
      "variables": [],
      "instances": [
        {
          "angle": 0,
          "customSize": false,
          "height": 0,
          "layer": "",
          "locked": false,
          "name": "button",
<<<<<<< HEAD
          "persistentUuid": "d042a79b-cb28-4d90-947f-7159de44e78d",
=======
          "persistentUuid": "67f4438b-d599-4572-971c-90b0a2d662dc",
>>>>>>> 2762329d
          "width": 0,
          "x": 320,
          "y": 224,
          "zOrder": 1,
          "numberProperties": [],
          "stringProperties": [],
          "initialVariables": []
        },
        {
          "angle": 0,
          "customSize": false,
          "height": 0,
          "layer": "",
          "locked": false,
          "name": "title",
<<<<<<< HEAD
          "persistentUuid": "decff4fa-cd64-47aa-b3b7-69855c88a02d",
=======
          "persistentUuid": "e9c0dab9-ad00-4c44-a124-2add2f04e1b6",
>>>>>>> 2762329d
          "width": 0,
          "x": 224,
          "y": 96,
          "zOrder": 2,
          "numberProperties": [],
          "stringProperties": [],
          "initialVariables": []
        }
      ],
      "objects": [
        {
          "bold": false,
          "italic": false,
          "name": "button",
          "smoothed": true,
          "tags": "",
          "type": "TextObject::Text",
          "underlined": false,
          "variables": [],
          "behaviors": [],
          "string": "Start Game",
          "font": "",
          "characterSize": 24,
          "color": {
            "b": 255,
            "g": 255,
            "r": 255
          }
        },
        {
          "bold": false,
          "italic": false,
          "name": "title",
          "smoothed": true,
          "tags": "",
          "type": "TextObject::Text",
          "underlined": false,
          "variables": [],
          "behaviors": [],
          "string": "Asteroids Game Template",
          "font": "",
          "characterSize": 28,
          "color": {
            "b": 255,
            "g": 255,
            "r": 255
          }
        }
      ],
      "events": [
        {
          "disabled": false,
          "folded": false,
          "type": "BuiltinCommonInstructions::Comment",
          "color": {
            "b": 109,
            "g": 230,
            "r": 255,
            "textB": 0,
            "textG": 0,
            "textR": 0
          },
          "comment": "set background to black",
          "comment2": ""
        },
        {
          "disabled": false,
          "folded": false,
          "type": "BuiltinCommonInstructions::Standard",
          "conditions": [
            {
              "type": {
                "inverted": false,
                "value": "DepartScene"
              },
              "parameters": [
                ""
              ],
              "subInstructions": []
            }
          ],
          "actions": [
            {
              "type": {
                "inverted": false,
                "value": "SceneBackground"
              },
              "parameters": [
                "",
                "\"0;0;0\""
              ],
              "subInstructions": []
            }
          ],
          "events": []
        },
        {
          "disabled": false,
          "folded": false,
          "type": "BuiltinCommonInstructions::Comment",
          "color": {
            "b": 109,
            "g": 230,
            "r": 255,
            "textB": 0,
            "textG": 0,
            "textR": 0
          },
          "comment": "change start game button color on mouse over",
          "comment2": ""
        },
        {
          "disabled": false,
          "folded": false,
          "type": "BuiltinCommonInstructions::Standard",
          "conditions": [
            {
              "type": {
                "inverted": false,
                "value": "SourisSurObjet"
              },
              "parameters": [
                "button",
                "",
                "",
                ""
              ],
              "subInstructions": []
            },
            {
              "type": {
                "inverted": false,
                "value": "BuiltinCommonInstructions::Once"
              },
              "parameters": [],
              "subInstructions": []
            }
          ],
          "actions": [
            {
              "type": {
                "inverted": false,
                "value": "TextObject::ChangeColor"
              },
              "parameters": [
                "button",
                "\"0;255;128\""
              ],
              "subInstructions": []
            }
          ],
          "events": []
        },
        {
          "disabled": false,
          "folded": false,
          "type": "BuiltinCommonInstructions::Standard",
          "conditions": [
            {
              "type": {
                "inverted": true,
                "value": "SourisSurObjet"
              },
              "parameters": [
                "button",
                "",
                "",
                ""
              ],
              "subInstructions": []
            },
            {
              "type": {
                "inverted": false,
                "value": "BuiltinCommonInstructions::Once"
              },
              "parameters": [],
              "subInstructions": []
            }
          ],
          "actions": [
            {
              "type": {
                "inverted": false,
                "value": "TextObject::ChangeColor"
              },
              "parameters": [
                "button",
                "\"255;255;255\""
              ],
              "subInstructions": []
            }
          ],
          "events": []
        },
        {
          "disabled": false,
          "folded": false,
          "type": "BuiltinCommonInstructions::Comment",
          "color": {
            "b": 109,
            "g": 230,
            "r": 255,
            "textB": 0,
            "textG": 0,
            "textR": 0
          },
          "comment": "change the scene when the start game button is clicked",
          "comment2": ""
        },
        {
          "disabled": false,
          "folded": false,
          "type": "BuiltinCommonInstructions::Standard",
          "conditions": [
            {
              "type": {
                "inverted": false,
                "value": "MouseButtonReleased"
              },
              "parameters": [
                "",
                "Left"
              ],
              "subInstructions": []
            }
          ],
          "actions": [],
          "events": [
            {
              "disabled": false,
              "folded": false,
              "type": "BuiltinCommonInstructions::Standard",
              "conditions": [
                {
                  "type": {
                    "inverted": false,
                    "value": "SourisSurObjet"
                  },
                  "parameters": [
                    "button",
                    "",
                    "",
                    ""
                  ],
                  "subInstructions": []
                }
              ],
              "actions": [
                {
                  "type": {
                    "inverted": false,
                    "value": "Scene"
                  },
                  "parameters": [
                    "",
                    "\"asteroids\"",
                    "true"
                  ],
                  "subInstructions": []
                }
              ],
              "events": []
            }
          ]
        }
      ],
      "layers": [
        {
          "name": "",
          "visibility": true,
          "cameras": [
            {
              "defaultSize": true,
              "defaultViewport": true,
              "height": 0,
              "viewportBottom": 1,
              "viewportLeft": 0,
              "viewportRight": 1,
              "viewportTop": 0,
              "width": 0
            }
          ],
          "effects": []
        }
      ],
      "behaviorsSharedData": []
    },
    {
      "b": 209,
      "disableInputWhenNotFocused": true,
      "mangledName": "asteroids",
      "name": "asteroids",
      "oglFOV": 90,
      "oglZFar": 500,
      "oglZNear": 1,
      "r": 209,
      "standardSortMethod": true,
      "stopSoundsOnStartup": true,
      "title": "",
      "v": 209,
      "uiSettings": {
        "grid": false,
        "gridB": 255,
        "gridG": 180,
        "gridHeight": 32,
        "gridOffsetX": 0,
        "gridOffsetY": 0,
        "gridR": 158,
        "gridWidth": 32,
        "snap": true,
        "windowMask": false,
        "zoomFactor": 1
      },
      "objectsGroups": [
        {
          "name": "asteroids",
          "objects": [
            {
              "name": "larg_asteroid"
            },
            {
              "name": "medium_asteroid"
            },
            {
              "name": "small_asteroid"
            }
          ]
        },
        {
          "name": "player_debrish",
          "objects": [
            {
              "name": "player_debrish_1"
            },
            {
              "name": "player_debrish_2"
            },
            {
              "name": "player_debrish_3"
            }
          ]
        }
      ],
      "variables": [],
      "instances": [
        {
          "angle": 0,
          "customSize": false,
          "height": 0,
          "layer": "touch",
          "locked": false,
          "name": "btn_rotate_left",
<<<<<<< HEAD
          "persistentUuid": "88080ac2-d2a9-464a-a037-0932031facf7",
=======
          "persistentUuid": "6c22f30c-bf18-4ea9-a972-9c4400c73e97",
>>>>>>> 2762329d
          "width": 0,
          "x": 64,
          "y": 480,
          "zOrder": 1,
          "numberProperties": [],
          "stringProperties": [],
          "initialVariables": []
        },
        {
          "angle": 0,
          "customSize": false,
          "height": 0,
          "layer": "touch",
          "locked": false,
          "name": "btn_rotate_right",
<<<<<<< HEAD
          "persistentUuid": "db2cf9af-ac2f-4e08-837d-b5b81ac4410e",
=======
          "persistentUuid": "7aede08f-0a39-464a-8484-7a95caff658e",
>>>>>>> 2762329d
          "width": 0,
          "x": 160,
          "y": 480,
          "zOrder": 2,
          "numberProperties": [],
          "stringProperties": [],
          "initialVariables": []
        },
        {
          "angle": 0,
          "customSize": false,
          "height": 0,
          "layer": "touch",
          "locked": false,
          "name": "btn_fire",
<<<<<<< HEAD
          "persistentUuid": "a1d2807c-2a9a-449a-a527-65e498ae0a30",
=======
          "persistentUuid": "f2789430-7105-4437-8caf-d0f573b9fab4",
>>>>>>> 2762329d
          "width": 0,
          "x": 608,
          "y": 480,
          "zOrder": 3,
          "numberProperties": [],
          "stringProperties": [],
          "initialVariables": []
        },
        {
          "angle": 0,
          "customSize": false,
          "height": 0,
          "layer": "touch",
          "locked": false,
          "name": "btn_thruster",
<<<<<<< HEAD
          "persistentUuid": "68fd70ea-4d93-4006-a7fb-41e1aba06011",
=======
          "persistentUuid": "c83ee82d-87a4-4410-bc10-602f4f1a8253",
>>>>>>> 2762329d
          "width": 0,
          "x": 672,
          "y": 416,
          "zOrder": 4,
          "numberProperties": [],
          "stringProperties": [],
          "initialVariables": []
        }
      ],
      "objects": [
        {
          "name": "player",
          "tags": "",
          "type": "Sprite",
          "updateIfNotVisible": true,
          "variables": [],
          "behaviors": [],
          "animations": [
            {
              "name": "",
              "useMultipleDirections": false,
              "directions": [
                {
                  "looping": false,
                  "timeBetweenFrames": 1,
                  "sprites": [
                    {
                      "hasCustomCollisionMask": false,
                      "image": "ship_1.png",
                      "points": [
                        {
                          "name": "firespot",
                          "x": 32,
                          "y": 16
                        },
                        {
                          "name": "engine",
                          "x": 0,
                          "y": 16
                        }
                      ],
                      "originPoint": {
                        "name": "origine",
                        "x": 16,
                        "y": 16
                      },
                      "centerPoint": {
                        "automatic": true,
                        "name": "centre",
                        "x": 0,
                        "y": 0
                      },
                      "customCollisionMask": [
                        [
                          {
                            "x": 0,
                            "y": 0
                          },
                          {
                            "x": 0,
                            "y": 0
                          },
                          {
                            "x": 0,
                            "y": 0
                          },
                          {
                            "x": 0,
                            "y": 0
                          }
                        ]
                      ]
                    }
                  ]
                }
              ]
            }
          ]
        },
        {
          "name": "larg_asteroid",
          "tags": "",
          "type": "Sprite",
          "updateIfNotVisible": true,
          "variables": [],
          "behaviors": [],
          "animations": [
            {
              "name": "",
              "useMultipleDirections": false,
              "directions": [
                {
                  "looping": false,
                  "timeBetweenFrames": 1,
                  "sprites": [
                    {
                      "hasCustomCollisionMask": false,
                      "image": "larg_asteroid_1.png",
                      "points": [],
                      "originPoint": {
                        "name": "origine",
                        "x": 50,
                        "y": 50
                      },
                      "centerPoint": {
                        "automatic": true,
                        "name": "centre",
                        "x": 0,
                        "y": 0
                      },
                      "customCollisionMask": [
                        [
                          {
                            "x": 0,
                            "y": 0
                          },
                          {
                            "x": 0,
                            "y": 0
                          },
                          {
                            "x": 0,
                            "y": 0
                          },
                          {
                            "x": 0,
                            "y": 0
                          }
                        ]
                      ]
                    }
                  ]
                }
              ]
            },
            {
              "name": "",
              "useMultipleDirections": false,
              "directions": [
                {
                  "looping": false,
                  "timeBetweenFrames": 1,
                  "sprites": [
                    {
                      "hasCustomCollisionMask": false,
                      "image": "larg_asteroid_2.png",
                      "points": [],
                      "originPoint": {
                        "name": "origine",
                        "x": 50,
                        "y": 50
                      },
                      "centerPoint": {
                        "automatic": true,
                        "name": "centre",
                        "x": 0,
                        "y": 0
                      },
                      "customCollisionMask": [
                        [
                          {
                            "x": 0,
                            "y": 0
                          },
                          {
                            "x": 0,
                            "y": 0
                          },
                          {
                            "x": 0,
                            "y": 0
                          },
                          {
                            "x": 0,
                            "y": 0
                          }
                        ]
                      ]
                    }
                  ]
                }
              ]
            },
            {
              "name": "",
              "useMultipleDirections": false,
              "directions": [
                {
                  "looping": false,
                  "timeBetweenFrames": 1,
                  "sprites": [
                    {
                      "hasCustomCollisionMask": false,
                      "image": "larg_asteroid_3.png",
                      "points": [],
                      "originPoint": {
                        "name": "origine",
                        "x": 50,
                        "y": 50
                      },
                      "centerPoint": {
                        "automatic": true,
                        "name": "centre",
                        "x": 0,
                        "y": 0
                      },
                      "customCollisionMask": [
                        [
                          {
                            "x": 0,
                            "y": 0
                          },
                          {
                            "x": 0,
                            "y": 0
                          },
                          {
                            "x": 0,
                            "y": 0
                          },
                          {
                            "x": 0,
                            "y": 0
                          }
                        ]
                      ]
                    }
                  ]
                }
              ]
            }
          ]
        },
        {
          "name": "medium_asteroid",
          "tags": "",
          "type": "Sprite",
          "updateIfNotVisible": true,
          "variables": [],
          "behaviors": [],
          "animations": [
            {
              "name": "",
              "useMultipleDirections": false,
              "directions": [
                {
                  "looping": false,
                  "timeBetweenFrames": 1,
                  "sprites": [
                    {
                      "hasCustomCollisionMask": false,
                      "image": "medium_asteroid_1.png",
                      "points": [],
                      "originPoint": {
                        "name": "origine",
                        "x": 32,
                        "y": 32
                      },
                      "centerPoint": {
                        "automatic": true,
                        "name": "centre",
                        "x": 0,
                        "y": 0
                      },
                      "customCollisionMask": [
                        [
                          {
                            "x": 0,
                            "y": 0
                          },
                          {
                            "x": 0,
                            "y": 0
                          },
                          {
                            "x": 0,
                            "y": 0
                          },
                          {
                            "x": 0,
                            "y": 0
                          }
                        ]
                      ]
                    }
                  ]
                }
              ]
            },
            {
              "name": "",
              "useMultipleDirections": false,
              "directions": [
                {
                  "looping": false,
                  "timeBetweenFrames": 1,
                  "sprites": [
                    {
                      "hasCustomCollisionMask": false,
                      "image": "medium_asteroid_2.png",
                      "points": [],
                      "originPoint": {
                        "name": "origine",
                        "x": 32,
                        "y": 32
                      },
                      "centerPoint": {
                        "automatic": true,
                        "name": "centre",
                        "x": 0,
                        "y": 0
                      },
                      "customCollisionMask": [
                        [
                          {
                            "x": 0,
                            "y": 0
                          },
                          {
                            "x": 0,
                            "y": 0
                          },
                          {
                            "x": 0,
                            "y": 0
                          },
                          {
                            "x": 0,
                            "y": 0
                          }
                        ]
                      ]
                    }
                  ]
                }
              ]
            },
            {
              "name": "",
              "useMultipleDirections": false,
              "directions": [
                {
                  "looping": false,
                  "timeBetweenFrames": 1,
                  "sprites": [
                    {
                      "hasCustomCollisionMask": false,
                      "image": "medium_asteroid_3.png",
                      "points": [],
                      "originPoint": {
                        "name": "origine",
                        "x": 32,
                        "y": 32
                      },
                      "centerPoint": {
                        "automatic": true,
                        "name": "centre",
                        "x": 0,
                        "y": 0
                      },
                      "customCollisionMask": [
                        [
                          {
                            "x": 0,
                            "y": 0
                          },
                          {
                            "x": 0,
                            "y": 0
                          },
                          {
                            "x": 0,
                            "y": 0
                          },
                          {
                            "x": 0,
                            "y": 0
                          }
                        ]
                      ]
                    }
                  ]
                }
              ]
            }
          ]
        },
        {
          "name": "small_asteroid",
          "tags": "",
          "type": "Sprite",
          "updateIfNotVisible": true,
          "variables": [],
          "behaviors": [],
          "animations": [
            {
              "name": "",
              "useMultipleDirections": false,
              "directions": [
                {
                  "looping": false,
                  "timeBetweenFrames": 1,
                  "sprites": [
                    {
                      "hasCustomCollisionMask": false,
                      "image": "small_asteroid_1.png",
                      "points": [],
                      "originPoint": {
                        "name": "origine",
                        "x": 16,
                        "y": 16
                      },
                      "centerPoint": {
                        "automatic": true,
                        "name": "centre",
                        "x": 0,
                        "y": 0
                      },
                      "customCollisionMask": [
                        [
                          {
                            "x": 0,
                            "y": 0
                          },
                          {
                            "x": 0,
                            "y": 0
                          },
                          {
                            "x": 0,
                            "y": 0
                          },
                          {
                            "x": 0,
                            "y": 0
                          }
                        ]
                      ]
                    }
                  ]
                }
              ]
            },
            {
              "name": "",
              "useMultipleDirections": false,
              "directions": [
                {
                  "looping": false,
                  "timeBetweenFrames": 1,
                  "sprites": [
                    {
                      "hasCustomCollisionMask": false,
                      "image": "small_asteroid_2.png",
                      "points": [],
                      "originPoint": {
                        "name": "origine",
                        "x": 16,
                        "y": 16
                      },
                      "centerPoint": {
                        "automatic": true,
                        "name": "centre",
                        "x": 0,
                        "y": 0
                      },
                      "customCollisionMask": [
                        [
                          {
                            "x": 0,
                            "y": 0
                          },
                          {
                            "x": 0,
                            "y": 0
                          },
                          {
                            "x": 0,
                            "y": 0
                          },
                          {
                            "x": 0,
                            "y": 0
                          }
                        ]
                      ]
                    }
                  ]
                }
              ]
            },
            {
              "name": "",
              "useMultipleDirections": false,
              "directions": [
                {
                  "looping": false,
                  "timeBetweenFrames": 1,
                  "sprites": [
                    {
                      "hasCustomCollisionMask": false,
                      "image": "small_asteroid_3.png",
                      "points": [],
                      "originPoint": {
                        "name": "origine",
                        "x": 16,
                        "y": 16
                      },
                      "centerPoint": {
                        "automatic": true,
                        "name": "centre",
                        "x": 0,
                        "y": 0
                      },
                      "customCollisionMask": [
                        [
                          {
                            "x": 0,
                            "y": 0
                          },
                          {
                            "x": 0,
                            "y": 0
                          },
                          {
                            "x": 0,
                            "y": 0
                          },
                          {
                            "x": 0,
                            "y": 0
                          }
                        ]
                      ]
                    }
                  ]
                }
              ]
            }
          ]
        },
        {
          "name": "debrish",
          "tags": "",
          "type": "Sprite",
          "updateIfNotVisible": true,
          "variables": [],
          "behaviors": [],
          "animations": [
            {
              "name": "",
              "useMultipleDirections": false,
              "directions": [
                {
                  "looping": false,
                  "timeBetweenFrames": 1,
                  "sprites": [
                    {
                      "hasCustomCollisionMask": false,
                      "image": "debrish.png",
                      "points": [],
                      "originPoint": {
                        "name": "origine",
                        "x": 8,
                        "y": 8
                      },
                      "centerPoint": {
                        "automatic": true,
                        "name": "centre",
                        "x": 0,
                        "y": 0
                      },
                      "customCollisionMask": [
                        [
                          {
                            "x": 0,
                            "y": 0
                          },
                          {
                            "x": 0,
                            "y": 0
                          },
                          {
                            "x": 0,
                            "y": 0
                          },
                          {
                            "x": 0,
                            "y": 0
                          }
                        ]
                      ]
                    }
                  ]
                }
              ]
            }
          ]
        },
        {
          "name": "player_bullet",
          "tags": "",
          "type": "Sprite",
          "updateIfNotVisible": true,
          "variables": [],
          "behaviors": [
            {
              "name": "DestroyOutside",
              "type": "DestroyOutsideBehavior::DestroyOutside",
              "extraBorder": 0
            }
          ],
          "animations": [
            {
              "name": "",
              "useMultipleDirections": false,
              "directions": [
                {
                  "looping": false,
                  "timeBetweenFrames": 1,
                  "sprites": [
                    {
                      "hasCustomCollisionMask": false,
                      "image": "ship_bullet.png",
                      "points": [],
                      "originPoint": {
                        "name": "origine",
                        "x": 0,
                        "y": 0
                      },
                      "centerPoint": {
                        "automatic": true,
                        "name": "centre",
                        "x": 0,
                        "y": 0
                      },
                      "customCollisionMask": [
                        [
                          {
                            "x": 0,
                            "y": 0
                          },
                          {
                            "x": 0,
                            "y": 0
                          },
                          {
                            "x": 0,
                            "y": 0
                          },
                          {
                            "x": 0,
                            "y": 0
                          }
                        ]
                      ]
                    }
                  ]
                }
              ]
            }
          ]
        },
        {
          "name": "player_debrish_1",
          "tags": "",
          "type": "Sprite",
          "updateIfNotVisible": true,
          "variables": [],
          "behaviors": [
            {
              "name": "DestroyOutside",
              "type": "DestroyOutsideBehavior::DestroyOutside",
              "extraBorder": 0
            }
          ],
          "animations": [
            {
              "name": "",
              "useMultipleDirections": false,
              "directions": [
                {
                  "looping": false,
                  "timeBetweenFrames": 1,
                  "sprites": [
                    {
                      "hasCustomCollisionMask": false,
                      "image": "ship_part_1.png",
                      "points": [],
                      "originPoint": {
                        "name": "origine",
                        "x": 16,
                        "y": 16
                      },
                      "centerPoint": {
                        "automatic": true,
                        "name": "centre",
                        "x": 0,
                        "y": 0
                      },
                      "customCollisionMask": [
                        [
                          {
                            "x": 0,
                            "y": 0
                          },
                          {
                            "x": 0,
                            "y": 0
                          },
                          {
                            "x": 0,
                            "y": 0
                          },
                          {
                            "x": 0,
                            "y": 0
                          }
                        ]
                      ]
                    }
                  ]
                }
              ]
            }
          ]
        },
        {
          "name": "player_debrish_2",
          "tags": "",
          "type": "Sprite",
          "updateIfNotVisible": true,
          "variables": [],
          "behaviors": [
            {
              "name": "DestroyOutside",
              "type": "DestroyOutsideBehavior::DestroyOutside",
              "extraBorder": 0
            }
          ],
          "animations": [
            {
              "name": "",
              "useMultipleDirections": false,
              "directions": [
                {
                  "looping": false,
                  "timeBetweenFrames": 1,
                  "sprites": [
                    {
                      "hasCustomCollisionMask": false,
                      "image": "ship_part_2.png",
                      "points": [],
                      "originPoint": {
                        "name": "origine",
                        "x": 16,
                        "y": 16
                      },
                      "centerPoint": {
                        "automatic": true,
                        "name": "centre",
                        "x": 0,
                        "y": 0
                      },
                      "customCollisionMask": [
                        [
                          {
                            "x": 0,
                            "y": 0
                          },
                          {
                            "x": 0,
                            "y": 0
                          },
                          {
                            "x": 0,
                            "y": 0
                          },
                          {
                            "x": 0,
                            "y": 0
                          }
                        ]
                      ]
                    }
                  ]
                }
              ]
            }
          ]
        },
        {
          "name": "player_debrish_3",
          "tags": "",
          "type": "Sprite",
          "updateIfNotVisible": true,
          "variables": [],
          "behaviors": [
            {
              "name": "DestroyOutside",
              "type": "DestroyOutsideBehavior::DestroyOutside",
              "extraBorder": 0
            }
          ],
          "animations": [
            {
              "name": "",
              "useMultipleDirections": false,
              "directions": [
                {
                  "looping": false,
                  "timeBetweenFrames": 1,
                  "sprites": [
                    {
                      "hasCustomCollisionMask": false,
                      "image": "ship_part_3.png",
                      "points": [],
                      "originPoint": {
                        "name": "origine",
                        "x": 16,
                        "y": 16
                      },
                      "centerPoint": {
                        "automatic": true,
                        "name": "centre",
                        "x": 0,
                        "y": 0
                      },
                      "customCollisionMask": [
                        [
                          {
                            "x": 0,
                            "y": 0
                          },
                          {
                            "x": 0,
                            "y": 0
                          },
                          {
                            "x": 0,
                            "y": 0
                          },
                          {
                            "x": 0,
                            "y": 0
                          }
                        ]
                      ]
                    }
                  ]
                }
              ]
            }
          ]
        },
        {
          "name": "engine_particle",
          "tags": "",
          "type": "Sprite",
          "updateIfNotVisible": true,
          "variables": [],
          "behaviors": [],
          "animations": [
            {
              "name": "",
              "useMultipleDirections": false,
              "directions": [
                {
                  "looping": false,
                  "timeBetweenFrames": 1,
                  "sprites": [
                    {
                      "hasCustomCollisionMask": false,
                      "image": "debrish.png",
                      "points": [],
                      "originPoint": {
                        "name": "origine",
                        "x": 8,
                        "y": 8
                      },
                      "centerPoint": {
                        "automatic": true,
                        "name": "centre",
                        "x": 0,
                        "y": 0
                      },
                      "customCollisionMask": [
                        [
                          {
                            "x": 0,
                            "y": 0
                          },
                          {
                            "x": 0,
                            "y": 0
                          },
                          {
                            "x": 0,
                            "y": 0
                          },
                          {
                            "x": 0,
                            "y": 0
                          }
                        ]
                      ]
                    }
                  ]
                }
              ]
            }
          ]
        },
        {
          "bold": false,
          "italic": false,
          "name": "player_life_text",
          "smoothed": true,
          "tags": "",
          "type": "TextObject::Text",
          "underlined": false,
          "variables": [],
          "behaviors": [],
          "string": "Text",
          "font": "",
          "characterSize": 20,
          "color": {
            "b": 255,
            "g": 255,
            "r": 255
          }
        },
        {
          "name": "btn_rotate_left",
          "tags": "",
          "type": "Sprite",
          "updateIfNotVisible": false,
          "variables": [],
          "behaviors": [],
          "animations": [
            {
              "name": "",
              "useMultipleDirections": false,
              "directions": [
                {
                  "looping": false,
                  "timeBetweenFrames": 1,
                  "sprites": [
                    {
                      "hasCustomCollisionMask": false,
                      "image": "flatLight22.png",
                      "points": [],
                      "originPoint": {
                        "name": "origine",
                        "x": 0,
                        "y": 0
                      },
                      "centerPoint": {
                        "automatic": true,
                        "name": "centre",
                        "x": 0,
                        "y": 0
                      },
                      "customCollisionMask": []
                    }
                  ]
                }
              ]
            }
          ]
        },
        {
          "name": "btn_rotate_right",
          "tags": "",
          "type": "Sprite",
          "updateIfNotVisible": false,
          "variables": [],
          "behaviors": [],
          "animations": [
            {
              "name": "",
              "useMultipleDirections": false,
              "directions": [
                {
                  "looping": false,
                  "timeBetweenFrames": 1,
                  "sprites": [
                    {
                      "hasCustomCollisionMask": false,
                      "image": "flatLight23.png",
                      "points": [],
                      "originPoint": {
                        "name": "origine",
                        "x": 0,
                        "y": 0
                      },
                      "centerPoint": {
                        "automatic": true,
                        "name": "centre",
                        "x": 0,
                        "y": 0
                      },
                      "customCollisionMask": []
                    }
                  ]
                }
              ]
            }
          ]
        },
        {
          "name": "btn_fire",
          "tags": "",
          "type": "Sprite",
          "updateIfNotVisible": false,
          "variables": [],
          "behaviors": [],
          "animations": [
            {
              "name": "",
              "useMultipleDirections": false,
              "directions": [
                {
                  "looping": false,
                  "timeBetweenFrames": 1,
                  "sprites": [
                    {
                      "hasCustomCollisionMask": false,
                      "image": "flatLight34.png",
                      "points": [],
                      "originPoint": {
                        "name": "origine",
                        "x": 0,
                        "y": 0
                      },
                      "centerPoint": {
                        "automatic": true,
                        "name": "centre",
                        "x": 0,
                        "y": 0
                      },
                      "customCollisionMask": []
                    }
                  ]
                }
              ]
            }
          ]
        },
        {
          "name": "btn_thruster",
          "tags": "",
          "type": "Sprite",
          "updateIfNotVisible": false,
          "variables": [],
          "behaviors": [],
          "animations": [
            {
              "name": "",
              "useMultipleDirections": false,
              "directions": [
                {
                  "looping": false,
                  "timeBetweenFrames": 1,
                  "sprites": [
                    {
                      "hasCustomCollisionMask": false,
                      "image": "flatLight35.png",
                      "points": [],
                      "originPoint": {
                        "name": "origine",
                        "x": 0,
                        "y": 0
                      },
                      "centerPoint": {
                        "automatic": true,
                        "name": "centre",
                        "x": 0,
                        "y": 0
                      },
                      "customCollisionMask": []
                    }
                  ]
                }
              ]
            }
          ]
        }
      ],
      "events": [
        {
          "colorB": 228,
          "colorG": 176,
          "colorR": 74,
          "creationTime": 0,
          "disabled": false,
          "folded": true,
          "name": "Initialize game",
          "source": "",
          "type": "BuiltinCommonInstructions::Group",
          "events": [
            {
              "disabled": false,
              "folded": false,
              "type": "BuiltinCommonInstructions::Standard",
              "conditions": [
                {
                  "type": {
                    "inverted": false,
                    "value": "DepartScene"
                  },
                  "parameters": [
                    ""
                  ],
                  "subInstructions": []
                }
              ],
              "actions": [],
              "events": [
                {
                  "disabled": false,
                  "folded": false,
                  "type": "BuiltinCommonInstructions::Comment",
                  "color": {
                    "b": 109,
                    "g": 230,
                    "r": 255,
                    "textB": 0,
                    "textG": 0,
                    "textR": 0
                  },
                  "comment": "initialize global values",
                  "comment2": ""
                },
                {
                  "disabled": false,
                  "folded": false,
                  "type": "BuiltinCommonInstructions::Standard",
                  "conditions": [],
                  "actions": [
                    {
                      "type": {
                        "inverted": false,
                        "value": "ModVarScene"
                      },
                      "parameters": [
                        "player_life",
                        "=",
                        "3"
                      ],
                      "subInstructions": []
                    },
                    {
                      "type": {
                        "inverted": false,
                        "value": "ModVarGlobal"
                      },
                      "parameters": [
                        "large_asteroid_to_spawn",
                        "=",
                        "5"
                      ],
                      "subInstructions": []
                    },
                    {
                      "type": {
                        "inverted": false,
                        "value": "ModVarGlobal"
                      },
                      "parameters": [
                        "medium_asteroid_to_spawn",
                        "=",
                        "2"
                      ],
                      "subInstructions": []
                    },
                    {
                      "type": {
                        "inverted": false,
                        "value": "ModVarGlobal"
                      },
                      "parameters": [
                        "small_asteroid_to_spawn",
                        "=",
                        "3"
                      ],
                      "subInstructions": []
                    },
                    {
                      "type": {
                        "inverted": false,
                        "value": "ModVarGlobalTxt"
                      },
                      "parameters": [
                        "player_turnleft_key",
                        "=",
                        "\"a\""
                      ],
                      "subInstructions": []
                    },
                    {
                      "type": {
                        "inverted": false,
                        "value": "ModVarGlobalTxt"
                      },
                      "parameters": [
                        "player_turnright_key",
                        "=",
                        "\"d\""
                      ],
                      "subInstructions": []
                    },
                    {
                      "type": {
                        "inverted": false,
                        "value": "ModVarGlobalTxt"
                      },
                      "parameters": [
                        "player_forward_key",
                        "=",
                        "\"w\""
                      ],
                      "subInstructions": []
                    },
                    {
                      "type": {
                        "inverted": false,
                        "value": "ModVarGlobalTxt"
                      },
                      "parameters": [
                        "player_shoot_key",
                        "=",
                        "\"Space\""
                      ],
                      "subInstructions": []
                    },
                    {
                      "type": {
                        "inverted": false,
                        "value": "ModVarGlobal"
                      },
                      "parameters": [
                        "sound_volume",
                        "=",
                        "30"
                      ],
                      "subInstructions": []
                    },
                    {
                      "type": {
                        "inverted": false,
                        "value": "UnPauseTimer"
                      },
                      "parameters": [
                        "",
                        "\"player_shoot_timer\""
                      ],
                      "subInstructions": []
                    }
                  ],
                  "events": []
                },
                {
                  "disabled": false,
                  "folded": false,
                  "type": "BuiltinCommonInstructions::Comment",
                  "color": {
                    "b": 109,
                    "g": 230,
                    "r": 255,
                    "textB": 0,
                    "textG": 0,
                    "textR": 0
                  },
                  "comment": "Check if the game is running on mobile or PC, in case it is NOT mobile, hide the touch controls",
                  "comment2": ""
                },
                {
                  "disabled": false,
                  "folded": false,
                  "type": "BuiltinCommonInstructions::Standard",
                  "conditions": [
                    {
                      "type": {
                        "inverted": true,
                        "value": "SystemInfo::IsMobile"
                      },
                      "parameters": [],
                      "subInstructions": []
                    }
                  ],
                  "actions": [
                    {
                      "type": {
                        "inverted": false,
                        "value": "HideLayer"
                      },
                      "parameters": [
                        "",
                        "\"touch\""
                      ],
                      "subInstructions": []
                    }
                  ],
                  "events": []
                },
                {
                  "disabled": false,
                  "folded": false,
                  "type": "BuiltinCommonInstructions::Comment",
                  "color": {
                    "b": 109,
                    "g": 230,
                    "r": 255,
                    "textB": 0,
                    "textG": 0,
                    "textR": 0
                  },
                  "comment": "set background color to black",
                  "comment2": ""
                },
                {
                  "disabled": false,
                  "folded": false,
                  "type": "BuiltinCommonInstructions::Standard",
                  "conditions": [],
                  "actions": [
                    {
                      "type": {
                        "inverted": false,
                        "value": "SceneBackground"
                      },
                      "parameters": [
                        "",
                        "\"0;0;0\""
                      ],
                      "subInstructions": []
                    }
                  ],
                  "events": []
                },
                {
                  "disabled": false,
                  "folded": false,
                  "type": "BuiltinCommonInstructions::Comment",
                  "color": {
                    "b": 109,
                    "g": 230,
                    "r": 255,
                    "textB": 0,
                    "textG": 0,
                    "textR": 0
                  },
                  "comment": "create player",
                  "comment2": ""
                },
                {
                  "disabled": false,
                  "folded": false,
                  "type": "BuiltinCommonInstructions::Link",
                  "include": {
                    "includeConfig": 0
                  },
                  "target": "create_player"
                },
                {
                  "disabled": false,
                  "folded": false,
                  "type": "BuiltinCommonInstructions::Comment",
                  "color": {
                    "b": 109,
                    "g": 230,
                    "r": 255,
                    "textB": 0,
                    "textG": 0,
                    "textR": 0
                  },
                  "comment": "initialize asteroid values",
                  "comment2": ""
                },
                {
                  "disabled": false,
                  "folded": false,
                  "type": "BuiltinCommonInstructions::Standard",
                  "conditions": [],
                  "actions": [
                    {
                      "type": {
                        "inverted": false,
                        "value": "ModVarScene"
                      },
                      "parameters": [
                        "larg_asteroid_speed",
                        "=",
                        "Random(20) + 10"
                      ],
                      "subInstructions": []
                    },
                    {
                      "type": {
                        "inverted": false,
                        "value": "ModVarScene"
                      },
                      "parameters": [
                        "larg_asteroid_rotation",
                        "=",
                        "Random(20)"
                      ],
                      "subInstructions": []
                    },
                    {
                      "type": {
                        "inverted": false,
                        "value": "ModVarScene"
                      },
                      "parameters": [
                        "medium_asteroid_speed",
                        "=",
                        "Random(40) + 20"
                      ],
                      "subInstructions": []
                    },
                    {
                      "type": {
                        "inverted": false,
                        "value": "ModVarScene"
                      },
                      "parameters": [
                        "medium_asteroid_rotation",
                        "=",
                        "Random(40) + 20"
                      ],
                      "subInstructions": []
                    },
                    {
                      "type": {
                        "inverted": false,
                        "value": "ModVarScene"
                      },
                      "parameters": [
                        "small_asteroid_speed",
                        "=",
                        "Random(60) + 30"
                      ],
                      "subInstructions": []
                    },
                    {
                      "type": {
                        "inverted": false,
                        "value": "ModVarScene"
                      },
                      "parameters": [
                        "small_asteroid_rotation",
                        "=",
                        "Random(60) + 30"
                      ],
                      "subInstructions": []
                    },
                    {
                      "type": {
                        "inverted": false,
                        "value": "ModVarScene"
                      },
                      "parameters": [
                        "debrish_speed",
                        "=",
                        "Random(10) + 10"
                      ],
                      "subInstructions": []
                    },
                    {
                      "type": {
                        "inverted": false,
                        "value": "ModVarScene"
                      },
                      "parameters": [
                        "debrish_rotation",
                        "=",
                        "10"
                      ],
                      "subInstructions": []
                    }
                  ],
                  "events": []
                },
                {
                  "disabled": false,
                  "folded": false,
                  "type": "BuiltinCommonInstructions::Comment",
                  "color": {
                    "b": 109,
                    "g": 230,
                    "r": 255,
                    "textB": 0,
                    "textG": 0,
                    "textR": 0
                  },
                  "comment": "Create some large asteroids",
                  "comment2": ""
                },
                {
                  "disabled": false,
                  "folded": false,
                  "type": "BuiltinCommonInstructions::Repeat",
                  "repeatExpression": "GlobalVariable(large_asteroid_to_spawn)",
                  "conditions": [],
                  "actions": [
                    {
                      "type": {
                        "inverted": false,
                        "value": "Create"
                      },
                      "parameters": [
                        "",
                        "larg_asteroid",
                        "Random(700)",
                        "Random(550)",
                        ""
                      ],
                      "subInstructions": []
                    },
                    {
                      "type": {
                        "inverted": false,
                        "value": "ChangePlan"
                      },
                      "parameters": [
                        "larg_asteroid",
                        "=",
                        "3"
                      ],
                      "subInstructions": []
                    },
                    {
                      "type": {
                        "inverted": false,
                        "value": "ChangeAnimation"
                      },
                      "parameters": [
                        "larg_asteroid",
                        "=",
                        "Random(2)"
                      ],
                      "subInstructions": []
                    },
                    {
                      "type": {
                        "inverted": false,
                        "value": "ModVarObjet"
                      },
                      "parameters": [
                        "larg_asteroid",
                        "rotation",
                        "=",
                        "Random(1)"
                      ],
                      "subInstructions": []
                    },
                    {
                      "type": {
                        "inverted": false,
                        "value": "ModVarObjet"
                      },
                      "parameters": [
                        "larg_asteroid",
                        "movement_angle",
                        "=",
                        "larg_asteroid.Angle() + Random(180)"
                      ],
                      "subInstructions": []
                    }
                  ],
                  "events": [
                    {
                      "disabled": false,
                      "folded": false,
                      "type": "BuiltinCommonInstructions::Comment",
                      "color": {
                        "b": 109,
                        "g": 230,
                        "r": 255,
                        "textB": 0,
                        "textG": 0,
                        "textR": 0
                      },
                      "comment": "make sure the asteroids and player are not colliding",
                      "comment2": ""
                    },
                    {
                      "disabled": false,
                      "folded": false,
                      "infiniteLoopWarning": true,
                      "type": "BuiltinCommonInstructions::While",
                      "whileConditions": [
                        {
                          "type": {
                            "inverted": false,
                            "value": "CollisionNP"
                          },
                          "parameters": [
                            "larg_asteroid",
                            "player",
                            ""
                          ],
                          "subInstructions": []
                        }
                      ],
                      "conditions": [],
                      "actions": [
                        {
                          "type": {
                            "inverted": false,
                            "value": "MettreXY"
                          },
                          "parameters": [
                            "larg_asteroid",
                            "=",
                            "Random(700)",
                            "=",
                            "Random(550)"
                          ],
                          "subInstructions": []
                        }
                      ],
                      "events": []
                    }
                  ]
                },
                {
                  "disabled": false,
                  "folded": false,
                  "type": "BuiltinCommonInstructions::Comment",
                  "color": {
                    "b": 109,
                    "g": 230,
                    "r": 255,
                    "textB": 0,
                    "textG": 0,
                    "textR": 0
                  },
                  "comment": "display player life on the screen",
                  "comment2": ""
                },
                {
                  "disabled": false,
                  "folded": false,
                  "type": "BuiltinCommonInstructions::Standard",
                  "conditions": [],
                  "actions": [
                    {
                      "type": {
                        "inverted": false,
                        "value": "Create"
                      },
                      "parameters": [
                        "",
                        "player_life_text",
                        "50",
                        "10",
                        "\"gui\""
                      ],
                      "subInstructions": []
                    },
                    {
                      "type": {
                        "inverted": false,
                        "value": "TextObject::String"
                      },
                      "parameters": [
                        "player_life_text",
                        "=",
                        "\"Life: \" + ToString(Variable(player_life))"
                      ],
                      "subInstructions": []
                    }
                  ],
                  "events": []
                },
                {
                  "disabled": false,
                  "folded": false,
                  "type": "BuiltinCommonInstructions::Comment",
                  "color": {
                    "b": 109,
                    "g": 230,
                    "r": 255,
                    "textB": 0,
                    "textG": 0,
                    "textR": 0
                  },
                  "comment": "play sound effects muted only to preload them in the browser (it may not going to be neccessary in future versions of GDevelop5)",
                  "comment2": ""
                },
                {
                  "disabled": false,
                  "folded": false,
                  "type": "BuiltinCommonInstructions::Standard",
                  "conditions": [],
                  "actions": [
                    {
                      "type": {
                        "inverted": false,
                        "value": "PlaySound"
                      },
                      "parameters": [
                        "",
                        "https://resources.gdevelop-app.com/examples/asteroids/assets/audio/Explosion.ogg",
                        "",
                        "0",
                        "1"
                      ],
                      "subInstructions": []
                    },
                    {
                      "type": {
                        "inverted": false,
                        "value": "PlaySound"
                      },
                      "parameters": [
                        "",
                        "https://resources.gdevelop-app.com/examples/asteroids/assets/audio/Laser_Shoot.ogg",
                        "",
                        "0",
                        "1"
                      ],
                      "subInstructions": []
                    },
                    {
                      "type": {
                        "inverted": false,
                        "value": "PlaySound"
                      },
                      "parameters": [
                        "",
                        "https://resources.gdevelop-app.com/examples/asteroids/assets/audio/thruster.ogg",
                        "",
                        "0",
                        "1"
                      ],
                      "subInstructions": []
                    },
                    {
                      "type": {
                        "inverted": false,
                        "value": "PlaySound"
                      },
                      "parameters": [
                        "",
                        "https://resources.gdevelop-app.com/examples/asteroids/assets/audio/thruster_down.ogg",
                        "",
                        "0",
                        "1"
                      ],
                      "subInstructions": []
                    }
                  ],
                  "events": []
                }
              ]
            }
          ],
          "parameters": []
        },
        {
          "colorB": 228,
          "colorG": 176,
          "colorR": 74,
          "creationTime": 0,
          "disabled": false,
          "folded": true,
          "name": "Update game",
          "source": "",
          "type": "BuiltinCommonInstructions::Group",
          "events": [
            {
              "disabled": false,
              "folded": false,
              "type": "BuiltinCommonInstructions::Comment",
              "color": {
                "b": 128,
                "g": 255,
                "r": 128,
                "textB": 0,
                "textG": 0,
                "textR": 0
              },
              "comment": "Larg Asteroid",
              "comment2": ""
            },
            {
              "disabled": false,
              "folded": true,
              "type": "BuiltinCommonInstructions::Standard",
              "conditions": [
                {
                  "type": {
                    "inverted": false,
                    "value": "NbObjet"
                  },
                  "parameters": [
                    "larg_asteroid",
                    ">",
                    "0"
                  ],
                  "subInstructions": []
                }
              ],
              "actions": [],
              "events": [
                {
                  "disabled": false,
                  "folded": false,
                  "type": "BuiltinCommonInstructions::ForEach",
                  "object": "larg_asteroid",
                  "conditions": [],
                  "actions": [],
                  "events": [
                    {
                      "disabled": false,
                      "folded": false,
                      "type": "BuiltinCommonInstructions::Comment",
                      "color": {
                        "b": 109,
                        "g": 230,
                        "r": 255,
                        "textB": 0,
                        "textG": 0,
                        "textR": 0
                      },
                      "comment": "slowly rotate asteroids to random direction",
                      "comment2": ""
                    },
                    {
                      "disabled": false,
                      "folded": false,
                      "type": "BuiltinCommonInstructions::Standard",
                      "conditions": [
                        {
                          "type": {
                            "inverted": false,
                            "value": "VarObjet"
                          },
                          "parameters": [
                            "larg_asteroid",
                            "rotation",
                            "=",
                            "0"
                          ],
                          "subInstructions": []
                        }
                      ],
                      "actions": [
                        {
                          "type": {
                            "inverted": false,
                            "value": "Rotate"
                          },
                          "parameters": [
                            "larg_asteroid",
                            "Variable(larg_asteroid_rotation) * -1",
                            ""
                          ],
                          "subInstructions": []
                        }
                      ],
                      "events": []
                    },
                    {
                      "disabled": false,
                      "folded": false,
                      "type": "BuiltinCommonInstructions::Standard",
                      "conditions": [
                        {
                          "type": {
                            "inverted": false,
                            "value": "VarObjet"
                          },
                          "parameters": [
                            "larg_asteroid",
                            "rotation",
                            "=",
                            "1"
                          ],
                          "subInstructions": []
                        }
                      ],
                      "actions": [
                        {
                          "type": {
                            "inverted": false,
                            "value": "Rotate"
                          },
                          "parameters": [
                            "larg_asteroid",
                            "Variable(larg_asteroid_rotation)",
                            ""
                          ],
                          "subInstructions": []
                        }
                      ],
                      "events": []
                    },
                    {
                      "disabled": false,
                      "folded": false,
                      "type": "BuiltinCommonInstructions::Comment",
                      "color": {
                        "b": 109,
                        "g": 230,
                        "r": 255,
                        "textB": 0,
                        "textG": 0,
                        "textR": 0
                      },
                      "comment": "move asteroid to random direction at random speed",
                      "comment2": ""
                    },
                    {
                      "disabled": false,
                      "folded": false,
                      "type": "BuiltinCommonInstructions::Standard",
                      "conditions": [],
                      "actions": [
                        {
                          "type": {
                            "inverted": false,
                            "value": "AddForceAL"
                          },
                          "parameters": [
                            "larg_asteroid",
                            "larg_asteroid.Variable(movement_angle)",
                            "Variable(larg_asteroid_speed)",
                            "0"
                          ],
                          "subInstructions": []
                        }
                      ],
                      "events": []
                    },
                    {
                      "disabled": false,
                      "folded": false,
                      "type": "BuiltinCommonInstructions::Comment",
                      "color": {
                        "b": 109,
                        "g": 230,
                        "r": 255,
                        "textB": 0,
                        "textG": 0,
                        "textR": 0
                      },
                      "comment": "set asteroid position in case it is outside the screen",
                      "comment2": ""
                    },
                    {
                      "disabled": false,
                      "folded": false,
                      "type": "BuiltinCommonInstructions::Standard",
                      "conditions": [
                        {
                          "type": {
                            "inverted": false,
                            "value": "PosX"
                          },
                          "parameters": [
                            "larg_asteroid",
                            "<",
                            "-larg_asteroid.Width()"
                          ],
                          "subInstructions": []
                        }
                      ],
                      "actions": [
                        {
                          "type": {
                            "inverted": false,
                            "value": "MettreX"
                          },
                          "parameters": [
                            "larg_asteroid",
                            "=",
                            "SceneWindowWidth() + larg_asteroid.Width()"
                          ],
                          "subInstructions": []
                        }
                      ],
                      "events": []
                    },
                    {
                      "disabled": false,
                      "folded": false,
                      "type": "BuiltinCommonInstructions::Standard",
                      "conditions": [
                        {
                          "type": {
                            "inverted": false,
                            "value": "PosX"
                          },
                          "parameters": [
                            "larg_asteroid",
                            ">",
                            "SceneWindowWidth() + larg_asteroid.Width()"
                          ],
                          "subInstructions": []
                        }
                      ],
                      "actions": [
                        {
                          "type": {
                            "inverted": false,
                            "value": "MettreX"
                          },
                          "parameters": [
                            "larg_asteroid",
                            "=",
                            "-larg_asteroid.Width()"
                          ],
                          "subInstructions": []
                        }
                      ],
                      "events": []
                    },
                    {
                      "disabled": false,
                      "folded": false,
                      "type": "BuiltinCommonInstructions::Standard",
                      "conditions": [
                        {
                          "type": {
                            "inverted": false,
                            "value": "PosY"
                          },
                          "parameters": [
                            "larg_asteroid",
                            ">",
                            "SceneWindowHeight() + larg_asteroid.Width()"
                          ],
                          "subInstructions": []
                        }
                      ],
                      "actions": [
                        {
                          "type": {
                            "inverted": false,
                            "value": "MettreY"
                          },
                          "parameters": [
                            "larg_asteroid",
                            "=",
                            "-larg_asteroid.Width()"
                          ],
                          "subInstructions": []
                        }
                      ],
                      "events": []
                    },
                    {
                      "disabled": false,
                      "folded": false,
                      "type": "BuiltinCommonInstructions::Standard",
                      "conditions": [
                        {
                          "type": {
                            "inverted": false,
                            "value": "PosY"
                          },
                          "parameters": [
                            "larg_asteroid",
                            "<",
                            "-larg_asteroid.Width()"
                          ],
                          "subInstructions": []
                        }
                      ],
                      "actions": [
                        {
                          "type": {
                            "inverted": false,
                            "value": "MettreY"
                          },
                          "parameters": [
                            "larg_asteroid",
                            "=",
                            "SceneWindowHeight() + larg_asteroid.Width()"
                          ],
                          "subInstructions": []
                        }
                      ],
                      "events": []
                    },
                    {
                      "disabled": false,
                      "folded": false,
                      "type": "BuiltinCommonInstructions::Comment",
                      "color": {
                        "b": 109,
                        "g": 230,
                        "r": 255,
                        "textB": 0,
                        "textG": 0,
                        "textR": 0
                      },
                      "comment": "bullet is in collision with asteroid, create 2 medium asteroid and delete the larg asteroid and the bullet",
                      "comment2": ""
                    },
                    {
                      "disabled": false,
                      "folded": false,
                      "type": "BuiltinCommonInstructions::Standard",
                      "conditions": [
                        {
                          "type": {
                            "inverted": false,
                            "value": "CollisionNP"
                          },
                          "parameters": [
                            "player_bullet",
                            "larg_asteroid",
                            ""
                          ],
                          "subInstructions": []
                        },
                        {
                          "type": {
                            "inverted": false,
                            "value": "BuiltinCommonInstructions::Once"
                          },
                          "parameters": [],
                          "subInstructions": []
                        }
                      ],
                      "actions": [
                        {
                          "type": {
                            "inverted": false,
                            "value": "ModVarGlobal"
                          },
                          "parameters": [
                            "asteroid_count",
                            "+",
                            "1"
                          ],
                          "subInstructions": []
                        }
                      ],
                      "events": [
                        {
                          "disabled": false,
                          "folded": false,
                          "type": "BuiltinCommonInstructions::Comment",
                          "color": {
                            "b": 109,
                            "g": 230,
                            "r": 255,
                            "textB": 0,
                            "textG": 0,
                            "textR": 0
                          },
                          "comment": "create some debrish",
                          "comment2": ""
                        },
                        {
                          "disabled": false,
                          "folded": false,
                          "type": "BuiltinCommonInstructions::Standard",
                          "conditions": [],
                          "actions": [
                            {
                              "type": {
                                "inverted": false,
                                "value": "ModVarScene"
                              },
                              "parameters": [
                                "debrish_angle",
                                "=",
                                "0"
                              ],
                              "subInstructions": []
                            }
                          ],
                          "events": []
                        },
                        {
                          "disabled": false,
                          "folded": false,
                          "type": "BuiltinCommonInstructions::Repeat",
                          "repeatExpression": "24",
                          "conditions": [],
                          "actions": [
                            {
                              "type": {
                                "inverted": false,
                                "value": "Create"
                              },
                              "parameters": [
                                "",
                                "debrish",
                                "larg_asteroid.X() + Random(20)",
                                "larg_asteroid.Y() + Random(20)",
                                ""
                              ],
                              "subInstructions": []
                            },
                            {
                              "type": {
                                "inverted": false,
                                "value": "ChangePlan"
                              },
                              "parameters": [
                                "debrish",
                                "=",
                                "4"
                              ],
                              "subInstructions": []
                            },
                            {
                              "type": {
                                "inverted": false,
                                "value": "ModVarObjet"
                              },
                              "parameters": [
                                "debrish",
                                "rotation",
                                "=",
                                "Random(1)"
                              ],
                              "subInstructions": []
                            },
                            {
                              "type": {
                                "inverted": false,
                                "value": "ModVarObjet"
                              },
                              "parameters": [
                                "debrish",
                                "opacity",
                                "=",
                                "255"
                              ],
                              "subInstructions": []
                            },
                            {
                              "type": {
                                "inverted": false,
                                "value": "ModVarObjet"
                              },
                              "parameters": [
                                "debrish",
                                "movement_angle",
                                "=",
                                "debrish.Angle() + Variable(debrish_angle)"
                              ],
                              "subInstructions": []
                            },
                            {
                              "type": {
                                "inverted": false,
                                "value": "ModVarScene"
                              },
                              "parameters": [
                                "debrish_angle",
                                "+",
                                "Random(20) + 40"
                              ],
                              "subInstructions": []
                            }
                          ],
                          "events": []
                        },
                        {
                          "disabled": false,
                          "folded": false,
                          "type": "BuiltinCommonInstructions::Comment",
                          "color": {
                            "b": 109,
                            "g": 230,
                            "r": 255,
                            "textB": 0,
                            "textG": 0,
                            "textR": 0
                          },
                          "comment": "create 2 medium asteroids",
                          "comment2": ""
                        },
                        {
                          "disabled": false,
                          "folded": false,
                          "type": "BuiltinCommonInstructions::Repeat",
                          "repeatExpression": "GlobalVariable(medium_asteroid_to_spawn)",
                          "conditions": [],
                          "actions": [
                            {
                              "type": {
                                "inverted": false,
                                "value": "Create"
                              },
                              "parameters": [
                                "",
                                "medium_asteroid",
                                "larg_asteroid.X()",
                                "larg_asteroid.Y()",
                                ""
                              ],
                              "subInstructions": []
                            },
                            {
                              "type": {
                                "inverted": false,
                                "value": "ChangePlan"
                              },
                              "parameters": [
                                "medium_asteroid",
                                "=",
                                "3"
                              ],
                              "subInstructions": []
                            },
                            {
                              "type": {
                                "inverted": false,
                                "value": "ChangeAnimation"
                              },
                              "parameters": [
                                "medium_asteroid",
                                "=",
                                "Random(2)"
                              ],
                              "subInstructions": []
                            },
                            {
                              "type": {
                                "inverted": false,
                                "value": "ModVarObjet"
                              },
                              "parameters": [
                                "medium_asteroid",
                                "rotation",
                                "=",
                                "Random(1)"
                              ],
                              "subInstructions": []
                            },
                            {
                              "type": {
                                "inverted": false,
                                "value": "ModVarObjet"
                              },
                              "parameters": [
                                "medium_asteroid",
                                "movement_angle",
                                "=",
                                "medium_asteroid.Angle() + Random(180)"
                              ],
                              "subInstructions": []
                            }
                          ],
                          "events": []
                        },
                        {
                          "disabled": false,
                          "folded": false,
                          "type": "BuiltinCommonInstructions::Standard",
                          "conditions": [],
                          "actions": [
                            {
                              "type": {
                                "inverted": false,
                                "value": "Delete"
                              },
                              "parameters": [
                                "larg_asteroid",
                                ""
                              ],
                              "subInstructions": []
                            },
                            {
                              "type": {
                                "inverted": false,
                                "value": "Delete"
                              },
                              "parameters": [
                                "player_bullet",
                                ""
                              ],
                              "subInstructions": []
                            }
                          ],
                          "events": []
                        },
                        {
                          "disabled": false,
                          "folded": false,
                          "type": "BuiltinCommonInstructions::Comment",
                          "color": {
                            "b": 109,
                            "g": 230,
                            "r": 255,
                            "textB": 0,
                            "textG": 0,
                            "textR": 0
                          },
                          "comment": "play explosion sound",
                          "comment2": ""
                        },
                        {
                          "disabled": false,
                          "folded": false,
                          "type": "BuiltinCommonInstructions::Standard",
                          "conditions": [],
                          "actions": [
                            {
                              "type": {
                                "inverted": false,
                                "value": "PlaySound"
                              },
                              "parameters": [
                                "",
                                "https://resources.gdevelop-app.com/examples/asteroids/assets/audio/Explosion.ogg",
                                "",
                                "GlobalVariable(sound_volume)",
                                "1"
                              ],
                              "subInstructions": []
                            }
                          ],
                          "events": []
                        }
                      ]
                    }
                  ]
                }
              ]
            },
            {
              "disabled": false,
              "folded": false,
              "type": "BuiltinCommonInstructions::Comment",
              "color": {
                "b": 128,
                "g": 255,
                "r": 128,
                "textB": 0,
                "textG": 0,
                "textR": 0
              },
              "comment": "Medium Asteroid",
              "comment2": ""
            },
            {
              "disabled": false,
              "folded": true,
              "type": "BuiltinCommonInstructions::Standard",
              "conditions": [
                {
                  "type": {
                    "inverted": false,
                    "value": "NbObjet"
                  },
                  "parameters": [
                    "medium_asteroid",
                    ">",
                    "0"
                  ],
                  "subInstructions": []
                }
              ],
              "actions": [],
              "events": [
                {
                  "disabled": false,
                  "folded": false,
                  "type": "BuiltinCommonInstructions::ForEach",
                  "object": "medium_asteroid",
                  "conditions": [],
                  "actions": [],
                  "events": [
                    {
                      "disabled": false,
                      "folded": false,
                      "type": "BuiltinCommonInstructions::Comment",
                      "color": {
                        "b": 109,
                        "g": 230,
                        "r": 255,
                        "textB": 0,
                        "textG": 0,
                        "textR": 0
                      },
                      "comment": "slowly rotate asteroids to random direction",
                      "comment2": ""
                    },
                    {
                      "disabled": false,
                      "folded": false,
                      "type": "BuiltinCommonInstructions::Standard",
                      "conditions": [
                        {
                          "type": {
                            "inverted": false,
                            "value": "VarObjet"
                          },
                          "parameters": [
                            "medium_asteroid",
                            "rotation",
                            "=",
                            "0"
                          ],
                          "subInstructions": []
                        }
                      ],
                      "actions": [
                        {
                          "type": {
                            "inverted": false,
                            "value": "Rotate"
                          },
                          "parameters": [
                            "medium_asteroid",
                            "Variable(medium_asteroid_rotation) * -1",
                            ""
                          ],
                          "subInstructions": []
                        }
                      ],
                      "events": []
                    },
                    {
                      "disabled": false,
                      "folded": false,
                      "type": "BuiltinCommonInstructions::Standard",
                      "conditions": [
                        {
                          "type": {
                            "inverted": false,
                            "value": "VarObjet"
                          },
                          "parameters": [
                            "medium_asteroid",
                            "rotation",
                            "=",
                            "1"
                          ],
                          "subInstructions": []
                        }
                      ],
                      "actions": [
                        {
                          "type": {
                            "inverted": false,
                            "value": "Rotate"
                          },
                          "parameters": [
                            "medium_asteroid",
                            "Variable(medium_asteroid_rotation)",
                            ""
                          ],
                          "subInstructions": []
                        }
                      ],
                      "events": []
                    },
                    {
                      "disabled": false,
                      "folded": false,
                      "type": "BuiltinCommonInstructions::Comment",
                      "color": {
                        "b": 109,
                        "g": 230,
                        "r": 255,
                        "textB": 0,
                        "textG": 0,
                        "textR": 0
                      },
                      "comment": "move asteroid to random direction at random speed",
                      "comment2": ""
                    },
                    {
                      "disabled": false,
                      "folded": false,
                      "type": "BuiltinCommonInstructions::Standard",
                      "conditions": [],
                      "actions": [
                        {
                          "type": {
                            "inverted": false,
                            "value": "AddForceAL"
                          },
                          "parameters": [
                            "medium_asteroid",
                            "medium_asteroid.Variable(movement_angle)",
                            "Variable(medium_asteroid_speed)",
                            "0"
                          ],
                          "subInstructions": []
                        }
                      ],
                      "events": []
                    },
                    {
                      "disabled": false,
                      "folded": false,
                      "type": "BuiltinCommonInstructions::Comment",
                      "color": {
                        "b": 109,
                        "g": 230,
                        "r": 255,
                        "textB": 0,
                        "textG": 0,
                        "textR": 0
                      },
                      "comment": "set asteroid position in case it is outside the screen",
                      "comment2": ""
                    },
                    {
                      "disabled": false,
                      "folded": false,
                      "type": "BuiltinCommonInstructions::Standard",
                      "conditions": [
                        {
                          "type": {
                            "inverted": false,
                            "value": "PosX"
                          },
                          "parameters": [
                            "medium_asteroid",
                            "<",
                            "-medium_asteroid.Width()"
                          ],
                          "subInstructions": []
                        }
                      ],
                      "actions": [
                        {
                          "type": {
                            "inverted": false,
                            "value": "MettreX"
                          },
                          "parameters": [
                            "medium_asteroid",
                            "=",
                            "SceneWindowWidth() + medium_asteroid.Width()"
                          ],
                          "subInstructions": []
                        }
                      ],
                      "events": []
                    },
                    {
                      "disabled": false,
                      "folded": false,
                      "type": "BuiltinCommonInstructions::Standard",
                      "conditions": [
                        {
                          "type": {
                            "inverted": false,
                            "value": "PosX"
                          },
                          "parameters": [
                            "medium_asteroid",
                            ">",
                            "SceneWindowWidth() + medium_asteroid.Width()"
                          ],
                          "subInstructions": []
                        }
                      ],
                      "actions": [
                        {
                          "type": {
                            "inverted": false,
                            "value": "MettreX"
                          },
                          "parameters": [
                            "medium_asteroid",
                            "=",
                            "-medium_asteroid.Width()"
                          ],
                          "subInstructions": []
                        }
                      ],
                      "events": []
                    },
                    {
                      "disabled": false,
                      "folded": false,
                      "type": "BuiltinCommonInstructions::Standard",
                      "conditions": [
                        {
                          "type": {
                            "inverted": false,
                            "value": "PosY"
                          },
                          "parameters": [
                            "medium_asteroid",
                            ">",
                            "SceneWindowHeight() + medium_asteroid.Width()"
                          ],
                          "subInstructions": []
                        }
                      ],
                      "actions": [
                        {
                          "type": {
                            "inverted": false,
                            "value": "MettreY"
                          },
                          "parameters": [
                            "medium_asteroid",
                            "=",
                            "-32"
                          ],
                          "subInstructions": []
                        }
                      ],
                      "events": []
                    },
                    {
                      "disabled": false,
                      "folded": false,
                      "type": "BuiltinCommonInstructions::Standard",
                      "conditions": [
                        {
                          "type": {
                            "inverted": false,
                            "value": "PosY"
                          },
                          "parameters": [
                            "medium_asteroid",
                            "<",
                            "-32"
                          ],
                          "subInstructions": []
                        }
                      ],
                      "actions": [
                        {
                          "type": {
                            "inverted": false,
                            "value": "MettreY"
                          },
                          "parameters": [
                            "medium_asteroid",
                            "=",
                            "SceneWindowHeight() + medium_asteroid.Width()"
                          ],
                          "subInstructions": []
                        }
                      ],
                      "events": []
                    },
                    {
                      "disabled": false,
                      "folded": false,
                      "type": "BuiltinCommonInstructions::Comment",
                      "color": {
                        "b": 109,
                        "g": 230,
                        "r": 255,
                        "textB": 0,
                        "textG": 0,
                        "textR": 0
                      },
                      "comment": "bullet is in collision with asteroid, create 3 small asteroid and delete the medium asteroid and the bullet",
                      "comment2": ""
                    },
                    {
                      "disabled": false,
                      "folded": false,
                      "type": "BuiltinCommonInstructions::Standard",
                      "conditions": [
                        {
                          "type": {
                            "inverted": false,
                            "value": "CollisionNP"
                          },
                          "parameters": [
                            "player_bullet",
                            "medium_asteroid",
                            ""
                          ],
                          "subInstructions": []
                        },
                        {
                          "type": {
                            "inverted": false,
                            "value": "BuiltinCommonInstructions::Once"
                          },
                          "parameters": [],
                          "subInstructions": []
                        }
                      ],
                      "actions": [
                        {
                          "type": {
                            "inverted": false,
                            "value": "ModVarGlobal"
                          },
                          "parameters": [
                            "asteroid_count",
                            "+",
                            "1"
                          ],
                          "subInstructions": []
                        }
                      ],
                      "events": [
                        {
                          "disabled": false,
                          "folded": false,
                          "type": "BuiltinCommonInstructions::Comment",
                          "color": {
                            "b": 109,
                            "g": 230,
                            "r": 255,
                            "textB": 0,
                            "textG": 0,
                            "textR": 0
                          },
                          "comment": "create some debrish",
                          "comment2": ""
                        },
                        {
                          "disabled": false,
                          "folded": false,
                          "type": "BuiltinCommonInstructions::Standard",
                          "conditions": [],
                          "actions": [
                            {
                              "type": {
                                "inverted": false,
                                "value": "ModVarScene"
                              },
                              "parameters": [
                                "debrish_angle",
                                "=",
                                "0"
                              ],
                              "subInstructions": []
                            }
                          ],
                          "events": []
                        },
                        {
                          "disabled": false,
                          "folded": false,
                          "type": "BuiltinCommonInstructions::Repeat",
                          "repeatExpression": "16",
                          "conditions": [],
                          "actions": [
                            {
                              "type": {
                                "inverted": false,
                                "value": "Create"
                              },
                              "parameters": [
                                "",
                                "debrish",
                                "medium_asteroid.X() + Random(20)",
                                "medium_asteroid.Y() + Random(20)",
                                ""
                              ],
                              "subInstructions": []
                            },
                            {
                              "type": {
                                "inverted": false,
                                "value": "ChangePlan"
                              },
                              "parameters": [
                                "debrish",
                                "=",
                                "4"
                              ],
                              "subInstructions": []
                            },
                            {
                              "type": {
                                "inverted": false,
                                "value": "ModVarObjet"
                              },
                              "parameters": [
                                "debrish",
                                "rotation",
                                "=",
                                "Random(1)"
                              ],
                              "subInstructions": []
                            },
                            {
                              "type": {
                                "inverted": false,
                                "value": "ModVarObjet"
                              },
                              "parameters": [
                                "debrish",
                                "opacity",
                                "=",
                                "255"
                              ],
                              "subInstructions": []
                            },
                            {
                              "type": {
                                "inverted": false,
                                "value": "ModVarObjet"
                              },
                              "parameters": [
                                "debrish",
                                "movement_angle",
                                "=",
                                "debrish.Angle() + Variable(debrish_angle)"
                              ],
                              "subInstructions": []
                            },
                            {
                              "type": {
                                "inverted": false,
                                "value": "ModVarScene"
                              },
                              "parameters": [
                                "debrish_angle",
                                "+",
                                "Random(20) + 40"
                              ],
                              "subInstructions": []
                            }
                          ],
                          "events": []
                        },
                        {
                          "disabled": false,
                          "folded": false,
                          "type": "BuiltinCommonInstructions::Comment",
                          "color": {
                            "b": 109,
                            "g": 230,
                            "r": 255,
                            "textB": 0,
                            "textG": 0,
                            "textR": 0
                          },
                          "comment": "create 2 small asteroids",
                          "comment2": ""
                        },
                        {
                          "disabled": false,
                          "folded": false,
                          "type": "BuiltinCommonInstructions::Repeat",
                          "repeatExpression": "GlobalVariable(small_asteroid_to_spawn)",
                          "conditions": [],
                          "actions": [
                            {
                              "type": {
                                "inverted": false,
                                "value": "Create"
                              },
                              "parameters": [
                                "",
                                "small_asteroid",
                                "medium_asteroid.X()",
                                "medium_asteroid.Y()",
                                ""
                              ],
                              "subInstructions": []
                            },
                            {
                              "type": {
                                "inverted": false,
                                "value": "ChangePlan"
                              },
                              "parameters": [
                                "small_asteroid",
                                "=",
                                "3"
                              ],
                              "subInstructions": []
                            },
                            {
                              "type": {
                                "inverted": false,
                                "value": "ChangeAnimation"
                              },
                              "parameters": [
                                "small_asteroid",
                                "=",
                                "Random(2)"
                              ],
                              "subInstructions": []
                            },
                            {
                              "type": {
                                "inverted": false,
                                "value": "ModVarObjet"
                              },
                              "parameters": [
                                "small_asteroid",
                                "rotation",
                                "=",
                                "Random(1)"
                              ],
                              "subInstructions": []
                            },
                            {
                              "type": {
                                "inverted": false,
                                "value": "ModVarObjet"
                              },
                              "parameters": [
                                "small_asteroid",
                                "movement_angle",
                                "=",
                                "small_asteroid.Angle() + Random(180)"
                              ],
                              "subInstructions": []
                            }
                          ],
                          "events": []
                        },
                        {
                          "disabled": false,
                          "folded": false,
                          "type": "BuiltinCommonInstructions::Standard",
                          "conditions": [],
                          "actions": [
                            {
                              "type": {
                                "inverted": false,
                                "value": "Delete"
                              },
                              "parameters": [
                                "medium_asteroid",
                                ""
                              ],
                              "subInstructions": []
                            },
                            {
                              "type": {
                                "inverted": false,
                                "value": "Delete"
                              },
                              "parameters": [
                                "player_bullet",
                                ""
                              ],
                              "subInstructions": []
                            }
                          ],
                          "events": []
                        },
                        {
                          "disabled": false,
                          "folded": false,
                          "type": "BuiltinCommonInstructions::Comment",
                          "color": {
                            "b": 109,
                            "g": 230,
                            "r": 255,
                            "textB": 0,
                            "textG": 0,
                            "textR": 0
                          },
                          "comment": "play explosion sound",
                          "comment2": ""
                        },
                        {
                          "disabled": false,
                          "folded": false,
                          "type": "BuiltinCommonInstructions::Standard",
                          "conditions": [],
                          "actions": [
                            {
                              "type": {
                                "inverted": false,
                                "value": "PlaySound"
                              },
                              "parameters": [
                                "",
                                "https://resources.gdevelop-app.com/examples/asteroids/assets/audio/Explosion.ogg",
                                "",
                                "GlobalVariable(sound_volume) - 10",
                                "1"
                              ],
                              "subInstructions": []
                            }
                          ],
                          "events": []
                        }
                      ]
                    }
                  ]
                }
              ]
            },
            {
              "disabled": false,
              "folded": false,
              "type": "BuiltinCommonInstructions::Comment",
              "color": {
                "b": 128,
                "g": 255,
                "r": 128,
                "textB": 0,
                "textG": 0,
                "textR": 0
              },
              "comment": "Small Asteroid",
              "comment2": ""
            },
            {
              "disabled": false,
              "folded": true,
              "type": "BuiltinCommonInstructions::Standard",
              "conditions": [
                {
                  "type": {
                    "inverted": false,
                    "value": "NbObjet"
                  },
                  "parameters": [
                    "small_asteroid",
                    ">",
                    "0"
                  ],
                  "subInstructions": []
                }
              ],
              "actions": [],
              "events": [
                {
                  "disabled": false,
                  "folded": false,
                  "type": "BuiltinCommonInstructions::ForEach",
                  "object": "small_asteroid",
                  "conditions": [],
                  "actions": [],
                  "events": [
                    {
                      "disabled": false,
                      "folded": false,
                      "type": "BuiltinCommonInstructions::Comment",
                      "color": {
                        "b": 109,
                        "g": 230,
                        "r": 255,
                        "textB": 0,
                        "textG": 0,
                        "textR": 0
                      },
                      "comment": "slowly rotate asteroids to random direction",
                      "comment2": ""
                    },
                    {
                      "disabled": false,
                      "folded": false,
                      "type": "BuiltinCommonInstructions::Standard",
                      "conditions": [
                        {
                          "type": {
                            "inverted": false,
                            "value": "VarObjet"
                          },
                          "parameters": [
                            "small_asteroid",
                            "rotation",
                            "=",
                            "0"
                          ],
                          "subInstructions": []
                        }
                      ],
                      "actions": [
                        {
                          "type": {
                            "inverted": false,
                            "value": "Rotate"
                          },
                          "parameters": [
                            "small_asteroid",
                            "Variable(small_asteroid_rotation) * -1",
                            ""
                          ],
                          "subInstructions": []
                        }
                      ],
                      "events": []
                    },
                    {
                      "disabled": false,
                      "folded": false,
                      "type": "BuiltinCommonInstructions::Standard",
                      "conditions": [
                        {
                          "type": {
                            "inverted": false,
                            "value": "VarObjet"
                          },
                          "parameters": [
                            "small_asteroid",
                            "rotation",
                            "=",
                            "1"
                          ],
                          "subInstructions": []
                        }
                      ],
                      "actions": [
                        {
                          "type": {
                            "inverted": false,
                            "value": "Rotate"
                          },
                          "parameters": [
                            "small_asteroid",
                            "Variable(small_asteroid_rotation)",
                            ""
                          ],
                          "subInstructions": []
                        }
                      ],
                      "events": []
                    },
                    {
                      "disabled": false,
                      "folded": false,
                      "type": "BuiltinCommonInstructions::Comment",
                      "color": {
                        "b": 109,
                        "g": 230,
                        "r": 255,
                        "textB": 0,
                        "textG": 0,
                        "textR": 0
                      },
                      "comment": "move asteroid to random direction ar random speed",
                      "comment2": ""
                    },
                    {
                      "disabled": false,
                      "folded": false,
                      "type": "BuiltinCommonInstructions::Standard",
                      "conditions": [],
                      "actions": [
                        {
                          "type": {
                            "inverted": false,
                            "value": "AddForceAL"
                          },
                          "parameters": [
                            "small_asteroid",
                            "small_asteroid.Variable(movement_angle)",
                            "Variable(small_asteroid_speed)",
                            "0"
                          ],
                          "subInstructions": []
                        }
                      ],
                      "events": []
                    },
                    {
                      "disabled": false,
                      "folded": false,
                      "type": "BuiltinCommonInstructions::Comment",
                      "color": {
                        "b": 109,
                        "g": 230,
                        "r": 255,
                        "textB": 0,
                        "textG": 0,
                        "textR": 0
                      },
                      "comment": "set asteroid position in case it is outside the screen",
                      "comment2": ""
                    },
                    {
                      "disabled": false,
                      "folded": false,
                      "type": "BuiltinCommonInstructions::Standard",
                      "conditions": [
                        {
                          "type": {
                            "inverted": false,
                            "value": "PosX"
                          },
                          "parameters": [
                            "small_asteroid",
                            "<",
                            "-small_asteroid.Width()"
                          ],
                          "subInstructions": []
                        }
                      ],
                      "actions": [
                        {
                          "type": {
                            "inverted": false,
                            "value": "MettreX"
                          },
                          "parameters": [
                            "small_asteroid",
                            "=",
                            "SceneWindowWidth() + small_asteroid.Width()"
                          ],
                          "subInstructions": []
                        }
                      ],
                      "events": []
                    },
                    {
                      "disabled": false,
                      "folded": false,
                      "type": "BuiltinCommonInstructions::Standard",
                      "conditions": [
                        {
                          "type": {
                            "inverted": false,
                            "value": "PosX"
                          },
                          "parameters": [
                            "small_asteroid",
                            ">",
                            "SceneWindowWidth() + small_asteroid.Width()"
                          ],
                          "subInstructions": []
                        }
                      ],
                      "actions": [
                        {
                          "type": {
                            "inverted": false,
                            "value": "MettreX"
                          },
                          "parameters": [
                            "small_asteroid",
                            "=",
                            "-small_asteroid.Width()"
                          ],
                          "subInstructions": []
                        }
                      ],
                      "events": []
                    },
                    {
                      "disabled": false,
                      "folded": false,
                      "type": "BuiltinCommonInstructions::Standard",
                      "conditions": [
                        {
                          "type": {
                            "inverted": false,
                            "value": "PosY"
                          },
                          "parameters": [
                            "small_asteroid",
                            ">",
                            "SceneWindowHeight() + small_asteroid.Width()"
                          ],
                          "subInstructions": []
                        }
                      ],
                      "actions": [
                        {
                          "type": {
                            "inverted": false,
                            "value": "MettreY"
                          },
                          "parameters": [
                            "small_asteroid",
                            "=",
                            "-small_asteroid.Width()"
                          ],
                          "subInstructions": []
                        }
                      ],
                      "events": []
                    },
                    {
                      "disabled": false,
                      "folded": false,
                      "type": "BuiltinCommonInstructions::Standard",
                      "conditions": [
                        {
                          "type": {
                            "inverted": false,
                            "value": "PosY"
                          },
                          "parameters": [
                            "small_asteroid",
                            "<",
                            "-small_asteroid.Width()"
                          ],
                          "subInstructions": []
                        }
                      ],
                      "actions": [
                        {
                          "type": {
                            "inverted": false,
                            "value": "MettreY"
                          },
                          "parameters": [
                            "small_asteroid",
                            "=",
                            "SceneWindowHeight() + small_asteroid.Width()"
                          ],
                          "subInstructions": []
                        }
                      ],
                      "events": []
                    },
                    {
                      "disabled": false,
                      "folded": false,
                      "type": "BuiltinCommonInstructions::Comment",
                      "color": {
                        "b": 109,
                        "g": 230,
                        "r": 255,
                        "textB": 0,
                        "textG": 0,
                        "textR": 0
                      },
                      "comment": "bullet is in collision with asteroid, create some debrish, delete the small asteroid and the bullet",
                      "comment2": ""
                    },
                    {
                      "disabled": false,
                      "folded": false,
                      "type": "BuiltinCommonInstructions::Standard",
                      "conditions": [
                        {
                          "type": {
                            "inverted": false,
                            "value": "CollisionNP"
                          },
                          "parameters": [
                            "player_bullet",
                            "small_asteroid",
                            ""
                          ],
                          "subInstructions": []
                        },
                        {
                          "type": {
                            "inverted": false,
                            "value": "BuiltinCommonInstructions::Once"
                          },
                          "parameters": [],
                          "subInstructions": []
                        }
                      ],
                      "actions": [
                        {
                          "type": {
                            "inverted": false,
                            "value": "ModVarGlobal"
                          },
                          "parameters": [
                            "asteroid_count",
                            "+",
                            "1"
                          ],
                          "subInstructions": []
                        }
                      ],
                      "events": [
                        {
                          "disabled": false,
                          "folded": false,
                          "type": "BuiltinCommonInstructions::Standard",
                          "conditions": [],
                          "actions": [
                            {
                              "type": {
                                "inverted": false,
                                "value": "ModVarScene"
                              },
                              "parameters": [
                                "debrish_angle",
                                "=",
                                "0"
                              ],
                              "subInstructions": []
                            }
                          ],
                          "events": []
                        },
                        {
                          "disabled": false,
                          "folded": false,
                          "type": "BuiltinCommonInstructions::Repeat",
                          "repeatExpression": "8",
                          "conditions": [],
                          "actions": [
                            {
                              "type": {
                                "inverted": false,
                                "value": "Create"
                              },
                              "parameters": [
                                "",
                                "debrish",
                                "small_asteroid.X() + Random(20)",
                                "small_asteroid.Y() + Random(20)",
                                ""
                              ],
                              "subInstructions": []
                            },
                            {
                              "type": {
                                "inverted": false,
                                "value": "ChangePlan"
                              },
                              "parameters": [
                                "debrish",
                                "=",
                                "4"
                              ],
                              "subInstructions": []
                            },
                            {
                              "type": {
                                "inverted": false,
                                "value": "ModVarObjet"
                              },
                              "parameters": [
                                "debrish",
                                "rotation",
                                "=",
                                "Random(1)"
                              ],
                              "subInstructions": []
                            },
                            {
                              "type": {
                                "inverted": false,
                                "value": "ModVarObjet"
                              },
                              "parameters": [
                                "debrish",
                                "opacity",
                                "=",
                                "255"
                              ],
                              "subInstructions": []
                            },
                            {
                              "type": {
                                "inverted": false,
                                "value": "ModVarObjet"
                              },
                              "parameters": [
                                "debrish",
                                "movement_angle",
                                "=",
                                "debrish.Angle() + Variable(debrish_angle)"
                              ],
                              "subInstructions": []
                            },
                            {
                              "type": {
                                "inverted": false,
                                "value": "ModVarScene"
                              },
                              "parameters": [
                                "debrish_angle",
                                "+",
                                "Random(20) + 40"
                              ],
                              "subInstructions": []
                            }
                          ],
                          "events": []
                        },
                        {
                          "disabled": false,
                          "folded": false,
                          "type": "BuiltinCommonInstructions::Standard",
                          "conditions": [],
                          "actions": [
                            {
                              "type": {
                                "inverted": false,
                                "value": "Delete"
                              },
                              "parameters": [
                                "small_asteroid",
                                ""
                              ],
                              "subInstructions": []
                            },
                            {
                              "type": {
                                "inverted": false,
                                "value": "Delete"
                              },
                              "parameters": [
                                "player_bullet",
                                ""
                              ],
                              "subInstructions": []
                            }
                          ],
                          "events": []
                        },
                        {
                          "disabled": false,
                          "folded": false,
                          "type": "BuiltinCommonInstructions::Comment",
                          "color": {
                            "b": 109,
                            "g": 230,
                            "r": 255,
                            "textB": 0,
                            "textG": 0,
                            "textR": 0
                          },
                          "comment": "play explosion sound",
                          "comment2": ""
                        },
                        {
                          "disabled": false,
                          "folded": false,
                          "type": "BuiltinCommonInstructions::Standard",
                          "conditions": [],
                          "actions": [
                            {
                              "type": {
                                "inverted": false,
                                "value": "PlaySound"
                              },
                              "parameters": [
                                "",
                                "https://resources.gdevelop-app.com/examples/asteroids/assets/audio/Explosion.ogg",
                                "",
                                "GlobalVariable(sound_volume) - 20",
                                "1"
                              ],
                              "subInstructions": []
                            }
                          ],
                          "events": []
                        }
                      ]
                    }
                  ]
                }
              ]
            },
            {
              "disabled": false,
              "folded": false,
              "type": "BuiltinCommonInstructions::Comment",
              "color": {
                "b": 128,
                "g": 255,
                "r": 128,
                "textB": 0,
                "textG": 0,
                "textR": 0
              },
              "comment": "Debrish",
              "comment2": ""
            },
            {
              "disabled": false,
              "folded": true,
              "type": "BuiltinCommonInstructions::Standard",
              "conditions": [
                {
                  "type": {
                    "inverted": false,
                    "value": "NbObjet"
                  },
                  "parameters": [
                    "debrish",
                    ">",
                    "0"
                  ],
                  "subInstructions": []
                }
              ],
              "actions": [],
              "events": [
                {
                  "disabled": false,
                  "folded": false,
                  "type": "BuiltinCommonInstructions::ForEach",
                  "object": "debrish",
                  "conditions": [],
                  "actions": [],
                  "events": [
                    {
                      "disabled": false,
                      "folded": false,
                      "type": "BuiltinCommonInstructions::Comment",
                      "color": {
                        "b": 109,
                        "g": 230,
                        "r": 255,
                        "textB": 0,
                        "textG": 0,
                        "textR": 0
                      },
                      "comment": "slowly rotate debrish particles to random direction",
                      "comment2": ""
                    },
                    {
                      "disabled": false,
                      "folded": false,
                      "type": "BuiltinCommonInstructions::Standard",
                      "conditions": [
                        {
                          "type": {
                            "inverted": false,
                            "value": "VarObjet"
                          },
                          "parameters": [
                            "debrish",
                            "rotation",
                            "=",
                            "0"
                          ],
                          "subInstructions": []
                        }
                      ],
                      "actions": [
                        {
                          "type": {
                            "inverted": false,
                            "value": "Rotate"
                          },
                          "parameters": [
                            "debrish",
                            "Variable(debrish_rotation) * -1",
                            ""
                          ],
                          "subInstructions": []
                        }
                      ],
                      "events": []
                    },
                    {
                      "disabled": false,
                      "folded": false,
                      "type": "BuiltinCommonInstructions::Standard",
                      "conditions": [
                        {
                          "type": {
                            "inverted": false,
                            "value": "VarObjet"
                          },
                          "parameters": [
                            "debrish",
                            "rotation",
                            "=",
                            "1"
                          ],
                          "subInstructions": []
                        }
                      ],
                      "actions": [
                        {
                          "type": {
                            "inverted": false,
                            "value": "Rotate"
                          },
                          "parameters": [
                            "debrish",
                            "Variable(debrish_rotation)",
                            ""
                          ],
                          "subInstructions": []
                        }
                      ],
                      "events": []
                    },
                    {
                      "disabled": false,
                      "folded": false,
                      "type": "BuiltinCommonInstructions::Comment",
                      "color": {
                        "b": 109,
                        "g": 230,
                        "r": 255,
                        "textB": 0,
                        "textG": 0,
                        "textR": 0
                      },
                      "comment": "move asteroid to random direction ar random speed",
                      "comment2": ""
                    },
                    {
                      "disabled": false,
                      "folded": false,
                      "type": "BuiltinCommonInstructions::Standard",
                      "conditions": [],
                      "actions": [
                        {
                          "type": {
                            "inverted": false,
                            "value": "AddForceAL"
                          },
                          "parameters": [
                            "debrish",
                            "debrish.Variable(movement_angle)",
                            "Variable(debrish_speed)",
                            "0"
                          ],
                          "subInstructions": []
                        }
                      ],
                      "events": []
                    },
                    {
                      "disabled": false,
                      "folded": false,
                      "type": "BuiltinCommonInstructions::Comment",
                      "color": {
                        "b": 109,
                        "g": 230,
                        "r": 255,
                        "textB": 0,
                        "textG": 0,
                        "textR": 0
                      },
                      "comment": "slowly fade out",
                      "comment2": ""
                    },
                    {
                      "disabled": false,
                      "folded": false,
                      "type": "BuiltinCommonInstructions::Standard",
                      "conditions": [],
                      "actions": [
                        {
                          "type": {
                            "inverted": false,
                            "value": "ModVarObjet"
                          },
                          "parameters": [
                            "debrish",
                            "opacity",
                            "-",
                            "150 * TimeDelta()"
                          ],
                          "subInstructions": []
                        }
                      ],
                      "events": []
                    },
                    {
                      "disabled": false,
                      "folded": false,
                      "type": "BuiltinCommonInstructions::Standard",
                      "conditions": [],
                      "actions": [
                        {
                          "type": {
                            "inverted": false,
                            "value": "Opacity"
                          },
                          "parameters": [
                            "debrish",
                            "=",
                            "debrish.Variable(opacity)"
                          ],
                          "subInstructions": []
                        }
                      ],
                      "events": []
                    },
                    {
                      "disabled": false,
                      "folded": false,
                      "type": "BuiltinCommonInstructions::Comment",
                      "color": {
                        "b": 109,
                        "g": 230,
                        "r": 255,
                        "textB": 0,
                        "textG": 0,
                        "textR": 0
                      },
                      "comment": "delete debrish once the opacity is low",
                      "comment2": ""
                    },
                    {
                      "disabled": false,
                      "folded": false,
                      "type": "BuiltinCommonInstructions::Standard",
                      "conditions": [
                        {
                          "type": {
                            "inverted": false,
                            "value": "Opacity"
                          },
                          "parameters": [
                            "debrish",
                            "<",
                            "50"
                          ],
                          "subInstructions": []
                        }
                      ],
                      "actions": [
                        {
                          "type": {
                            "inverted": false,
                            "value": "Delete"
                          },
                          "parameters": [
                            "debrish",
                            ""
                          ],
                          "subInstructions": []
                        }
                      ],
                      "events": []
                    }
                  ]
                }
              ]
            },
            {
              "disabled": false,
              "folded": false,
              "type": "BuiltinCommonInstructions::Comment",
              "color": {
                "b": 128,
                "g": 255,
                "r": 128,
                "textB": 0,
                "textG": 0,
                "textR": 0
              },
              "comment": "Engine Particle",
              "comment2": ""
            },
            {
              "disabled": false,
              "folded": true,
              "type": "BuiltinCommonInstructions::Standard",
              "conditions": [
                {
                  "type": {
                    "inverted": false,
                    "value": "NbObjet"
                  },
                  "parameters": [
                    "engine_particle",
                    ">",
                    "0"
                  ],
                  "subInstructions": []
                }
              ],
              "actions": [],
              "events": [
                {
                  "disabled": false,
                  "folded": false,
                  "type": "BuiltinCommonInstructions::ForEach",
                  "object": "engine_particle",
                  "conditions": [],
                  "actions": [],
                  "events": [
                    {
                      "disabled": false,
                      "folded": false,
                      "type": "BuiltinCommonInstructions::Comment",
                      "color": {
                        "b": 109,
                        "g": 230,
                        "r": 255,
                        "textB": 0,
                        "textG": 0,
                        "textR": 0
                      },
                      "comment": "slowly rotate engine particles to random direction",
                      "comment2": ""
                    },
                    {
                      "disabled": false,
                      "folded": false,
                      "type": "BuiltinCommonInstructions::Standard",
                      "conditions": [
                        {
                          "type": {
                            "inverted": false,
                            "value": "VarObjet"
                          },
                          "parameters": [
                            "engine_particle",
                            "rotation",
                            "=",
                            "0"
                          ],
                          "subInstructions": []
                        }
                      ],
                      "actions": [
                        {
                          "type": {
                            "inverted": false,
                            "value": "Rotate"
                          },
                          "parameters": [
                            "engine_particle",
                            "Variable(debrish_rotation) * -1",
                            ""
                          ],
                          "subInstructions": []
                        }
                      ],
                      "events": []
                    },
                    {
                      "disabled": false,
                      "folded": false,
                      "type": "BuiltinCommonInstructions::Standard",
                      "conditions": [
                        {
                          "type": {
                            "inverted": false,
                            "value": "VarObjet"
                          },
                          "parameters": [
                            "engine_particle",
                            "rotation",
                            "=",
                            "1"
                          ],
                          "subInstructions": []
                        }
                      ],
                      "actions": [
                        {
                          "type": {
                            "inverted": false,
                            "value": "Rotate"
                          },
                          "parameters": [
                            "engine_particle",
                            "Variable(debrish_rotation)",
                            ""
                          ],
                          "subInstructions": []
                        }
                      ],
                      "events": []
                    },
                    {
                      "disabled": false,
                      "folded": false,
                      "type": "BuiltinCommonInstructions::Comment",
                      "color": {
                        "b": 109,
                        "g": 230,
                        "r": 255,
                        "textB": 0,
                        "textG": 0,
                        "textR": 0
                      },
                      "comment": "move engine particles to random direction at random speed",
                      "comment2": ""
                    },
                    {
                      "disabled": false,
                      "folded": false,
                      "type": "BuiltinCommonInstructions::Standard",
                      "conditions": [],
                      "actions": [
                        {
                          "type": {
                            "inverted": false,
                            "value": "AddForceAL"
                          },
                          "parameters": [
                            "engine_particle",
                            "engine_particle.Variable(movement_angle)",
                            "Variable(debrish_speed)",
                            "0"
                          ],
                          "subInstructions": []
                        }
                      ],
                      "events": []
                    },
                    {
                      "disabled": false,
                      "folded": false,
                      "type": "BuiltinCommonInstructions::Comment",
                      "color": {
                        "b": 109,
                        "g": 230,
                        "r": 255,
                        "textB": 0,
                        "textG": 0,
                        "textR": 0
                      },
                      "comment": "slowly fade out",
                      "comment2": ""
                    },
                    {
                      "disabled": false,
                      "folded": false,
                      "type": "BuiltinCommonInstructions::Standard",
                      "conditions": [],
                      "actions": [
                        {
                          "type": {
                            "inverted": false,
                            "value": "ModVarObjet"
                          },
                          "parameters": [
                            "engine_particle",
                            "opacity",
                            "-",
                            "300 * TimeDelta()"
                          ],
                          "subInstructions": []
                        }
                      ],
                      "events": []
                    },
                    {
                      "disabled": false,
                      "folded": false,
                      "type": "BuiltinCommonInstructions::Standard",
                      "conditions": [],
                      "actions": [
                        {
                          "type": {
                            "inverted": false,
                            "value": "Opacity"
                          },
                          "parameters": [
                            "engine_particle",
                            "=",
                            "engine_particle.Variable(opacity)"
                          ],
                          "subInstructions": []
                        }
                      ],
                      "events": []
                    },
                    {
                      "disabled": false,
                      "folded": false,
                      "type": "BuiltinCommonInstructions::Comment",
                      "color": {
                        "b": 109,
                        "g": 230,
                        "r": 255,
                        "textB": 0,
                        "textG": 0,
                        "textR": 0
                      },
                      "comment": "delete engine particle once the opacity is low",
                      "comment2": ""
                    },
                    {
                      "disabled": false,
                      "folded": false,
                      "type": "BuiltinCommonInstructions::Standard",
                      "conditions": [
                        {
                          "type": {
                            "inverted": false,
                            "value": "Opacity"
                          },
                          "parameters": [
                            "engine_particle",
                            "<",
                            "50"
                          ],
                          "subInstructions": []
                        }
                      ],
                      "actions": [
                        {
                          "type": {
                            "inverted": false,
                            "value": "Delete"
                          },
                          "parameters": [
                            "engine_particle",
                            ""
                          ],
                          "subInstructions": []
                        }
                      ],
                      "events": []
                    }
                  ]
                }
              ]
            },
            {
              "disabled": false,
              "folded": false,
              "type": "BuiltinCommonInstructions::Comment",
              "color": {
                "b": 128,
                "g": 255,
                "r": 128,
                "textB": 0,
                "textG": 0,
                "textR": 0
              },
              "comment": "Player",
              "comment2": ""
            },
            {
              "disabled": false,
              "folded": true,
              "type": "BuiltinCommonInstructions::Standard",
              "conditions": [],
              "actions": [],
              "events": [
                {
                  "disabled": false,
                  "folded": false,
                  "type": "BuiltinCommonInstructions::Comment",
                  "color": {
                    "b": 109,
                    "g": 230,
                    "r": 255,
                    "textB": 0,
                    "textG": 0,
                    "textR": 0
                  },
                  "comment": "change opacity of player based on if it destroyable or not",
                  "comment2": ""
                },
                {
                  "disabled": false,
                  "folded": false,
                  "type": "BuiltinCommonInstructions::Standard",
                  "conditions": [
                    {
                      "type": {
                        "inverted": false,
                        "value": "VarScene"
                      },
                      "parameters": [
                        "player_destroyable",
                        "=",
                        "0"
                      ],
                      "subInstructions": []
                    },
                    {
                      "type": {
                        "inverted": false,
                        "value": "BuiltinCommonInstructions::Once"
                      },
                      "parameters": [],
                      "subInstructions": []
                    }
                  ],
                  "actions": [
                    {
                      "type": {
                        "inverted": false,
                        "value": "Opacity"
                      },
                      "parameters": [
                        "player",
                        "=",
                        "100"
                      ],
                      "subInstructions": []
                    }
                  ],
                  "events": []
                },
                {
                  "disabled": false,
                  "folded": false,
                  "type": "BuiltinCommonInstructions::Standard",
                  "conditions": [
                    {
                      "type": {
                        "inverted": false,
                        "value": "VarScene"
                      },
                      "parameters": [
                        "player_destroyable",
                        "=",
                        "1"
                      ],
                      "subInstructions": []
                    },
                    {
                      "type": {
                        "inverted": false,
                        "value": "BuiltinCommonInstructions::Once"
                      },
                      "parameters": [],
                      "subInstructions": []
                    }
                  ],
                  "actions": [
                    {
                      "type": {
                        "inverted": false,
                        "value": "Opacity"
                      },
                      "parameters": [
                        "player",
                        "=",
                        "255"
                      ],
                      "subInstructions": []
                    }
                  ],
                  "events": []
                },
                {
                  "disabled": false,
                  "folded": false,
                  "type": "BuiltinCommonInstructions::Comment",
                  "color": {
                    "b": 109,
                    "g": 230,
                    "r": 255,
                    "textB": 0,
                    "textG": 0,
                    "textR": 0
                  },
                  "comment": "if player is not destroyable, make it destroyable after few sec",
                  "comment2": ""
                },
                {
                  "disabled": false,
                  "folded": false,
                  "type": "BuiltinCommonInstructions::Standard",
                  "conditions": [
                    {
                      "type": {
                        "inverted": false,
                        "value": "VarScene"
                      },
                      "parameters": [
                        "player_destroyable",
                        "=",
                        "0"
                      ],
                      "subInstructions": []
                    }
                  ],
                  "actions": [
                    {
                      "type": {
                        "inverted": false,
                        "value": "UnPauseTimer"
                      },
                      "parameters": [
                        "",
                        "\"player_destroyable\""
                      ],
                      "subInstructions": []
                    }
                  ],
                  "events": [
                    {
                      "disabled": false,
                      "folded": false,
                      "type": "BuiltinCommonInstructions::Standard",
                      "conditions": [
                        {
                          "type": {
                            "inverted": false,
                            "value": "Timer"
                          },
                          "parameters": [
                            "",
                            "Variable(player_undestroyable_time)",
                            "\"player_destroyable\""
                          ],
                          "subInstructions": []
                        }
                      ],
                      "actions": [
                        {
                          "type": {
                            "inverted": false,
                            "value": "ModVarScene"
                          },
                          "parameters": [
                            "player_destroyable",
                            "=",
                            "1"
                          ],
                          "subInstructions": []
                        },
                        {
                          "type": {
                            "inverted": false,
                            "value": "PauseTimer"
                          },
                          "parameters": [
                            "",
                            "\"player_destroyable\""
                          ],
                          "subInstructions": []
                        },
                        {
                          "type": {
                            "inverted": false,
                            "value": "ResetTimer"
                          },
                          "parameters": [
                            "",
                            "\"player_destroyable\""
                          ],
                          "subInstructions": []
                        }
                      ],
                      "events": []
                    }
                  ]
                },
                {
                  "disabled": false,
                  "folded": false,
                  "type": "BuiltinCommonInstructions::Comment",
                  "color": {
                    "b": 109,
                    "g": 230,
                    "r": 255,
                    "textB": 0,
                    "textG": 0,
                    "textR": 0
                  },
                  "comment": "rotate player using the keyboard",
                  "comment2": ""
                },
                {
                  "disabled": false,
                  "folded": false,
                  "type": "BuiltinCommonInstructions::Standard",
                  "conditions": [
                    {
                      "type": {
                        "inverted": false,
                        "value": "KeyFromTextPressed"
                      },
                      "parameters": [
                        "",
                        "GlobalVariableString(player_turnleft_key)"
                      ],
                      "subInstructions": []
                    }
                  ],
                  "actions": [
                    {
                      "type": {
                        "inverted": false,
                        "value": "Rotate"
                      },
                      "parameters": [
                        "player",
                        "-Variable(player_rotation_speed)",
                        ""
                      ],
                      "subInstructions": []
                    }
                  ],
                  "events": []
                },
                {
                  "disabled": false,
                  "folded": false,
                  "type": "BuiltinCommonInstructions::Standard",
                  "conditions": [
                    {
                      "type": {
                        "inverted": false,
                        "value": "KeyFromTextPressed"
                      },
                      "parameters": [
                        "",
                        "GlobalVariableString(player_turnright_key)"
                      ],
                      "subInstructions": []
                    }
                  ],
                  "actions": [
                    {
                      "type": {
                        "inverted": false,
                        "value": "Rotate"
                      },
                      "parameters": [
                        "player",
                        "Variable(player_rotation_speed)",
                        ""
                      ],
                      "subInstructions": []
                    }
                  ],
                  "events": []
                },
                {
                  "disabled": false,
                  "folded": false,
                  "type": "BuiltinCommonInstructions::Comment",
                  "color": {
                    "b": 109,
                    "g": 230,
                    "r": 255,
                    "textB": 0,
                    "textG": 0,
                    "textR": 0
                  },
                  "comment": "rotate player using the on-screen buttons if the layer is visible (the layer is visible only if the game is running on a mobile device)",
                  "comment2": ""
                },
                {
                  "disabled": false,
                  "folded": false,
                  "type": "BuiltinCommonInstructions::Standard",
                  "conditions": [
                    {
                      "type": {
                        "inverted": false,
                        "value": "LayerVisible"
                      },
                      "parameters": [
                        "",
                        "\"touch\""
                      ],
                      "subInstructions": []
                    }
                  ],
                  "actions": [],
                  "events": [
                    {
                      "disabled": false,
                      "folded": false,
                      "type": "BuiltinCommonInstructions::Standard",
                      "conditions": [
                        {
                          "type": {
                            "inverted": false,
                            "value": "SourisBouton"
                          },
                          "parameters": [
                            "",
                            "Left"
                          ],
                          "subInstructions": []
                        }
                      ],
                      "actions": [],
                      "events": [
                        {
                          "disabled": false,
                          "folded": false,
                          "type": "BuiltinCommonInstructions::Standard",
                          "conditions": [
                            {
                              "type": {
                                "inverted": false,
                                "value": "SourisSurObjet"
                              },
                              "parameters": [
                                "btn_rotate_left",
                                "",
                                "yes",
                                ""
                              ],
                              "subInstructions": []
                            }
                          ],
                          "actions": [
                            {
                              "type": {
                                "inverted": false,
                                "value": "Rotate"
                              },
                              "parameters": [
                                "player",
                                "-Variable(player_rotation_speed)",
                                ""
                              ],
                              "subInstructions": []
                            }
                          ],
                          "events": []
                        },
                        {
                          "disabled": false,
                          "folded": false,
                          "type": "BuiltinCommonInstructions::Standard",
                          "conditions": [
                            {
                              "type": {
                                "inverted": false,
                                "value": "SourisSurObjet"
                              },
                              "parameters": [
                                "btn_rotate_right",
                                "",
                                "yes",
                                ""
                              ],
                              "subInstructions": []
                            }
                          ],
                          "actions": [
                            {
                              "type": {
                                "inverted": false,
                                "value": "Rotate"
                              },
                              "parameters": [
                                "player",
                                "Variable(player_rotation_speed)",
                                ""
                              ],
                              "subInstructions": []
                            }
                          ],
                          "events": []
                        }
                      ]
                    }
                  ]
                },
                {
                  "disabled": false,
                  "folded": false,
                  "type": "BuiltinCommonInstructions::Comment",
                  "color": {
                    "b": 109,
                    "g": 230,
                    "r": 255,
                    "textB": 0,
                    "textG": 0,
                    "textR": 0
                  },
                  "comment": "move player using the keyboard",
                  "comment2": ""
                },
                {
                  "disabled": false,
                  "folded": true,
                  "type": "BuiltinCommonInstructions::Standard",
                  "conditions": [],
                  "actions": [],
                  "events": [
                    {
                      "disabled": false,
                      "folded": false,
                      "type": "BuiltinCommonInstructions::Standard",
                      "conditions": [
                        {
                          "type": {
                            "inverted": false,
                            "value": "KeyFromTextReleased"
                          },
                          "parameters": [
                            "",
                            "GlobalVariableString(player_forward_key)"
                          ],
                          "subInstructions": []
                        }
                      ],
                      "actions": [
                        {
                          "type": {
                            "inverted": false,
                            "value": "ModVarScene"
                          },
                          "parameters": [
                            "player_speed",
                            "=",
                            "Variable(player_max_speed)"
                          ],
                          "subInstructions": []
                        }
                      ],
                      "events": [
                        {
                          "disabled": false,
                          "folded": false,
                          "type": "BuiltinCommonInstructions::Comment",
                          "color": {
                            "b": 109,
                            "g": 230,
                            "r": 255,
                            "textB": 0,
                            "textG": 0,
                            "textR": 0
                          },
                          "comment": "stop thruster sound if played and after play thruster down sound once",
                          "comment2": ""
                        },
                        {
                          "disabled": false,
                          "folded": false,
                          "type": "BuiltinCommonInstructions::Standard",
                          "conditions": [
                            {
                              "type": {
                                "inverted": false,
                                "value": "SoundPlaying"
                              },
                              "parameters": [
                                "",
                                "3"
                              ],
                              "subInstructions": []
                            }
                          ],
                          "actions": [
                            {
                              "type": {
                                "inverted": false,
                                "value": "StopSoundCanal"
                              },
                              "parameters": [
                                "",
                                "3"
                              ],
                              "subInstructions": []
                            }
                          ],
                          "events": []
                        },
                        {
                          "disabled": false,
                          "folded": false,
                          "type": "BuiltinCommonInstructions::Standard",
                          "conditions": [
                            {
                              "type": {
                                "inverted": true,
                                "value": "SoundPlaying"
                              },
                              "parameters": [
                                "",
                                "3"
                              ],
                              "subInstructions": []
                            }
                          ],
                          "actions": [
                            {
                              "type": {
                                "inverted": false,
                                "value": "PlaySoundCanal"
                              },
                              "parameters": [
                                "",
                                "https://resources.gdevelop-app.com/examples/asteroids/assets/audio/thruster_down.ogg",
                                "3",
                                "no",
                                "GlobalVariable(sound_volume)",
                                "1"
                              ],
                              "subInstructions": []
                            }
                          ],
                          "events": []
                        }
                      ]
                    },
                    {
                      "disabled": false,
                      "folded": false,
                      "type": "BuiltinCommonInstructions::Standard",
                      "conditions": [
                        {
                          "type": {
                            "inverted": false,
                            "value": "KeyFromTextPressed"
                          },
                          "parameters": [
                            "",
                            "GlobalVariableString(player_forward_key)"
                          ],
                          "subInstructions": []
                        }
                      ],
                      "actions": [
                        {
                          "type": {
                            "inverted": false,
                            "value": "ModVarScene"
                          },
                          "parameters": [
                            "player_movement_angle",
                            "=",
                            "player.Angle()"
                          ],
                          "subInstructions": []
                        },
                        {
                          "type": {
                            "inverted": false,
                            "value": "ModVarScene"
                          },
                          "parameters": [
                            "player_speed",
                            "=",
                            "Variable(player_acceleration)"
                          ],
                          "subInstructions": []
                        }
                      ],
                      "events": [
                        {
                          "disabled": false,
                          "folded": false,
                          "type": "BuiltinCommonInstructions::Comment",
                          "color": {
                            "b": 109,
                            "g": 230,
                            "r": 255,
                            "textB": 0,
                            "textG": 0,
                            "textR": 0
                          },
                          "comment": "play thruster sound",
                          "comment2": ""
                        },
                        {
                          "disabled": false,
                          "folded": false,
                          "type": "BuiltinCommonInstructions::Standard",
                          "conditions": [
                            {
                              "type": {
                                "inverted": false,
                                "value": "SoundPlaying"
                              },
                              "parameters": [
                                "",
                                "3"
                              ],
                              "subInstructions": []
                            },
                            {
                              "type": {
                                "inverted": false,
                                "value": "BuiltinCommonInstructions::Once"
                              },
                              "parameters": [],
                              "subInstructions": []
                            }
                          ],
                          "actions": [
                            {
                              "type": {
                                "inverted": false,
                                "value": "StopSoundCanal"
                              },
                              "parameters": [
                                "",
                                "3"
                              ],
                              "subInstructions": []
                            }
                          ],
                          "events": []
                        },
                        {
                          "disabled": false,
                          "folded": false,
                          "type": "BuiltinCommonInstructions::Standard",
                          "conditions": [
                            {
                              "type": {
                                "inverted": true,
                                "value": "SoundPlaying"
                              },
                              "parameters": [
                                "",
                                "3"
                              ],
                              "subInstructions": []
                            }
                          ],
                          "actions": [
                            {
                              "type": {
                                "inverted": false,
                                "value": "PlaySoundCanal"
                              },
                              "parameters": [
                                "",
                                "https://resources.gdevelop-app.com/examples/asteroids/assets/audio/thruster.ogg",
                                "3",
                                "yes",
                                "GlobalVariable(sound_volume)",
                                "1"
                              ],
                              "subInstructions": []
                            }
                          ],
                          "events": []
                        },
                        {
                          "disabled": false,
                          "folded": false,
                          "type": "BuiltinCommonInstructions::Comment",
                          "color": {
                            "b": 109,
                            "g": 230,
                            "r": 255,
                            "textB": 0,
                            "textG": 0,
                            "textR": 0
                          },
                          "comment": "create engine particles",
                          "comment2": ""
                        },
                        {
                          "disabled": false,
                          "folded": false,
                          "type": "BuiltinCommonInstructions::Standard",
                          "conditions": [
                            {
                              "type": {
                                "inverted": false,
                                "value": "NbObjet"
                              },
                              "parameters": [
                                "player",
                                ">",
                                "0"
                              ],
                              "subInstructions": []
                            }
                          ],
                          "actions": [],
                          "events": [
                            {
                              "disabled": false,
                              "folded": false,
                              "type": "BuiltinCommonInstructions::Standard",
                              "conditions": [
                                {
                                  "type": {
                                    "inverted": false,
                                    "value": "Timer"
                                  },
                                  "parameters": [
                                    "",
                                    "0.1",
                                    "\"engine\""
                                  ],
                                  "subInstructions": []
                                }
                              ],
                              "actions": [
                                {
                                  "type": {
                                    "inverted": false,
                                    "value": "ModVarScene"
                                  },
                                  "parameters": [
                                    "engine_particle_angle",
                                    "=",
                                    "0"
                                  ],
                                  "subInstructions": []
                                }
                              ],
                              "events": [
                                {
                                  "disabled": false,
                                  "folded": false,
                                  "type": "BuiltinCommonInstructions::Repeat",
                                  "repeatExpression": "8",
                                  "conditions": [],
                                  "actions": [
                                    {
                                      "type": {
                                        "inverted": false,
                                        "value": "Create"
                                      },
                                      "parameters": [
                                        "",
                                        "engine_particle",
                                        "player.PointX(\"engine\")",
                                        "player.PointY(\"engine\") + Random(10)",
                                        ""
                                      ],
                                      "subInstructions": []
                                    },
                                    {
                                      "type": {
                                        "inverted": false,
                                        "value": "ChangeColor"
                                      },
                                      "parameters": [
                                        "engine_particle",
                                        "\"255;43;43\""
                                      ],
                                      "subInstructions": []
                                    },
                                    {
                                      "type": {
                                        "inverted": false,
                                        "value": "ChangePlan"
                                      },
                                      "parameters": [
                                        "engine_particle",
                                        "=",
                                        "1"
                                      ],
                                      "subInstructions": []
                                    },
                                    {
                                      "type": {
                                        "inverted": false,
                                        "value": "ModVarObjet"
                                      },
                                      "parameters": [
                                        "engine_particle",
                                        "rotation",
                                        "=",
                                        "Random(1)"
                                      ],
                                      "subInstructions": []
                                    },
                                    {
                                      "type": {
                                        "inverted": false,
                                        "value": "ModVarObjet"
                                      },
                                      "parameters": [
                                        "engine_particle",
                                        "opacity",
                                        "=",
                                        "255"
                                      ],
                                      "subInstructions": []
                                    },
                                    {
                                      "type": {
                                        "inverted": false,
                                        "value": "ModVarObjet"
                                      },
                                      "parameters": [
                                        "engine_particle",
                                        "movement_angle",
                                        "=",
                                        "engine_particle.Angle() + Variable(engine_particle_angle)"
                                      ],
                                      "subInstructions": []
                                    },
                                    {
                                      "type": {
                                        "inverted": false,
                                        "value": "ModVarScene"
                                      },
                                      "parameters": [
                                        "engine_particle_angle",
                                        "+",
                                        "Random(20) + 40"
                                      ],
                                      "subInstructions": []
                                    }
                                  ],
                                  "events": []
                                },
                                {
                                  "disabled": false,
                                  "folded": false,
                                  "type": "BuiltinCommonInstructions::Standard",
                                  "conditions": [],
                                  "actions": [
                                    {
                                      "type": {
                                        "inverted": false,
                                        "value": "ResetTimer"
                                      },
                                      "parameters": [
                                        "",
                                        "\"engine\""
                                      ],
                                      "subInstructions": []
                                    }
                                  ],
                                  "events": []
                                }
                              ]
                            }
                          ]
                        }
                      ]
                    }
                  ]
                },
                {
                  "disabled": false,
                  "folded": false,
                  "type": "BuiltinCommonInstructions::Comment",
                  "color": {
                    "b": 109,
                    "g": 230,
                    "r": 255,
                    "textB": 0,
                    "textG": 0,
                    "textR": 0
                  },
                  "comment": "move player using the touch controls, the touch controls are visible only if the game is running on a mobile device",
                  "comment2": ""
                },
                {
                  "disabled": false,
                  "folded": true,
                  "type": "BuiltinCommonInstructions::Standard",
                  "conditions": [
                    {
                      "type": {
                        "inverted": false,
                        "value": "LayerVisible"
                      },
                      "parameters": [
                        "",
                        "\"touch\""
                      ],
                      "subInstructions": []
                    }
                  ],
                  "actions": [],
                  "events": [
                    {
                      "disabled": false,
                      "folded": false,
                      "type": "BuiltinCommonInstructions::Standard",
                      "conditions": [
                        {
                          "type": {
                            "inverted": false,
                            "value": "MouseButtonReleased"
                          },
                          "parameters": [
                            "",
                            "Left"
                          ],
                          "subInstructions": []
                        }
                      ],
                      "actions": [],
                      "events": [
                        {
                          "disabled": false,
                          "folded": false,
                          "type": "BuiltinCommonInstructions::Standard",
                          "conditions": [
                            {
                              "type": {
                                "inverted": false,
                                "value": "SourisSurObjet"
                              },
                              "parameters": [
                                "btn_thruster",
                                "",
                                "yes",
                                ""
                              ],
                              "subInstructions": []
                            }
                          ],
                          "actions": [
                            {
                              "type": {
                                "inverted": false,
                                "value": "ModVarScene"
                              },
                              "parameters": [
                                "player_speed",
                                "=",
                                "Variable(player_max_speed)"
                              ],
                              "subInstructions": []
                            }
                          ],
                          "events": [
                            {
                              "disabled": false,
                              "folded": false,
                              "type": "BuiltinCommonInstructions::Comment",
                              "color": {
                                "b": 109,
                                "g": 230,
                                "r": 255,
                                "textB": 0,
                                "textG": 0,
                                "textR": 0
                              },
                              "comment": "stop thruster sound if played and after play thruster down sound once",
                              "comment2": ""
                            },
                            {
                              "disabled": false,
                              "folded": false,
                              "type": "BuiltinCommonInstructions::Standard",
                              "conditions": [
                                {
                                  "type": {
                                    "inverted": false,
                                    "value": "SoundPlaying"
                                  },
                                  "parameters": [
                                    "",
                                    "3"
                                  ],
                                  "subInstructions": []
                                }
                              ],
                              "actions": [
                                {
                                  "type": {
                                    "inverted": false,
                                    "value": "StopSoundCanal"
                                  },
                                  "parameters": [
                                    "",
                                    "3"
                                  ],
                                  "subInstructions": []
                                }
                              ],
                              "events": []
                            },
                            {
                              "disabled": false,
                              "folded": false,
                              "type": "BuiltinCommonInstructions::Standard",
                              "conditions": [
                                {
                                  "type": {
                                    "inverted": true,
                                    "value": "SoundPlaying"
                                  },
                                  "parameters": [
                                    "",
                                    "3"
                                  ],
                                  "subInstructions": []
                                }
                              ],
                              "actions": [
                                {
                                  "type": {
                                    "inverted": false,
                                    "value": "PlaySoundCanal"
                                  },
                                  "parameters": [
                                    "",
                                    "https://resources.gdevelop-app.com/examples/asteroids/assets/audio/thruster_down.ogg",
                                    "3",
                                    "no",
                                    "GlobalVariable(sound_volume)",
                                    "1"
                                  ],
                                  "subInstructions": []
                                }
                              ],
                              "events": []
                            }
                          ]
                        }
                      ]
                    },
                    {
                      "disabled": false,
                      "folded": false,
                      "type": "BuiltinCommonInstructions::Standard",
                      "conditions": [
                        {
                          "type": {
                            "inverted": false,
                            "value": "SourisBouton"
                          },
                          "parameters": [
                            "",
                            "Left"
                          ],
                          "subInstructions": []
                        }
                      ],
                      "actions": [],
                      "events": [
                        {
                          "disabled": false,
                          "folded": false,
                          "type": "BuiltinCommonInstructions::Standard",
                          "conditions": [
                            {
                              "type": {
                                "inverted": false,
                                "value": "SourisSurObjet"
                              },
                              "parameters": [
                                "btn_thruster",
                                "",
                                "yes",
                                ""
                              ],
                              "subInstructions": []
                            }
                          ],
                          "actions": [
                            {
                              "type": {
                                "inverted": false,
                                "value": "ModVarScene"
                              },
                              "parameters": [
                                "player_movement_angle",
                                "=",
                                "player.Angle()"
                              ],
                              "subInstructions": []
                            },
                            {
                              "type": {
                                "inverted": false,
                                "value": "ModVarScene"
                              },
                              "parameters": [
                                "player_speed",
                                "=",
                                "Variable(player_acceleration)"
                              ],
                              "subInstructions": []
                            }
                          ],
                          "events": [
                            {
                              "disabled": false,
                              "folded": false,
                              "type": "BuiltinCommonInstructions::Comment",
                              "color": {
                                "b": 109,
                                "g": 230,
                                "r": 255,
                                "textB": 0,
                                "textG": 0,
                                "textR": 0
                              },
                              "comment": "play thruster sound",
                              "comment2": ""
                            },
                            {
                              "disabled": false,
                              "folded": false,
                              "type": "BuiltinCommonInstructions::Standard",
                              "conditions": [
                                {
                                  "type": {
                                    "inverted": false,
                                    "value": "SoundPlaying"
                                  },
                                  "parameters": [
                                    "",
                                    "3"
                                  ],
                                  "subInstructions": []
                                },
                                {
                                  "type": {
                                    "inverted": false,
                                    "value": "BuiltinCommonInstructions::Once"
                                  },
                                  "parameters": [],
                                  "subInstructions": []
                                }
                              ],
                              "actions": [
                                {
                                  "type": {
                                    "inverted": false,
                                    "value": "StopSoundCanal"
                                  },
                                  "parameters": [
                                    "",
                                    "3"
                                  ],
                                  "subInstructions": []
                                }
                              ],
                              "events": []
                            },
                            {
                              "disabled": false,
                              "folded": false,
                              "type": "BuiltinCommonInstructions::Standard",
                              "conditions": [
                                {
                                  "type": {
                                    "inverted": true,
                                    "value": "SoundPlaying"
                                  },
                                  "parameters": [
                                    "",
                                    "3"
                                  ],
                                  "subInstructions": []
                                }
                              ],
                              "actions": [
                                {
                                  "type": {
                                    "inverted": false,
                                    "value": "PlaySoundCanal"
                                  },
                                  "parameters": [
                                    "",
                                    "https://resources.gdevelop-app.com/examples/asteroids/assets/audio/thruster.ogg",
                                    "3",
                                    "yes",
                                    "GlobalVariable(sound_volume)",
                                    "1"
                                  ],
                                  "subInstructions": []
                                }
                              ],
                              "events": []
                            },
                            {
                              "disabled": false,
                              "folded": false,
                              "type": "BuiltinCommonInstructions::Comment",
                              "color": {
                                "b": 109,
                                "g": 230,
                                "r": 255,
                                "textB": 0,
                                "textG": 0,
                                "textR": 0
                              },
                              "comment": "create engine particles",
                              "comment2": ""
                            },
                            {
                              "disabled": false,
                              "folded": false,
                              "type": "BuiltinCommonInstructions::Standard",
                              "conditions": [
                                {
                                  "type": {
                                    "inverted": false,
                                    "value": "NbObjet"
                                  },
                                  "parameters": [
                                    "player",
                                    ">",
                                    "0"
                                  ],
                                  "subInstructions": []
                                }
                              ],
                              "actions": [],
                              "events": [
                                {
                                  "disabled": false,
                                  "folded": false,
                                  "type": "BuiltinCommonInstructions::Standard",
                                  "conditions": [
                                    {
                                      "type": {
                                        "inverted": false,
                                        "value": "Timer"
                                      },
                                      "parameters": [
                                        "",
                                        "0.1",
                                        "\"engine\""
                                      ],
                                      "subInstructions": []
                                    }
                                  ],
                                  "actions": [
                                    {
                                      "type": {
                                        "inverted": false,
                                        "value": "ModVarScene"
                                      },
                                      "parameters": [
                                        "engine_particle_angle",
                                        "=",
                                        "0"
                                      ],
                                      "subInstructions": []
                                    }
                                  ],
                                  "events": [
                                    {
                                      "disabled": false,
                                      "folded": false,
                                      "type": "BuiltinCommonInstructions::Repeat",
                                      "repeatExpression": "8",
                                      "conditions": [],
                                      "actions": [
                                        {
                                          "type": {
                                            "inverted": false,
                                            "value": "Create"
                                          },
                                          "parameters": [
                                            "",
                                            "engine_particle",
                                            "player.PointX(\"engine\")",
                                            "player.PointY(\"engine\") + Random(10)",
                                            ""
                                          ],
                                          "subInstructions": []
                                        },
                                        {
                                          "type": {
                                            "inverted": false,
                                            "value": "ChangeColor"
                                          },
                                          "parameters": [
                                            "engine_particle",
                                            "\"255;43;43\""
                                          ],
                                          "subInstructions": []
                                        },
                                        {
                                          "type": {
                                            "inverted": false,
                                            "value": "ChangePlan"
                                          },
                                          "parameters": [
                                            "engine_particle",
                                            "=",
                                            "1"
                                          ],
                                          "subInstructions": []
                                        },
                                        {
                                          "type": {
                                            "inverted": false,
                                            "value": "ModVarObjet"
                                          },
                                          "parameters": [
                                            "engine_particle",
                                            "rotation",
                                            "=",
                                            "Random(1)"
                                          ],
                                          "subInstructions": []
                                        },
                                        {
                                          "type": {
                                            "inverted": false,
                                            "value": "ModVarObjet"
                                          },
                                          "parameters": [
                                            "engine_particle",
                                            "opacity",
                                            "=",
                                            "255"
                                          ],
                                          "subInstructions": []
                                        },
                                        {
                                          "type": {
                                            "inverted": false,
                                            "value": "ModVarObjet"
                                          },
                                          "parameters": [
                                            "engine_particle",
                                            "movement_angle",
                                            "=",
                                            "engine_particle.Angle() + Variable(engine_particle_angle)"
                                          ],
                                          "subInstructions": []
                                        },
                                        {
                                          "type": {
                                            "inverted": false,
                                            "value": "ModVarScene"
                                          },
                                          "parameters": [
                                            "engine_particle_angle",
                                            "+",
                                            "Random(20) + 40"
                                          ],
                                          "subInstructions": []
                                        }
                                      ],
                                      "events": []
                                    },
                                    {
                                      "disabled": false,
                                      "folded": false,
                                      "type": "BuiltinCommonInstructions::Standard",
                                      "conditions": [],
                                      "actions": [
                                        {
                                          "type": {
                                            "inverted": false,
                                            "value": "ResetTimer"
                                          },
                                          "parameters": [
                                            "",
                                            "\"engine\""
                                          ],
                                          "subInstructions": []
                                        }
                                      ],
                                      "events": []
                                    }
                                  ]
                                }
                              ]
                            }
                          ]
                        }
                      ]
                    }
                  ]
                },
                {
                  "disabled": false,
                  "folded": false,
                  "type": "BuiltinCommonInstructions::Comment",
                  "color": {
                    "b": 109,
                    "g": 230,
                    "r": 255,
                    "textB": 0,
                    "textG": 0,
                    "textR": 0
                  },
                  "comment": "constantly apply force on the player ship to make it move",
                  "comment2": ""
                },
                {
                  "disabled": false,
                  "folded": false,
                  "type": "BuiltinCommonInstructions::Standard",
                  "conditions": [],
                  "actions": [
                    {
                      "type": {
                        "inverted": false,
                        "value": "AddForceAL"
                      },
                      "parameters": [
                        "player",
                        "Variable(player_movement_angle)",
                        "Variable(player_speed)",
                        "0"
                      ],
                      "subInstructions": []
                    }
                  ],
                  "events": []
                },
                {
                  "disabled": false,
                  "folded": false,
                  "type": "BuiltinCommonInstructions::Comment",
                  "color": {
                    "b": 109,
                    "g": 230,
                    "r": 255,
                    "textB": 0,
                    "textG": 0,
                    "textR": 0
                  },
                  "comment": "set player position in case it is outside the screen",
                  "comment2": ""
                },
                {
                  "disabled": false,
                  "folded": false,
                  "type": "BuiltinCommonInstructions::Standard",
                  "conditions": [
                    {
                      "type": {
                        "inverted": false,
                        "value": "PosX"
                      },
                      "parameters": [
                        "player",
                        "<",
                        "-player.Width()"
                      ],
                      "subInstructions": []
                    }
                  ],
                  "actions": [
                    {
                      "type": {
                        "inverted": false,
                        "value": "MettreX"
                      },
                      "parameters": [
                        "player",
                        "=",
                        "SceneWindowWidth() + player.Width()"
                      ],
                      "subInstructions": []
                    }
                  ],
                  "events": []
                },
                {
                  "disabled": false,
                  "folded": false,
                  "type": "BuiltinCommonInstructions::Standard",
                  "conditions": [
                    {
                      "type": {
                        "inverted": false,
                        "value": "PosX"
                      },
                      "parameters": [
                        "player",
                        ">",
                        "SceneWindowWidth() + player.Width()"
                      ],
                      "subInstructions": []
                    }
                  ],
                  "actions": [
                    {
                      "type": {
                        "inverted": false,
                        "value": "MettreX"
                      },
                      "parameters": [
                        "player",
                        "=",
                        "-player.Width()"
                      ],
                      "subInstructions": []
                    }
                  ],
                  "events": []
                },
                {
                  "disabled": false,
                  "folded": false,
                  "type": "BuiltinCommonInstructions::Standard",
                  "conditions": [
                    {
                      "type": {
                        "inverted": false,
                        "value": "PosY"
                      },
                      "parameters": [
                        "player",
                        ">",
                        "SceneWindowHeight() + player.Height()"
                      ],
                      "subInstructions": []
                    }
                  ],
                  "actions": [
                    {
                      "type": {
                        "inverted": false,
                        "value": "MettreY"
                      },
                      "parameters": [
                        "player",
                        "=",
                        "-player.Height()"
                      ],
                      "subInstructions": []
                    }
                  ],
                  "events": []
                },
                {
                  "disabled": false,
                  "folded": false,
                  "type": "BuiltinCommonInstructions::Standard",
                  "conditions": [
                    {
                      "type": {
                        "inverted": false,
                        "value": "PosY"
                      },
                      "parameters": [
                        "player",
                        "<",
                        "-player.Height()"
                      ],
                      "subInstructions": []
                    }
                  ],
                  "actions": [
                    {
                      "type": {
                        "inverted": false,
                        "value": "MettreY"
                      },
                      "parameters": [
                        "player",
                        "=",
                        "SceneWindowHeight() + player.Height()"
                      ],
                      "subInstructions": []
                    }
                  ],
                  "events": []
                },
                {
                  "disabled": false,
                  "folded": false,
                  "type": "BuiltinCommonInstructions::Comment",
                  "color": {
                    "b": 109,
                    "g": 230,
                    "r": 255,
                    "textB": 0,
                    "textG": 0,
                    "textR": 0
                  },
                  "comment": "shoot using the keyboard",
                  "comment2": ""
                },
                {
                  "disabled": false,
                  "folded": true,
                  "type": "BuiltinCommonInstructions::Standard",
                  "conditions": [
                    {
                      "type": {
                        "inverted": false,
                        "value": "KeyFromTextPressed"
                      },
                      "parameters": [
                        "",
                        "GlobalVariableString(player_shoot_key)"
                      ],
                      "subInstructions": []
                    }
                  ],
                  "actions": [],
                  "events": [
                    {
                      "disabled": false,
                      "folded": false,
                      "type": "BuiltinCommonInstructions::Comment",
                      "color": {
                        "b": 109,
                        "g": 230,
                        "r": 255,
                        "textB": 0,
                        "textG": 0,
                        "textR": 0
                      },
                      "comment": "create bullets",
                      "comment2": ""
                    },
                    {
                      "disabled": false,
                      "folded": false,
                      "type": "BuiltinCommonInstructions::Standard",
                      "conditions": [
                        {
                          "type": {
                            "inverted": false,
                            "value": "Timer"
                          },
                          "parameters": [
                            "",
                            "Variable(player_firerate)",
                            "\"player_shoot_timer\""
                          ],
                          "subInstructions": []
                        }
                      ],
                      "actions": [
                        {
                          "type": {
                            "inverted": false,
                            "value": "Create"
                          },
                          "parameters": [
                            "",
                            "player_bullet",
                            "player.PointX(\"firespot\")",
                            "player.PointY(\"firespot\")",
                            ""
                          ],
                          "subInstructions": []
                        },
                        {
                          "type": {
                            "inverted": false,
                            "value": "SetAngle"
                          },
                          "parameters": [
                            "player_bullet",
                            "=",
                            "player.Angle()"
                          ],
                          "subInstructions": []
                        },
                        {
                          "type": {
                            "inverted": false,
                            "value": "ChangePlan"
                          },
                          "parameters": [
                            "player_bullet",
                            "=",
                            "1"
                          ],
                          "subInstructions": []
                        },
                        {
                          "type": {
                            "inverted": false,
                            "value": "AddForceAL"
                          },
                          "parameters": [
                            "player_bullet",
                            "player_bullet.Angle()",
                            "Variable(player_bullet_speed)",
                            "1"
                          ],
                          "subInstructions": []
                        }
                      ],
                      "events": [
                        {
                          "disabled": false,
                          "folded": false,
                          "type": "BuiltinCommonInstructions::Comment",
                          "color": {
                            "b": 109,
                            "g": 230,
                            "r": 255,
                            "textB": 0,
                            "textG": 0,
                            "textR": 0
                          },
                          "comment": "play shoot sound",
                          "comment2": ""
                        },
                        {
                          "disabled": false,
                          "folded": false,
                          "type": "BuiltinCommonInstructions::Standard",
                          "conditions": [
                            {
                              "type": {
                                "inverted": false,
                                "value": "SoundPlaying"
                              },
                              "parameters": [
                                "",
                                "1"
                              ],
                              "subInstructions": []
                            }
                          ],
                          "actions": [
                            {
                              "type": {
                                "inverted": false,
                                "value": "StopSoundCanal"
                              },
                              "parameters": [
                                "",
                                "1"
                              ],
                              "subInstructions": []
                            }
                          ],
                          "events": []
                        },
                        {
                          "disabled": false,
                          "folded": false,
                          "type": "BuiltinCommonInstructions::Standard",
                          "conditions": [
                            {
                              "type": {
                                "inverted": true,
                                "value": "SoundPlaying"
                              },
                              "parameters": [
                                "",
                                "1"
                              ],
                              "subInstructions": []
                            }
                          ],
                          "actions": [
                            {
                              "type": {
                                "inverted": false,
                                "value": "PlaySoundCanal"
                              },
                              "parameters": [
                                "",
                                "https://resources.gdevelop-app.com/examples/asteroids/assets/audio/Laser_Shoot.ogg",
                                "1",
                                "no",
                                "GlobalVariable(sound_volume)",
                                "1"
                              ],
                              "subInstructions": []
                            },
                            {
                              "type": {
                                "inverted": false,
                                "value": "ResetTimer"
                              },
                              "parameters": [
                                "",
                                "\"player_shoot_timer\""
                              ],
                              "subInstructions": []
                            }
                          ],
                          "events": []
                        }
                      ]
                    }
                  ]
                },
                {
                  "disabled": false,
                  "folded": false,
                  "type": "BuiltinCommonInstructions::Comment",
                  "color": {
                    "b": 109,
                    "g": 230,
                    "r": 255,
                    "textB": 0,
                    "textG": 0,
                    "textR": 0
                  },
                  "comment": "shoot using the on-screen button, the button is visible only if the game is running on a mobile device",
                  "comment2": ""
                },
                {
                  "disabled": false,
                  "folded": true,
                  "type": "BuiltinCommonInstructions::Standard",
                  "conditions": [
                    {
                      "type": {
                        "inverted": false,
                        "value": "LayerVisible"
                      },
                      "parameters": [
                        "",
                        "\"touch\""
                      ],
                      "subInstructions": []
                    }
                  ],
                  "actions": [],
                  "events": [
                    {
                      "disabled": false,
                      "folded": false,
                      "type": "BuiltinCommonInstructions::Standard",
                      "conditions": [
                        {
                          "type": {
                            "inverted": false,
                            "value": "SourisBouton"
                          },
                          "parameters": [
                            "",
                            "Left"
                          ],
                          "subInstructions": []
                        }
                      ],
                      "actions": [],
                      "events": [
                        {
                          "disabled": false,
                          "folded": false,
                          "type": "BuiltinCommonInstructions::Standard",
                          "conditions": [
                            {
                              "type": {
                                "inverted": false,
                                "value": "SourisSurObjet"
                              },
                              "parameters": [
                                "btn_fire",
                                "",
                                "yes",
                                ""
                              ],
                              "subInstructions": []
                            }
                          ],
                          "actions": [],
                          "events": [
                            {
                              "disabled": false,
                              "folded": false,
                              "type": "BuiltinCommonInstructions::Comment",
                              "color": {
                                "b": 109,
                                "g": 230,
                                "r": 255,
                                "textB": 0,
                                "textG": 0,
                                "textR": 0
                              },
                              "comment": "create bullets",
                              "comment2": ""
                            },
                            {
                              "disabled": false,
                              "folded": false,
                              "type": "BuiltinCommonInstructions::Standard",
                              "conditions": [
                                {
                                  "type": {
                                    "inverted": false,
                                    "value": "Timer"
                                  },
                                  "parameters": [
                                    "",
                                    "Variable(player_firerate)",
                                    "\"player_shoot_timer\""
                                  ],
                                  "subInstructions": []
                                }
                              ],
                              "actions": [
                                {
                                  "type": {
                                    "inverted": false,
                                    "value": "Create"
                                  },
                                  "parameters": [
                                    "",
                                    "player_bullet",
                                    "player.PointX(\"firespot\")",
                                    "player.PointY(\"firespot\")",
                                    ""
                                  ],
                                  "subInstructions": []
                                },
                                {
                                  "type": {
                                    "inverted": false,
                                    "value": "SetAngle"
                                  },
                                  "parameters": [
                                    "player_bullet",
                                    "=",
                                    "player.Angle()"
                                  ],
                                  "subInstructions": []
                                },
                                {
                                  "type": {
                                    "inverted": false,
                                    "value": "ChangePlan"
                                  },
                                  "parameters": [
                                    "player_bullet",
                                    "=",
                                    "1"
                                  ],
                                  "subInstructions": []
                                },
                                {
                                  "type": {
                                    "inverted": false,
                                    "value": "AddForceAL"
                                  },
                                  "parameters": [
                                    "player_bullet",
                                    "player_bullet.Angle()",
                                    "Variable(player_bullet_speed)",
                                    "1"
                                  ],
                                  "subInstructions": []
                                }
                              ],
                              "events": [
                                {
                                  "disabled": false,
                                  "folded": false,
                                  "type": "BuiltinCommonInstructions::Comment",
                                  "color": {
                                    "b": 109,
                                    "g": 230,
                                    "r": 255,
                                    "textB": 0,
                                    "textG": 0,
                                    "textR": 0
                                  },
                                  "comment": "play shoot sound",
                                  "comment2": ""
                                },
                                {
                                  "disabled": false,
                                  "folded": false,
                                  "type": "BuiltinCommonInstructions::Standard",
                                  "conditions": [
                                    {
                                      "type": {
                                        "inverted": false,
                                        "value": "SoundPlaying"
                                      },
                                      "parameters": [
                                        "",
                                        "1"
                                      ],
                                      "subInstructions": []
                                    }
                                  ],
                                  "actions": [
                                    {
                                      "type": {
                                        "inverted": false,
                                        "value": "StopSoundCanal"
                                      },
                                      "parameters": [
                                        "",
                                        "1"
                                      ],
                                      "subInstructions": []
                                    }
                                  ],
                                  "events": []
                                },
                                {
                                  "disabled": false,
                                  "folded": false,
                                  "type": "BuiltinCommonInstructions::Standard",
                                  "conditions": [
                                    {
                                      "type": {
                                        "inverted": true,
                                        "value": "SoundPlaying"
                                      },
                                      "parameters": [
                                        "",
                                        "1"
                                      ],
                                      "subInstructions": []
                                    }
                                  ],
                                  "actions": [
                                    {
                                      "type": {
                                        "inverted": false,
                                        "value": "PlaySoundCanal"
                                      },
                                      "parameters": [
                                        "",
                                        "https://resources.gdevelop-app.com/examples/asteroids/assets/audio/Laser_Shoot.ogg",
                                        "1",
                                        "no",
                                        "GlobalVariable(sound_volume)",
                                        "1"
                                      ],
                                      "subInstructions": []
                                    },
                                    {
                                      "type": {
                                        "inverted": false,
                                        "value": "ResetTimer"
                                      },
                                      "parameters": [
                                        "",
                                        "\"player_shoot_timer\""
                                      ],
                                      "subInstructions": []
                                    }
                                  ],
                                  "events": []
                                }
                              ]
                            }
                          ]
                        }
                      ]
                    }
                  ]
                },
                {
                  "disabled": false,
                  "folded": false,
                  "type": "BuiltinCommonInstructions::Comment",
                  "color": {
                    "b": 109,
                    "g": 230,
                    "r": 255,
                    "textB": 0,
                    "textG": 0,
                    "textR": 0
                  },
                  "comment": "destroy player if colliding with asteroid",
                  "comment2": ""
                },
                {
                  "disabled": false,
                  "folded": false,
                  "type": "BuiltinCommonInstructions::Standard",
                  "conditions": [
                    {
                      "type": {
                        "inverted": false,
                        "value": "CollisionNP"
                      },
                      "parameters": [
                        "player",
                        "asteroids",
                        "",
                        ""
                      ],
                      "subInstructions": []
                    }
                  ],
                  "actions": [],
                  "events": [
                    {
                      "disabled": false,
                      "folded": false,
                      "type": "BuiltinCommonInstructions::Standard",
                      "conditions": [
                        {
                          "type": {
                            "inverted": false,
                            "value": "VarScene"
                          },
                          "parameters": [
                            "player_destroyable",
                            "=",
                            "1"
                          ],
                          "subInstructions": []
                        }
                      ],
                      "actions": [
                        {
                          "type": {
                            "inverted": false,
                            "value": "Create"
                          },
                          "parameters": [
                            "",
                            "player_debrish_1",
                            "player.X()",
                            "player.Y()",
                            ""
                          ],
                          "subInstructions": []
                        },
                        {
                          "type": {
                            "inverted": false,
                            "value": "Create"
                          },
                          "parameters": [
                            "",
                            "player_debrish_2",
                            "player.X()",
                            "player.Y()",
                            ""
                          ],
                          "subInstructions": []
                        },
                        {
                          "type": {
                            "inverted": false,
                            "value": "Create"
                          },
                          "parameters": [
                            "",
                            "player_debrish_3",
                            "player.X()",
                            "player.Y()",
                            ""
                          ],
                          "subInstructions": []
                        },
                        {
                          "type": {
                            "inverted": false,
                            "value": "Delete"
                          },
                          "parameters": [
                            "player",
                            ""
                          ],
                          "subInstructions": []
                        },
                        {
                          "type": {
                            "inverted": false,
                            "value": "ModVarScene"
                          },
                          "parameters": [
                            "player_life",
                            "-",
                            "1"
                          ],
                          "subInstructions": []
                        },
                        {
                          "type": {
                            "inverted": false,
                            "value": "TextObject::String"
                          },
                          "parameters": [
                            "player_life_text",
                            "=",
                            "\"Life: \" + ToString(Variable(player_life))"
                          ],
                          "subInstructions": []
                        }
                      ],
                      "events": [
                        {
                          "disabled": false,
                          "folded": false,
                          "type": "BuiltinCommonInstructions::Comment",
                          "color": {
                            "b": 109,
                            "g": 230,
                            "r": 255,
                            "textB": 0,
                            "textG": 0,
                            "textR": 0
                          },
                          "comment": "play explosion sound",
                          "comment2": ""
                        },
                        {
                          "disabled": false,
                          "folded": false,
                          "type": "BuiltinCommonInstructions::Standard",
                          "conditions": [
                            {
                              "type": {
                                "inverted": true,
                                "value": "SoundPlaying"
                              },
                              "parameters": [
                                "",
                                "2"
                              ],
                              "subInstructions": []
                            }
                          ],
                          "actions": [
                            {
                              "type": {
                                "inverted": false,
                                "value": "PlaySoundCanal"
                              },
                              "parameters": [
                                "",
                                "https://resources.gdevelop-app.com/examples/asteroids/assets/audio/Explosion.ogg",
                                "2",
                                "",
                                "GlobalVariable(sound_volume)",
                                "1"
                              ],
                              "subInstructions": []
                            }
                          ],
                          "events": []
                        }
                      ]
                    }
                  ]
                },
                {
                  "disabled": false,
                  "folded": false,
                  "type": "BuiltinCommonInstructions::Comment",
                  "color": {
                    "b": 109,
                    "g": 230,
                    "r": 255,
                    "textB": 0,
                    "textG": 0,
                    "textR": 0
                  },
                  "comment": "if player life > 0, and no debrish is present, respawn player",
                  "comment2": ""
                },
                {
                  "disabled": false,
                  "folded": false,
                  "type": "BuiltinCommonInstructions::Standard",
                  "conditions": [
                    {
                      "type": {
                        "inverted": false,
                        "value": "NbObjet"
                      },
                      "parameters": [
                        "player",
                        "=",
                        "0"
                      ],
                      "subInstructions": []
                    }
                  ],
                  "actions": [],
                  "events": [
                    {
                      "disabled": false,
                      "folded": false,
                      "type": "BuiltinCommonInstructions::Standard",
                      "conditions": [
                        {
                          "type": {
                            "inverted": false,
                            "value": "NbObjet"
                          },
                          "parameters": [
                            "player_debrish",
                            "=",
                            "0"
                          ],
                          "subInstructions": []
                        }
                      ],
                      "actions": [],
                      "events": [
                        {
                          "disabled": false,
                          "folded": false,
                          "type": "BuiltinCommonInstructions::Standard",
                          "conditions": [
                            {
                              "type": {
                                "inverted": false,
                                "value": "VarScene"
                              },
                              "parameters": [
                                "player_life",
                                ">",
                                "0"
                              ],
                              "subInstructions": []
                            }
                          ],
                          "actions": [],
                          "events": [
                            {
                              "disabled": false,
                              "folded": false,
                              "type": "BuiltinCommonInstructions::Link",
                              "include": {
                                "includeConfig": 0
                              },
                              "target": "create_player"
                            }
                          ]
                        }
                      ]
                    }
                  ]
                }
              ]
            },
            {
              "disabled": false,
              "folded": false,
              "type": "BuiltinCommonInstructions::Comment",
              "color": {
                "b": 128,
                "g": 255,
                "r": 128,
                "textB": 0,
                "textG": 0,
                "textR": 0
              },
              "comment": "Player debrish",
              "comment2": ""
            },
            {
              "disabled": false,
              "folded": true,
              "type": "BuiltinCommonInstructions::Standard",
              "conditions": [],
              "actions": [],
              "events": [
                {
                  "disabled": false,
                  "folded": false,
                  "type": "BuiltinCommonInstructions::Comment",
                  "color": {
                    "b": 109,
                    "g": 230,
                    "r": 255,
                    "textB": 0,
                    "textG": 0,
                    "textR": 0
                  },
                  "comment": "If player doesn't exist, move player debrish",
                  "comment2": ""
                },
                {
                  "disabled": false,
                  "folded": false,
                  "type": "BuiltinCommonInstructions::Standard",
                  "conditions": [
                    {
                      "type": {
                        "inverted": false,
                        "value": "NbObjet"
                      },
                      "parameters": [
                        "player",
                        "=",
                        "0"
                      ],
                      "subInstructions": []
                    }
                  ],
                  "actions": [],
                  "events": [
                    {
                      "disabled": false,
                      "folded": false,
                      "type": "BuiltinCommonInstructions::Standard",
                      "conditions": [],
                      "actions": [
                        {
                          "type": {
                            "inverted": false,
                            "value": "AddForceAL"
                          },
                          "parameters": [
                            "player_debrish_1",
                            "player_debrish_1.Variable(angle)",
                            "-300",
                            "0"
                          ],
                          "subInstructions": []
                        },
                        {
                          "type": {
                            "inverted": false,
                            "value": "AddForceAL"
                          },
                          "parameters": [
                            "player_debrish_2",
                            "player_debrish_2.Variable(angle) + 90",
                            "-300",
                            "0"
                          ],
                          "subInstructions": []
                        },
                        {
                          "type": {
                            "inverted": false,
                            "value": "AddForceAL"
                          },
                          "parameters": [
                            "player_debrish_3",
                            "player_debrish_3.Variable(angle) - 90",
                            "-300",
                            "0"
                          ],
                          "subInstructions": []
                        },
                        {
                          "type": {
                            "inverted": false,
                            "value": "Rotate"
                          },
                          "parameters": [
                            "player_debrish_1",
                            "100",
                            ""
                          ],
                          "subInstructions": []
                        },
                        {
                          "type": {
                            "inverted": false,
                            "value": "Rotate"
                          },
                          "parameters": [
                            "player_debrish_2",
                            "100",
                            ""
                          ],
                          "subInstructions": []
                        },
                        {
                          "type": {
                            "inverted": false,
                            "value": "Rotate"
                          },
                          "parameters": [
                            "player_debrish_3",
                            "100",
                            ""
                          ],
                          "subInstructions": []
                        }
                      ],
                      "events": []
                    }
                  ]
                }
              ]
            },
            {
              "disabled": false,
              "folded": false,
              "type": "BuiltinCommonInstructions::Comment",
              "color": {
                "b": 128,
                "g": 255,
                "r": 128,
                "textB": 0,
                "textG": 0,
                "textR": 0
              },
              "comment": "End game",
              "comment2": ""
            },
            {
              "disabled": false,
              "folded": true,
              "type": "BuiltinCommonInstructions::Standard",
              "conditions": [],
              "actions": [],
              "events": [
                {
                  "disabled": false,
                  "folded": false,
                  "type": "BuiltinCommonInstructions::Comment",
                  "color": {
                    "b": 109,
                    "g": 230,
                    "r": 255,
                    "textB": 0,
                    "textG": 0,
                    "textR": 0
                  },
                  "comment": "If player life = 0, wait few seconds and go to game over screen",
                  "comment2": ""
                },
                {
                  "disabled": false,
                  "folded": false,
                  "type": "BuiltinCommonInstructions::Standard",
                  "conditions": [
                    {
                      "type": {
                        "inverted": false,
                        "value": "VarScene"
                      },
                      "parameters": [
                        "player_life",
                        "=",
                        "0"
                      ],
                      "subInstructions": []
                    },
                    {
                      "type": {
                        "inverted": false,
                        "value": "Timer"
                      },
                      "parameters": [
                        "",
                        "3",
                        "\"end_game_timer\""
                      ],
                      "subInstructions": []
                    }
                  ],
                  "actions": [
                    {
                      "type": {
                        "inverted": false,
                        "value": "Scene"
                      },
                      "parameters": [
                        "",
                        "\"game_over\"",
                        "true"
                      ],
                      "subInstructions": []
                    }
                  ],
                  "events": []
                },
                {
                  "disabled": false,
                  "folded": false,
                  "type": "BuiltinCommonInstructions::Comment",
                  "color": {
                    "b": 109,
                    "g": 230,
                    "r": 255,
                    "textB": 0,
                    "textG": 0,
                    "textR": 0
                  },
                  "comment": "If the number of asteroids = 0, wait few seconds and go to game over screen",
                  "comment2": ""
                },
                {
                  "disabled": false,
                  "folded": false,
                  "type": "BuiltinCommonInstructions::Standard",
                  "conditions": [
                    {
                      "type": {
                        "inverted": false,
                        "value": "NbObjet"
                      },
                      "parameters": [
                        "asteroids",
                        "=",
                        "0"
                      ],
                      "subInstructions": []
                    },
                    {
                      "type": {
                        "inverted": false,
                        "value": "Timer"
                      },
                      "parameters": [
                        "",
                        "3",
                        "\"end_game_timer\""
                      ],
                      "subInstructions": []
                    }
                  ],
                  "actions": [
                    {
                      "type": {
                        "inverted": false,
                        "value": "Scene"
                      },
                      "parameters": [
                        "",
                        "\"game_over\"",
                        "true"
                      ],
                      "subInstructions": []
                    }
                  ],
                  "events": []
                }
              ]
            }
          ],
          "parameters": []
        }
      ],
      "layers": [
        {
          "name": "",
          "visibility": true,
          "cameras": [
            {
              "defaultSize": true,
              "defaultViewport": true,
              "height": 0,
              "viewportBottom": 1,
              "viewportLeft": 0,
              "viewportRight": 1,
              "viewportTop": 0,
              "width": 0
            }
          ],
          "effects": []
        },
        {
          "name": "gui",
          "visibility": true,
          "cameras": [
            {
              "defaultSize": true,
              "defaultViewport": true,
              "height": 0,
              "viewportBottom": 1,
              "viewportLeft": 0,
              "viewportRight": 1,
              "viewportTop": 0,
              "width": 0
            }
          ],
          "effects": []
        },
        {
          "name": "touch",
          "visibility": true,
          "cameras": [],
          "effects": []
        }
      ],
      "behaviorsSharedData": []
    },
    {
      "b": 209,
      "disableInputWhenNotFocused": true,
      "mangledName": "game_95over",
      "name": "game_over",
      "oglFOV": 90,
      "oglZFar": 500,
      "oglZNear": 1,
      "r": 209,
      "standardSortMethod": true,
      "stopSoundsOnStartup": true,
      "title": "",
      "v": 209,
      "uiSettings": {
        "grid": false,
        "gridB": 255,
        "gridG": 180,
        "gridHeight": 32,
        "gridOffsetX": 0,
        "gridOffsetY": 0,
        "gridR": 158,
        "gridWidth": 32,
        "snap": true,
        "windowMask": false,
        "zoomFactor": 1
      },
      "objectsGroups": [],
      "variables": [],
      "instances": [
        {
          "angle": 0,
          "customSize": false,
          "height": 0,
          "layer": "",
          "locked": false,
          "name": "gameover",
<<<<<<< HEAD
          "persistentUuid": "3dea9b42-88da-46d2-a4b2-752c3534a80d",
=======
          "persistentUuid": "30c218f6-71f4-4920-ae36-dcd3c2d35272",
>>>>>>> 2762329d
          "width": 0,
          "x": 320,
          "y": 96,
          "zOrder": 1,
          "numberProperties": [],
          "stringProperties": [],
          "initialVariables": []
        },
        {
          "angle": 0,
          "customSize": false,
          "height": 0,
          "layer": "",
          "locked": false,
          "name": "restart",
<<<<<<< HEAD
          "persistentUuid": "e804cd51-fa03-4590-94c7-633f66ef0421",
=======
          "persistentUuid": "8ed3cac7-f4ed-476a-985d-c29e0b6971f1",
>>>>>>> 2762329d
          "width": 0,
          "x": 311,
          "y": 262,
          "zOrder": 2,
          "numberProperties": [],
          "stringProperties": [],
          "initialVariables": []
        }
      ],
      "objects": [
        {
          "bold": false,
          "italic": false,
          "name": "gameover",
          "smoothed": true,
          "tags": "",
          "type": "TextObject::Text",
          "underlined": false,
          "variables": [],
          "behaviors": [],
          "string": "Game Over",
          "font": "",
          "characterSize": 28,
          "color": {
            "b": 255,
            "g": 255,
            "r": 255
          }
        },
        {
          "bold": false,
          "italic": false,
          "name": "restart",
          "smoothed": true,
          "tags": "",
          "type": "TextObject::Text",
          "underlined": false,
          "variables": [],
          "behaviors": [],
          "string": "Restart Game",
          "font": "",
          "characterSize": 28,
          "color": {
            "b": 255,
            "g": 255,
            "r": 255
          }
        }
      ],
      "events": [
        {
          "disabled": false,
          "folded": false,
          "type": "BuiltinCommonInstructions::Comment",
          "color": {
            "b": 109,
            "g": 230,
            "r": 255,
            "textB": 0,
            "textG": 0,
            "textR": 0
          },
          "comment": "set background color to black",
          "comment2": ""
        },
        {
          "disabled": false,
          "folded": false,
          "type": "BuiltinCommonInstructions::Standard",
          "conditions": [
            {
              "type": {
                "inverted": false,
                "value": "DepartScene"
              },
              "parameters": [
                ""
              ],
              "subInstructions": []
            }
          ],
          "actions": [
            {
              "type": {
                "inverted": false,
                "value": "SceneBackground"
              },
              "parameters": [
                "",
                "\"0;0;0\""
              ],
              "subInstructions": []
            }
          ],
          "events": []
        },
        {
          "disabled": false,
          "folded": false,
          "type": "BuiltinCommonInstructions::Comment",
          "color": {
            "b": 109,
            "g": 230,
            "r": 255,
            "textB": 0,
            "textG": 0,
            "textR": 0
          },
          "comment": "If the restart game text is clicked, go back to the game scene",
          "comment2": ""
        },
        {
          "disabled": false,
          "folded": false,
          "type": "BuiltinCommonInstructions::Standard",
          "conditions": [
            {
              "type": {
                "inverted": false,
                "value": "MouseButtonReleased"
              },
              "parameters": [
                "",
                "Left"
              ],
              "subInstructions": []
            },
            {
              "type": {
                "inverted": false,
                "value": "SourisSurObjet"
              },
              "parameters": [
                "restart",
                "",
                "",
                ""
              ],
              "subInstructions": []
            }
          ],
          "actions": [
            {
              "type": {
                "inverted": false,
                "value": "Scene"
              },
              "parameters": [
                "",
                "\"asteroids\"",
                "true"
              ],
              "subInstructions": []
            }
          ],
          "events": []
        },
        {
          "disabled": false,
          "folded": false,
          "type": "BuiltinCommonInstructions::Comment",
          "color": {
            "b": 109,
            "g": 230,
            "r": 255,
            "textB": 0,
            "textG": 0,
            "textR": 0
          },
          "comment": "change color of restart text when the mouse is over the text",
          "comment2": ""
        },
        {
          "disabled": false,
          "folded": false,
          "type": "BuiltinCommonInstructions::Standard",
          "conditions": [
            {
              "type": {
                "inverted": false,
                "value": "SourisSurObjet"
              },
              "parameters": [
                "restart",
                "",
                "",
                ""
              ],
              "subInstructions": []
            },
            {
              "type": {
                "inverted": false,
                "value": "BuiltinCommonInstructions::Once"
              },
              "parameters": [],
              "subInstructions": []
            }
          ],
          "actions": [
            {
              "type": {
                "inverted": false,
                "value": "TextObject::ChangeColor"
              },
              "parameters": [
                "restart",
                "\"0;255;128\""
              ],
              "subInstructions": []
            }
          ],
          "events": []
        },
        {
          "disabled": false,
          "folded": false,
          "type": "BuiltinCommonInstructions::Standard",
          "conditions": [
            {
              "type": {
                "inverted": true,
                "value": "SourisSurObjet"
              },
              "parameters": [
                "restart",
                "",
                "",
                ""
              ],
              "subInstructions": []
            },
            {
              "type": {
                "inverted": false,
                "value": "BuiltinCommonInstructions::Once"
              },
              "parameters": [],
              "subInstructions": []
            }
          ],
          "actions": [
            {
              "type": {
                "inverted": false,
                "value": "TextObject::ChangeColor"
              },
              "parameters": [
                "restart",
                "\"255;255;255\""
              ],
              "subInstructions": []
            }
          ],
          "events": []
        }
      ],
      "layers": [
        {
          "name": "",
          "visibility": true,
          "cameras": [
            {
              "defaultSize": true,
              "defaultViewport": true,
              "height": 0,
              "viewportBottom": 1,
              "viewportLeft": 0,
              "viewportRight": 1,
              "viewportTop": 0,
              "width": 0
            }
          ],
          "effects": []
        }
      ],
      "behaviorsSharedData": []
    }
  ],
  "externalEvents": [
    {
      "associatedLayout": "asteroids",
      "lastChangeTimeStamp": 0,
      "name": "create_player",
      "events": [
        {
          "disabled": false,
          "folded": false,
          "type": "BuiltinCommonInstructions::Comment",
          "color": {
            "b": 109,
            "g": 230,
            "r": 255,
            "textB": 0,
            "textG": 0,
            "textR": 0
          },
          "comment": "create player",
          "comment2": ""
        },
        {
          "disabled": false,
          "folded": false,
          "type": "BuiltinCommonInstructions::Standard",
          "conditions": [],
          "actions": [
            {
              "type": {
                "inverted": false,
                "value": "Create"
              },
              "parameters": [
                "",
                "player",
                "SceneWindowWidth()/2",
                "SceneWindowHeight()/2",
                ""
              ],
              "subInstructions": []
            },
            {
              "type": {
                "inverted": false,
                "value": "SetAngle"
              },
              "parameters": [
                "player",
                "=",
                "Random(270)"
              ],
              "subInstructions": []
            },
            {
              "type": {
                "inverted": false,
                "value": "ChangePlan"
              },
              "parameters": [
                "player",
                "=",
                "2"
              ],
              "subInstructions": []
            }
          ],
          "events": []
        },
        {
          "disabled": false,
          "folded": false,
          "type": "BuiltinCommonInstructions::Comment",
          "color": {
            "b": 109,
            "g": 230,
            "r": 255,
            "textB": 0,
            "textG": 0,
            "textR": 0
          },
          "comment": "initialize player values",
          "comment2": ""
        },
        {
          "disabled": false,
          "folded": false,
          "type": "BuiltinCommonInstructions::Standard",
          "conditions": [],
          "actions": [
            {
              "type": {
                "inverted": false,
                "value": "ModVarScene"
              },
              "parameters": [
                "player_movement_angle",
                "=",
                "Random(270)"
              ],
              "subInstructions": []
            },
            {
              "type": {
                "inverted": false,
                "value": "ModVarScene"
              },
              "parameters": [
                "player_destroyable",
                "=",
                "0"
              ],
              "subInstructions": []
            },
            {
              "type": {
                "inverted": false,
                "value": "ModVarScene"
              },
              "parameters": [
                "player_undestroyable_time",
                "=",
                "5"
              ],
              "subInstructions": []
            },
            {
              "type": {
                "inverted": false,
                "value": "ModVarScene"
              },
              "parameters": [
                "player_max_speed",
                "=",
                "50"
              ],
              "subInstructions": []
            },
            {
              "type": {
                "inverted": false,
                "value": "ModVarScene"
              },
              "parameters": [
                "player_rotation_speed",
                "=",
                "50"
              ],
              "subInstructions": []
            },
            {
              "type": {
                "inverted": false,
                "value": "ModVarScene"
              },
              "parameters": [
                "player_acceleration",
                "=",
                "70"
              ],
              "subInstructions": []
            },
            {
              "type": {
                "inverted": false,
                "value": "ModVarScene"
              },
              "parameters": [
                "player_speed",
                "=",
                "Variable(player_max_speed)"
              ],
              "subInstructions": []
            },
            {
              "type": {
                "inverted": false,
                "value": "ModVarScene"
              },
              "parameters": [
                "player_firerate",
                "=",
                "0.25"
              ],
              "subInstructions": []
            },
            {
              "type": {
                "inverted": false,
                "value": "ModVarScene"
              },
              "parameters": [
                "player_bullet_speed",
                "=",
                "Variable(player_acceleration) + 200"
              ],
              "subInstructions": []
            }
          ],
          "events": []
        }
      ]
    }
  ],
  "eventsFunctionsExtensions": [],
  "externalLayouts": [],
  "externalSourceFiles": []
}<|MERGE_RESOLUTION|>--- conflicted
+++ resolved
@@ -7,7 +7,6 @@
     "revision": 0
   },
   "properties": {
-    "adMobAppId": "",
     "adaptGameResolutionAtRuntime": false,
     "folderProject": false,
     "linuxExecutableFilename": "",
@@ -33,6 +32,7 @@
     "loadingScreen": {
       "showGDevelopSplash": true
     },
+    "extensionProperties": [],
     "extensions": [
       {
         "name": "BuiltinObject"
@@ -374,11 +374,7 @@
           "layer": "",
           "locked": false,
           "name": "button",
-<<<<<<< HEAD
-          "persistentUuid": "d042a79b-cb28-4d90-947f-7159de44e78d",
-=======
-          "persistentUuid": "67f4438b-d599-4572-971c-90b0a2d662dc",
->>>>>>> 2762329d
+          "persistentUuid": "959440d3-e711-440b-92a9-f3754b612d53",
           "width": 0,
           "x": 320,
           "y": 224,
@@ -394,11 +390,7 @@
           "layer": "",
           "locked": false,
           "name": "title",
-<<<<<<< HEAD
-          "persistentUuid": "decff4fa-cd64-47aa-b3b7-69855c88a02d",
-=======
-          "persistentUuid": "e9c0dab9-ad00-4c44-a124-2add2f04e1b6",
->>>>>>> 2762329d
+          "persistentUuid": "fa2cad5c-e298-476d-9e1f-17b24093631a",
           "width": 0,
           "x": 224,
           "y": 96,
@@ -752,11 +744,7 @@
           "layer": "touch",
           "locked": false,
           "name": "btn_rotate_left",
-<<<<<<< HEAD
-          "persistentUuid": "88080ac2-d2a9-464a-a037-0932031facf7",
-=======
-          "persistentUuid": "6c22f30c-bf18-4ea9-a972-9c4400c73e97",
->>>>>>> 2762329d
+          "persistentUuid": "f06a98d0-25a7-4951-885a-9df227ef4094",
           "width": 0,
           "x": 64,
           "y": 480,
@@ -772,11 +760,7 @@
           "layer": "touch",
           "locked": false,
           "name": "btn_rotate_right",
-<<<<<<< HEAD
-          "persistentUuid": "db2cf9af-ac2f-4e08-837d-b5b81ac4410e",
-=======
-          "persistentUuid": "7aede08f-0a39-464a-8484-7a95caff658e",
->>>>>>> 2762329d
+          "persistentUuid": "3d9aa7bb-bc58-435e-9ba1-3987e91cf2f3",
           "width": 0,
           "x": 160,
           "y": 480,
@@ -792,11 +776,7 @@
           "layer": "touch",
           "locked": false,
           "name": "btn_fire",
-<<<<<<< HEAD
-          "persistentUuid": "a1d2807c-2a9a-449a-a527-65e498ae0a30",
-=======
-          "persistentUuid": "f2789430-7105-4437-8caf-d0f573b9fab4",
->>>>>>> 2762329d
+          "persistentUuid": "b5c7ddc4-4dcd-4be7-b52c-db25ee6d574a",
           "width": 0,
           "x": 608,
           "y": 480,
@@ -812,11 +792,7 @@
           "layer": "touch",
           "locked": false,
           "name": "btn_thruster",
-<<<<<<< HEAD
-          "persistentUuid": "68fd70ea-4d93-4006-a7fb-41e1aba06011",
-=======
-          "persistentUuid": "c83ee82d-87a4-4410-bc10-602f4f1a8253",
->>>>>>> 2762329d
+          "persistentUuid": "c387382a-aed6-4b4a-950e-b12492787e88",
           "width": 0,
           "x": 672,
           "y": 416,
@@ -7768,11 +7744,7 @@
           "layer": "",
           "locked": false,
           "name": "gameover",
-<<<<<<< HEAD
-          "persistentUuid": "3dea9b42-88da-46d2-a4b2-752c3534a80d",
-=======
-          "persistentUuid": "30c218f6-71f4-4920-ae36-dcd3c2d35272",
->>>>>>> 2762329d
+          "persistentUuid": "0c525ec6-1ede-4ad9-9bed-39b4643e3b24",
           "width": 0,
           "x": 320,
           "y": 96,
@@ -7788,11 +7760,7 @@
           "layer": "",
           "locked": false,
           "name": "restart",
-<<<<<<< HEAD
-          "persistentUuid": "e804cd51-fa03-4590-94c7-633f66ef0421",
-=======
-          "persistentUuid": "8ed3cac7-f4ed-476a-985d-c29e0b6971f1",
->>>>>>> 2762329d
+          "persistentUuid": "cc4f03ee-7b42-4e45-8d1d-3a4e0128a7da",
           "width": 0,
           "x": 311,
           "y": 262,
