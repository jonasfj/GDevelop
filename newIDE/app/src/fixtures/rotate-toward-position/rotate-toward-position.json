{
  "firstLayout": "",
  "gdVersion": {
    "build": 98,
    "major": 4,
    "minor": 0,
    "revision": 0
  },
  "properties": {
    "adMobAppId": "",
    "adaptGameResolutionAtRuntime": false,
    "folderProject": false,
    "linuxExecutableFilename": "",
    "macExecutableFilename": "",
    "orientation": "default",
    "packageName": "com.example.gamename",
    "projectFile": "C:\\Users\\szoszo\\Desktop\\Projects\\GDevelop5\\change-angle\\game.json",
    "scaleMode": "linear",
    "sizeOnStartupMode": "",
    "useExternalSourceFiles": false,
    "version": "1.0.0",
    "winExecutableFilename": "",
    "winExecutableIconFile": "",
    "name": "Project",
    "author": "",
    "windowWidth": 800,
    "windowHeight": 600,
    "latestCompilationDirectory": "",
    "maxFPS": 60,
    "minFPS": 10,
    "verticalSync": false,
    "platformSpecificAssets": {},
    "loadingScreen": {
      "showGDevelopSplash": true
    },
    "extensions": [
      {
        "name": "BuiltinObject"
      },
      {
        "name": "BuiltinAudio"
      },
      {
        "name": "BuiltinVariables"
      },
      {
        "name": "BuiltinTime"
      },
      {
        "name": "BuiltinMouse"
      },
      {
        "name": "BuiltinKeyboard"
      },
      {
        "name": "BuiltinJoystick"
      },
      {
        "name": "BuiltinCamera"
      },
      {
        "name": "BuiltinWindow"
      },
      {
        "name": "BuiltinFile"
      },
      {
        "name": "BuiltinNetwork"
      },
      {
        "name": "BuiltinScene"
      },
      {
        "name": "BuiltinAdvanced"
      },
      {
        "name": "Sprite"
      },
      {
        "name": "BuiltinCommonInstructions"
      },
      {
        "name": "BuiltinCommonConversions"
      },
      {
        "name": "BuiltinStringInstructions"
      },
      {
        "name": "BuiltinMathematicalTools"
      },
      {
        "name": "BuiltinExternalLayouts"
      }
    ],
    "platforms": [
      {
        "name": "GDevelop JS platform"
      }
    ],
    "currentPlatform": "GDevelop JS platform"
  },
  "resources": {
    "resources": [
      {
        "alwaysLoaded": false,
        "file": "https://resources.gdevelop-app.com/examples/rotate-toward-position/p1_jump.png",
        "kind": "image",
        "metadata": "",
        "name": "p1_jump.png",
        "smoothed": true,
        "userAdded": true
      },
      {
        "alwaysLoaded": false,
        "file": "https://resources.gdevelop-app.com/examples/rotate-toward-position/coinGold.png",
        "kind": "image",
        "metadata": "",
        "name": "coinGold.png",
        "smoothed": true,
        "userAdded": false
      }
    ],
    "resourceFolders": []
  },
  "objects": [],
  "objectsGroups": [],
  "variables": [],
  "layouts": [
    {
      "b": 209,
      "disableInputWhenNotFocused": true,
      "mangledName": "NewScene",
      "name": "NewScene",
      "oglFOV": 90,
      "oglZFar": 500,
      "oglZNear": 1,
      "r": 209,
      "standardSortMethod": true,
      "stopSoundsOnStartup": true,
      "title": "",
      "v": 209,
      "uiSettings": {
        "grid": false,
        "gridB": 255,
        "gridG": 180,
        "gridHeight": 32,
        "gridOffsetX": 0,
        "gridOffsetY": 0,
        "gridR": 158,
        "gridWidth": 32,
        "snap": true,
        "windowMask": false,
        "zoomFactor": 1
      },
      "objectsGroups": [],
      "variables": [],
      "instances": [
        {
          "angle": 0,
          "customSize": false,
          "height": 0,
          "layer": "",
          "locked": false,
          "name": "kenney",
<<<<<<< HEAD
          "persistentUuid": "3dedff3a-ca02-459c-b2f8-137b518c5b09",
=======
          "persistentUuid": "1eefb618-0a83-40bd-ab71-676d0fc07feb",
>>>>>>> 2762329d
          "width": 0,
          "x": 336.849,
          "y": 241.534,
          "zOrder": 1,
          "numberProperties": [],
          "stringProperties": [],
          "initialVariables": []
        },
        {
          "angle": 0,
          "customSize": false,
          "height": 0,
          "layer": "",
          "locked": false,
          "name": "message",
<<<<<<< HEAD
          "persistentUuid": "eb7391c0-39a7-46c9-a1d6-3547f97b6ce7",
=======
          "persistentUuid": "02d9fb1c-1cf7-4e00-a4af-c755bf0640c5",
>>>>>>> 2762329d
          "width": 0,
          "x": 120.547,
          "y": 2.59878,
          "zOrder": 2,
          "numberProperties": [],
          "stringProperties": [],
          "initialVariables": []
        },
        {
          "angle": 0,
          "customSize": false,
          "height": 0,
          "layer": "",
          "locked": false,
          "name": "coin",
<<<<<<< HEAD
          "persistentUuid": "e45465b7-aeb8-4454-8787-5c08836b3ac7",
=======
          "persistentUuid": "8de2f61b-20e1-4d3a-85a0-cfda21411c3c",
>>>>>>> 2762329d
          "width": 0,
          "x": 571.847,
          "y": 275.63,
          "zOrder": 3,
          "numberProperties": [],
          "stringProperties": [],
          "initialVariables": []
        }
      ],
      "objects": [
        {
          "name": "coin",
          "tags": "",
          "type": "Sprite",
          "updateIfNotVisible": false,
          "variables": [],
          "behaviors": [],
          "animations": [
            {
              "name": "",
              "useMultipleDirections": false,
              "directions": [
                {
                  "looping": false,
                  "timeBetweenFrames": 1,
                  "sprites": [
                    {
                      "hasCustomCollisionMask": false,
                      "image": "coinGold.png",
                      "points": [],
                      "originPoint": {
                        "name": "origine",
                        "x": 0,
                        "y": 0
                      },
                      "centerPoint": {
                        "automatic": true,
                        "name": "centre",
                        "x": 0,
                        "y": 0
                      },
                      "customCollisionMask": []
                    }
                  ]
                }
              ]
            }
          ]
        },
        {
          "name": "kenney",
          "tags": "",
          "type": "Sprite",
          "updateIfNotVisible": false,
          "variables": [],
          "behaviors": [],
          "animations": [
            {
              "name": "",
              "useMultipleDirections": false,
              "directions": [
                {
                  "looping": false,
                  "timeBetweenFrames": 1,
                  "sprites": [
                    {
                      "hasCustomCollisionMask": false,
                      "image": "p1_jump.png",
                      "points": [],
                      "originPoint": {
                        "name": "origine",
                        "x": 0,
                        "y": 0
                      },
                      "centerPoint": {
                        "automatic": true,
                        "name": "centre",
                        "x": 0,
                        "y": 0
                      },
                      "customCollisionMask": []
                    }
                  ]
                }
              ]
            }
          ]
        },
        {
          "bold": false,
          "italic": false,
          "name": "message",
          "smoothed": true,
          "tags": "",
          "type": "TextObject::Text",
          "underlined": false,
          "variables": [],
          "behaviors": [],
          "string": "Click anywhere to change position of the coin, kenney will follow",
          "font": "",
          "characterSize": 20,
          "color": {
            "b": 0,
            "g": 0,
            "r": 0
          }
        }
      ],
      "events": [
        {
          "disabled": false,
          "folded": false,
          "type": "BuiltinCommonInstructions::Comment",
          "color": {
            "b": 109,
            "g": 230,
            "r": 255,
            "textB": 0,
            "textG": 0,
            "textR": 0
          },
          "comment": "rotate kenney toward the position of the coin at speed 100 pixels per seond",
          "comment2": ""
        },
        {
          "disabled": false,
          "folded": false,
          "type": "BuiltinCommonInstructions::Standard",
          "conditions": [],
          "actions": [
            {
              "type": {
                "inverted": false,
                "value": "RotateTowardPosition"
              },
              "parameters": [
                "kenney",
                "coin.X()",
                "coin.Y()",
                "100",
                ""
              ],
              "subInstructions": []
            }
          ],
          "events": []
        },
        {
          "disabled": false,
          "folded": false,
          "type": "BuiltinCommonInstructions::Comment",
          "color": {
            "b": 109,
            "g": 230,
            "r": 255,
            "textB": 0,
            "textG": 0,
            "textR": 0
          },
          "comment": "if left mouse button is down, change the position of the coin to the position of the mouse\nNOTE: if you DELETE the Trigger once coindition, you can sort of drag the coin around as the event is going to be fired every frame while the mouse button is down",
          "comment2": ""
        },
        {
          "disabled": false,
          "folded": false,
          "type": "BuiltinCommonInstructions::Standard",
          "conditions": [
            {
              "type": {
                "inverted": false,
                "value": "SourisBouton"
              },
              "parameters": [
                "",
                "Left"
              ],
              "subInstructions": []
            },
            {
              "type": {
                "inverted": false,
                "value": "BuiltinCommonInstructions::Once"
              },
              "parameters": [],
              "subInstructions": []
            }
          ],
          "actions": [
            {
              "type": {
                "inverted": false,
                "value": "MettreXY"
              },
              "parameters": [
                "coin",
                "=",
                "MouseX()",
                "=",
                "MouseY()"
              ],
              "subInstructions": []
            }
          ],
          "events": []
        }
      ],
      "layers": [
        {
          "name": "",
          "visibility": true,
          "cameras": [
            {
              "defaultSize": true,
              "defaultViewport": true,
              "height": 0,
              "viewportBottom": 1,
              "viewportLeft": 0,
              "viewportRight": 1,
              "viewportTop": 0,
              "width": 0
            }
          ],
          "effects": []
        }
      ],
      "behaviorsSharedData": []
    }
  ],
  "externalEvents": [],
  "eventsFunctionsExtensions": [],
  "externalLayouts": [],
  "externalSourceFiles": []
}<|MERGE_RESOLUTION|>--- conflicted
+++ resolved
@@ -7,7 +7,6 @@
     "revision": 0
   },
   "properties": {
-    "adMobAppId": "",
     "adaptGameResolutionAtRuntime": false,
     "folderProject": false,
     "linuxExecutableFilename": "",
@@ -33,6 +32,7 @@
     "loadingScreen": {
       "showGDevelopSplash": true
     },
+    "extensionProperties": [],
     "extensions": [
       {
         "name": "BuiltinObject"
@@ -162,11 +162,7 @@
           "layer": "",
           "locked": false,
           "name": "kenney",
-<<<<<<< HEAD
-          "persistentUuid": "3dedff3a-ca02-459c-b2f8-137b518c5b09",
-=======
-          "persistentUuid": "1eefb618-0a83-40bd-ab71-676d0fc07feb",
->>>>>>> 2762329d
+          "persistentUuid": "a562ec34-a9e9-40e4-82f9-b3f149f270c4",
           "width": 0,
           "x": 336.849,
           "y": 241.534,
@@ -182,11 +178,7 @@
           "layer": "",
           "locked": false,
           "name": "message",
-<<<<<<< HEAD
-          "persistentUuid": "eb7391c0-39a7-46c9-a1d6-3547f97b6ce7",
-=======
-          "persistentUuid": "02d9fb1c-1cf7-4e00-a4af-c755bf0640c5",
->>>>>>> 2762329d
+          "persistentUuid": "22bc6c0e-f830-4b46-83ce-55e244978b8f",
           "width": 0,
           "x": 120.547,
           "y": 2.59878,
@@ -202,11 +194,7 @@
           "layer": "",
           "locked": false,
           "name": "coin",
-<<<<<<< HEAD
-          "persistentUuid": "e45465b7-aeb8-4454-8787-5c08836b3ac7",
-=======
-          "persistentUuid": "8de2f61b-20e1-4d3a-85a0-cfda21411c3c",
->>>>>>> 2762329d
+          "persistentUuid": "3d1aeb5c-b110-48d2-8124-55a4c362a03a",
           "width": 0,
           "x": 571.847,
           "y": 275.63,
