{
  "firstLayout": "",
  "gdVersion": {
    "build": 98,
    "major": 4,
    "minor": 0,
    "revision": 0
  },
  "properties": {
    "adMobAppId": "",
    "adaptGameResolutionAtRuntime": false,
    "folderProject": false,
    "linuxExecutableFilename": "",
    "macExecutableFilename": "",
    "orientation": "default",
    "packageName": "com.example.gamename",
    "projectFile": "C:\\Users\\szoszo\\Desktop\\Projects\\gametemplates\\gdevelop5\\keyboard-practice\\game.json",
    "scaleMode": "linear",
    "sizeOnStartupMode": "",
    "useExternalSourceFiles": false,
    "version": "1.0.0",
    "winExecutableFilename": "",
    "winExecutableIconFile": "",
    "name": "Project",
    "author": "",
    "windowWidth": 800,
    "windowHeight": 600,
    "latestCompilationDirectory": "C:\\Users\\szoszo\\Desktop\\keyboard-practice",
    "maxFPS": 60,
    "minFPS": 10,
    "verticalSync": false,
    "platformSpecificAssets": {},
    "loadingScreen": {
      "showGDevelopSplash": true
    },
    "extensions": [
      {
        "name": "BuiltinObject"
      },
      {
        "name": "BuiltinAudio"
      },
      {
        "name": "BuiltinVariables"
      },
      {
        "name": "BuiltinTime"
      },
      {
        "name": "BuiltinMouse"
      },
      {
        "name": "BuiltinKeyboard"
      },
      {
        "name": "BuiltinJoystick"
      },
      {
        "name": "BuiltinCamera"
      },
      {
        "name": "BuiltinWindow"
      },
      {
        "name": "BuiltinFile"
      },
      {
        "name": "BuiltinNetwork"
      },
      {
        "name": "BuiltinScene"
      },
      {
        "name": "BuiltinAdvanced"
      },
      {
        "name": "Sprite"
      },
      {
        "name": "BuiltinCommonInstructions"
      },
      {
        "name": "BuiltinCommonConversions"
      },
      {
        "name": "BuiltinStringInstructions"
      },
      {
        "name": "BuiltinMathematicalTools"
      },
      {
        "name": "BuiltinExternalLayouts"
      }
    ],
    "platforms": [
      {
        "name": "GDevelop JS platform"
      }
    ],
    "currentPlatform": "GDevelop JS platform"
  },
  "resources": {
    "resources": [
      {
        "alwaysLoaded": false,
        "file": "https://resources.gdevelop-app.com/examples/keyboard-practice/assets/keys/a1.png",
        "kind": "image",
        "metadata": "",
        "name": "a1.png",
        "smoothed": true,
        "userAdded": false
      },
      {
        "alwaysLoaded": false,
        "file": "https://resources.gdevelop-app.com/examples/keyboard-practice/assets/keys/a2.png",
        "kind": "image",
        "metadata": "",
        "name": "a2.png",
        "smoothed": true,
        "userAdded": true
      },
      {
        "alwaysLoaded": false,
        "file": "https://resources.gdevelop-app.com/examples/keyboard-practice/assets/keys/b1.png",
        "kind": "image",
        "metadata": "",
        "name": "b1.png",
        "smoothed": true,
        "userAdded": true
      },
      {
        "alwaysLoaded": false,
        "file": "https://resources.gdevelop-app.com/examples/keyboard-practice/assets/keys/b2.png",
        "kind": "image",
        "metadata": "",
        "name": "b2.png",
        "smoothed": true,
        "userAdded": true
      },
      {
        "alwaysLoaded": false,
        "file": "https://resources.gdevelop-app.com/examples/keyboard-practice/assets/keys/c1.png",
        "kind": "image",
        "metadata": "",
        "name": "c1.png",
        "smoothed": true,
        "userAdded": true
      },
      {
        "alwaysLoaded": false,
        "file": "https://resources.gdevelop-app.com/examples/keyboard-practice/assets/keys/c2.png",
        "kind": "image",
        "metadata": "",
        "name": "c2.png",
        "smoothed": true,
        "userAdded": false
      },
      {
        "alwaysLoaded": false,
        "file": "https://resources.gdevelop-app.com/examples/keyboard-practice/assets/keys/d1.png",
        "kind": "image",
        "metadata": "",
        "name": "d1.png",
        "smoothed": true,
        "userAdded": true
      },
      {
        "alwaysLoaded": false,
        "file": "https://resources.gdevelop-app.com/examples/keyboard-practice/assets/keys/d2.png",
        "kind": "image",
        "metadata": "",
        "name": "d2.png",
        "smoothed": true,
        "userAdded": false
      },
      {
        "alwaysLoaded": false,
        "file": "https://resources.gdevelop-app.com/examples/keyboard-practice/assets/keys/e1.png",
        "kind": "image",
        "metadata": "",
        "name": "e1.png",
        "smoothed": true,
        "userAdded": false
      },
      {
        "alwaysLoaded": false,
        "file": "https://resources.gdevelop-app.com/examples/keyboard-practice/assets/keys/e2.png",
        "kind": "image",
        "metadata": "",
        "name": "e2.png",
        "smoothed": true,
        "userAdded": true
      },
      {
        "alwaysLoaded": false,
        "file": "https://resources.gdevelop-app.com/examples/keyboard-practice/assets/keys/f1.png",
        "kind": "image",
        "metadata": "",
        "name": "f1.png",
        "smoothed": true,
        "userAdded": true
      },
      {
        "alwaysLoaded": false,
        "file": "https://resources.gdevelop-app.com/examples/keyboard-practice/assets/keys/f2.png",
        "kind": "image",
        "metadata": "",
        "name": "f2.png",
        "smoothed": true,
        "userAdded": false
      },
      {
        "alwaysLoaded": false,
        "file": "https://resources.gdevelop-app.com/examples/keyboard-practice/assets/keys/g1.png",
        "kind": "image",
        "metadata": "",
        "name": "g1.png",
        "smoothed": true,
        "userAdded": false
      },
      {
        "alwaysLoaded": false,
        "file": "https://resources.gdevelop-app.com/examples/keyboard-practice/assets/keys/g2.png",
        "kind": "image",
        "metadata": "",
        "name": "g2.png",
        "smoothed": true,
        "userAdded": true
      },
      {
        "alwaysLoaded": false,
        "file": "https://resources.gdevelop-app.com/examples/keyboard-practice/assets/keys/h1.png",
        "kind": "image",
        "metadata": "",
        "name": "h1.png",
        "smoothed": true,
        "userAdded": true
      },
      {
        "alwaysLoaded": false,
        "file": "https://resources.gdevelop-app.com/examples/keyboard-practice/assets/keys/h2.png",
        "kind": "image",
        "metadata": "",
        "name": "h2.png",
        "smoothed": true,
        "userAdded": false
      },
      {
        "alwaysLoaded": false,
        "file": "https://resources.gdevelop-app.com/examples/keyboard-practice/assets/keys/i1.png",
        "kind": "image",
        "metadata": "",
        "name": "i1.png",
        "smoothed": true,
        "userAdded": true
      },
      {
        "alwaysLoaded": false,
        "file": "https://resources.gdevelop-app.com/examples/keyboard-practice/assets/keys/i2.png",
        "kind": "image",
        "metadata": "",
        "name": "i2.png",
        "smoothed": true,
        "userAdded": false
      },
      {
        "alwaysLoaded": false,
        "file": "https://resources.gdevelop-app.com/examples/keyboard-practice/assets/keys/j1.png",
        "kind": "image",
        "metadata": "",
        "name": "j1.png",
        "smoothed": true,
        "userAdded": true
      },
      {
        "alwaysLoaded": false,
        "file": "https://resources.gdevelop-app.com/examples/keyboard-practice/assets/keys/j2.png",
        "kind": "image",
        "metadata": "",
        "name": "j2.png",
        "smoothed": true,
        "userAdded": false
      },
      {
        "alwaysLoaded": false,
        "file": "https://resources.gdevelop-app.com/examples/keyboard-practice/assets/keys/k1.png",
        "kind": "image",
        "metadata": "",
        "name": "k1.png",
        "smoothed": true,
        "userAdded": true
      },
      {
        "alwaysLoaded": false,
        "file": "https://resources.gdevelop-app.com/examples/keyboard-practice/assets/keys/k2.png",
        "kind": "image",
        "metadata": "",
        "name": "k2.png",
        "smoothed": true,
        "userAdded": false
      },
      {
        "alwaysLoaded": false,
        "file": "https://resources.gdevelop-app.com/examples/keyboard-practice/assets/keys/l1.png",
        "kind": "image",
        "metadata": "",
        "name": "l1.png",
        "smoothed": true,
        "userAdded": false
      },
      {
        "alwaysLoaded": false,
        "file": "https://resources.gdevelop-app.com/examples/keyboard-practice/assets/keys/l2.png",
        "kind": "image",
        "metadata": "",
        "name": "l2.png",
        "smoothed": true,
        "userAdded": false
      },
      {
        "alwaysLoaded": false,
        "file": "https://resources.gdevelop-app.com/examples/keyboard-practice/assets/keys/m1.png",
        "kind": "image",
        "metadata": "",
        "name": "m1.png",
        "smoothed": true,
        "userAdded": true
      },
      {
        "alwaysLoaded": false,
        "file": "https://resources.gdevelop-app.com/examples/keyboard-practice/assets/keys/m2.png",
        "kind": "image",
        "metadata": "",
        "name": "m2.png",
        "smoothed": true,
        "userAdded": false
      },
      {
        "alwaysLoaded": false,
        "file": "https://resources.gdevelop-app.com/examples/keyboard-practice/assets/keys/n1.png",
        "kind": "image",
        "metadata": "",
        "name": "n1.png",
        "smoothed": true,
        "userAdded": false
      },
      {
        "alwaysLoaded": false,
        "file": "https://resources.gdevelop-app.com/examples/keyboard-practice/assets/keys/n2.png",
        "kind": "image",
        "metadata": "",
        "name": "n2.png",
        "smoothed": true,
        "userAdded": false
      },
      {
        "alwaysLoaded": false,
        "file": "https://resources.gdevelop-app.com/examples/keyboard-practice/assets/keys/o1.png",
        "kind": "image",
        "metadata": "",
        "name": "o1.png",
        "smoothed": true,
        "userAdded": false
      },
      {
        "alwaysLoaded": false,
        "file": "https://resources.gdevelop-app.com/examples/keyboard-practice/assets/keys/o2.png",
        "kind": "image",
        "metadata": "",
        "name": "o2.png",
        "smoothed": true,
        "userAdded": true
      },
      {
        "alwaysLoaded": false,
        "file": "https://resources.gdevelop-app.com/examples/keyboard-practice/assets/keys/p1.png",
        "kind": "image",
        "metadata": "",
        "name": "p1.png",
        "smoothed": true,
        "userAdded": true
      },
      {
        "alwaysLoaded": false,
        "file": "https://resources.gdevelop-app.com/examples/keyboard-practice/assets/keys/p2.png",
        "kind": "image",
        "metadata": "",
        "name": "p2.png",
        "smoothed": true,
        "userAdded": true
      },
      {
        "alwaysLoaded": false,
        "file": "https://resources.gdevelop-app.com/examples/keyboard-practice/assets/keys/q1.png",
        "kind": "image",
        "metadata": "",
        "name": "q1.png",
        "smoothed": true,
        "userAdded": true
      },
      {
        "alwaysLoaded": false,
        "file": "https://resources.gdevelop-app.com/examples/keyboard-practice/assets/keys/q2.png",
        "kind": "image",
        "metadata": "",
        "name": "q2.png",
        "smoothed": true,
        "userAdded": true
      },
      {
        "alwaysLoaded": false,
        "file": "https://resources.gdevelop-app.com/examples/keyboard-practice/assets/keys/r1.png",
        "kind": "image",
        "metadata": "",
        "name": "r1.png",
        "smoothed": true,
        "userAdded": false
      },
      {
        "alwaysLoaded": false,
        "file": "https://resources.gdevelop-app.com/examples/keyboard-practice/assets/keys/r2.png",
        "kind": "image",
        "metadata": "",
        "name": "r2.png",
        "smoothed": true,
        "userAdded": true
      },
      {
        "alwaysLoaded": false,
        "file": "https://resources.gdevelop-app.com/examples/keyboard-practice/assets/keys/s1.png",
        "kind": "image",
        "metadata": "",
        "name": "s1.png",
        "smoothed": true,
        "userAdded": true
      },
      {
        "alwaysLoaded": false,
        "file": "https://resources.gdevelop-app.com/examples/keyboard-practice/assets/keys/s2.png",
        "kind": "image",
        "metadata": "",
        "name": "s2.png",
        "smoothed": true,
        "userAdded": false
      },
      {
        "alwaysLoaded": false,
        "file": "https://resources.gdevelop-app.com/examples/keyboard-practice/assets/keys/t1.png",
        "kind": "image",
        "metadata": "",
        "name": "t1.png",
        "smoothed": true,
        "userAdded": true
      },
      {
        "alwaysLoaded": false,
        "file": "https://resources.gdevelop-app.com/examples/keyboard-practice/assets/keys/t2.png",
        "kind": "image",
        "metadata": "",
        "name": "t2.png",
        "smoothed": true,
        "userAdded": true
      },
      {
        "alwaysLoaded": false,
        "file": "https://resources.gdevelop-app.com/examples/keyboard-practice/assets/keys/u1.png",
        "kind": "image",
        "metadata": "",
        "name": "u1.png",
        "smoothed": true,
        "userAdded": true
      },
      {
        "alwaysLoaded": false,
        "file": "https://resources.gdevelop-app.com/examples/keyboard-practice/assets/keys/u2.png",
        "kind": "image",
        "metadata": "",
        "name": "u2.png",
        "smoothed": true,
        "userAdded": false
      },
      {
        "alwaysLoaded": false,
        "file": "https://resources.gdevelop-app.com/examples/keyboard-practice/assets/keys/v1.png",
        "kind": "image",
        "metadata": "",
        "name": "v1.png",
        "smoothed": true,
        "userAdded": true
      },
      {
        "alwaysLoaded": false,
        "file": "https://resources.gdevelop-app.com/examples/keyboard-practice/assets/keys/v2.png",
        "kind": "image",
        "metadata": "",
        "name": "v2.png",
        "smoothed": true,
        "userAdded": true
      },
      {
        "alwaysLoaded": false,
        "file": "https://resources.gdevelop-app.com/examples/keyboard-practice/assets/keys/w1.png",
        "kind": "image",
        "metadata": "",
        "name": "w1.png",
        "smoothed": true,
        "userAdded": false
      },
      {
        "alwaysLoaded": false,
        "file": "https://resources.gdevelop-app.com/examples/keyboard-practice/assets/keys/w2.png",
        "kind": "image",
        "metadata": "",
        "name": "w2.png",
        "smoothed": true,
        "userAdded": false
      },
      {
        "alwaysLoaded": false,
        "file": "https://resources.gdevelop-app.com/examples/keyboard-practice/assets/keys/x1.png",
        "kind": "image",
        "metadata": "",
        "name": "x1.png",
        "smoothed": true,
        "userAdded": true
      },
      {
        "alwaysLoaded": false,
        "file": "https://resources.gdevelop-app.com/examples/keyboard-practice/assets/keys/x2.png",
        "kind": "image",
        "metadata": "",
        "name": "x2.png",
        "smoothed": true,
        "userAdded": false
      },
      {
        "alwaysLoaded": false,
        "file": "https://resources.gdevelop-app.com/examples/keyboard-practice/assets/keys/y1.png",
        "kind": "image",
        "metadata": "",
        "name": "y1.png",
        "smoothed": true,
        "userAdded": true
      },
      {
        "alwaysLoaded": false,
        "file": "https://resources.gdevelop-app.com/examples/keyboard-practice/assets/keys/y2.png",
        "kind": "image",
        "metadata": "",
        "name": "y2.png",
        "smoothed": true,
        "userAdded": true
      },
      {
        "alwaysLoaded": false,
        "file": "https://resources.gdevelop-app.com/examples/keyboard-practice/assets/keys/z1.png",
        "kind": "image",
        "metadata": "",
        "name": "z1.png",
        "smoothed": true,
        "userAdded": false
      },
      {
        "alwaysLoaded": false,
        "file": "https://resources.gdevelop-app.com/examples/keyboard-practice/assets/keys/z2.png",
        "kind": "image",
        "metadata": "",
        "name": "z2.png",
        "smoothed": true,
        "userAdded": true
      },
      {
        "alwaysLoaded": false,
        "file": "https://resources.gdevelop-app.com/examples/keyboard-practice/assets/keys/space1.png",
        "kind": "image",
        "metadata": "",
        "name": "space1.png",
        "smoothed": true,
        "userAdded": false
      },
      {
        "alwaysLoaded": false,
        "file": "https://resources.gdevelop-app.com/examples/keyboard-practice/assets/keys/space2.png",
        "kind": "image",
        "metadata": "",
        "name": "space2.png",
        "smoothed": true,
        "userAdded": true
      }
    ],
    "resourceFolders": []
  },
  "objects": [],
  "objectsGroups": [],
  "variables": [],
  "layouts": [
    {
      "b": 155,
      "disableInputWhenNotFocused": true,
      "mangledName": "play",
      "name": "play",
      "oglFOV": 90,
      "oglZFar": 500,
      "oglZNear": 1,
      "r": 155,
      "standardSortMethod": true,
      "stopSoundsOnStartup": true,
      "title": "",
      "v": 155,
      "uiSettings": {
        "grid": false,
        "gridB": 255,
        "gridG": 180,
        "gridHeight": 32,
        "gridOffsetX": 0,
        "gridOffsetY": 0,
        "gridR": 158,
        "gridWidth": 32,
        "snap": true,
        "windowMask": false,
        "zoomFactor": 1
      },
      "objectsGroups": [
        {
          "name": "keys",
          "objects": [
            {
              "name": "a"
            },
            {
              "name": "b"
            },
            {
              "name": "c"
            },
            {
              "name": "d"
            },
            {
              "name": "e"
            },
            {
              "name": "f"
            },
            {
              "name": "g"
            },
            {
              "name": "h"
            },
            {
              "name": "i"
            },
            {
              "name": "j"
            },
            {
              "name": "k"
            },
            {
              "name": "l"
            },
            {
              "name": "m"
            },
            {
              "name": "n"
            },
            {
              "name": "o"
            },
            {
              "name": "p"
            },
            {
              "name": "q"
            },
            {
              "name": "r"
            },
            {
              "name": "s"
            },
            {
              "name": "t"
            },
            {
              "name": "u"
            },
            {
              "name": "v"
            },
            {
              "name": "w"
            },
            {
              "name": "x"
            },
            {
              "name": "y"
            },
            {
              "name": "z"
            },
            {
              "name": "space"
            }
          ]
        }
      ],
      "variables": [],
      "instances": [
        {
          "angle": 0,
          "customSize": true,
          "height": 64,
          "layer": "",
          "locked": false,
          "name": "a",
<<<<<<< HEAD
          "persistentUuid": "9becf82d-b3cb-42e5-b1f8-ce9520cb35df",
=======
          "persistentUuid": "35e67669-2f0f-4184-ada3-cd480f1e339f",
>>>>>>> 2762329d
          "width": 64,
          "x": 112,
          "y": 272,
          "zOrder": 1,
          "numberProperties": [],
          "stringProperties": [],
          "initialVariables": [
            {
              "name": "key",
              "value": "a"
            }
          ]
        },
        {
          "angle": 0,
          "customSize": true,
          "height": 64,
          "layer": "",
          "locked": false,
          "name": "q",
<<<<<<< HEAD
          "persistentUuid": "be9c2db5-1adb-4335-8bb9-6e6d13381d83",
=======
          "persistentUuid": "819cb0b7-d564-47d3-87f3-e9f4aa400120",
>>>>>>> 2762329d
          "width": 64,
          "x": 80,
          "y": 208,
          "zOrder": 4,
          "numberProperties": [],
          "stringProperties": [],
          "initialVariables": [
            {
              "name": "key",
              "value": "q"
            }
          ]
        },
        {
          "angle": 0,
          "customSize": true,
          "height": 64,
          "layer": "",
          "locked": false,
          "name": "w",
<<<<<<< HEAD
          "persistentUuid": "dd87ed9b-9f94-4414-aaef-e08d4f4b05b0",
=======
          "persistentUuid": "f7583e8b-2986-4181-ad08-ff0167d5fa66",
>>>>>>> 2762329d
          "width": 64,
          "x": 144,
          "y": 208,
          "zOrder": 5,
          "numberProperties": [],
          "stringProperties": [],
          "initialVariables": [
            {
              "name": "key",
              "value": "w"
            }
          ]
        },
        {
          "angle": 0,
          "customSize": true,
          "height": 64,
          "layer": "",
          "locked": false,
          "name": "e",
<<<<<<< HEAD
          "persistentUuid": "3e8664e0-8d51-430c-adaa-2af15b70c184",
=======
          "persistentUuid": "e1678372-9cad-40d5-bdd5-8c0b47be910b",
>>>>>>> 2762329d
          "width": 64,
          "x": 208,
          "y": 208,
          "zOrder": 6,
          "numberProperties": [],
          "stringProperties": [],
          "initialVariables": [
            {
              "name": "key",
              "value": "e"
            }
          ]
        },
        {
          "angle": 0,
          "customSize": true,
          "height": 64,
          "layer": "",
          "locked": false,
          "name": "r",
<<<<<<< HEAD
          "persistentUuid": "f593d1c6-56de-4115-8348-da23f8f556a5",
=======
          "persistentUuid": "49fc0e0f-7383-4f7d-942e-cc34d134fc77",
>>>>>>> 2762329d
          "width": 64,
          "x": 272,
          "y": 208,
          "zOrder": 7,
          "numberProperties": [],
          "stringProperties": [],
          "initialVariables": [
            {
              "name": "key",
              "value": "r"
            }
          ]
        },
        {
          "angle": 0,
          "customSize": true,
          "height": 64,
          "layer": "",
          "locked": false,
          "name": "t",
<<<<<<< HEAD
          "persistentUuid": "6daebc7c-2219-47f2-9f56-972169baee27",
=======
          "persistentUuid": "cc9ab5c5-86bd-46f8-a43c-e7fa6c12eece",
>>>>>>> 2762329d
          "width": 64,
          "x": 336,
          "y": 208,
          "zOrder": 8,
          "numberProperties": [],
          "stringProperties": [],
          "initialVariables": [
            {
              "name": "key",
              "value": "t"
            }
          ]
        },
        {
          "angle": 0,
          "customSize": true,
          "height": 64,
          "layer": "",
          "locked": false,
          "name": "y",
<<<<<<< HEAD
          "persistentUuid": "60dd76dd-b596-4155-9c81-48814fa1288f",
=======
          "persistentUuid": "4ace0e67-fe2d-4649-9a83-f58c59a44a09",
>>>>>>> 2762329d
          "width": 64,
          "x": 400,
          "y": 208,
          "zOrder": 9,
          "numberProperties": [],
          "stringProperties": [],
          "initialVariables": [
            {
              "name": "key",
              "value": "y"
            }
          ]
        },
        {
          "angle": 0,
          "customSize": true,
          "height": 64,
          "layer": "",
          "locked": false,
          "name": "u",
<<<<<<< HEAD
          "persistentUuid": "fd73482e-c271-4edd-8e05-30a2ff83ae0f",
=======
          "persistentUuid": "5b4e6dfe-46ab-4b1e-b56e-0893c5e78f2a",
>>>>>>> 2762329d
          "width": 64,
          "x": 464,
          "y": 208,
          "zOrder": 10,
          "numberProperties": [],
          "stringProperties": [],
          "initialVariables": [
            {
              "name": "key",
              "value": "u"
            }
          ]
        },
        {
          "angle": 0,
          "customSize": true,
          "height": 64,
          "layer": "",
          "locked": false,
          "name": "i",
<<<<<<< HEAD
          "persistentUuid": "c3f72d51-6929-405e-b227-3270ebdde3fe",
=======
          "persistentUuid": "2ab27906-0221-4928-a214-b81bec54c8bf",
>>>>>>> 2762329d
          "width": 64,
          "x": 528,
          "y": 208,
          "zOrder": 11,
          "numberProperties": [],
          "stringProperties": [],
          "initialVariables": [
            {
              "name": "key",
              "value": "i"
            }
          ]
        },
        {
          "angle": 0,
          "customSize": true,
          "height": 64,
          "layer": "",
          "locked": false,
          "name": "o",
<<<<<<< HEAD
          "persistentUuid": "9b4eb785-b75c-488c-887b-eaaacfa81ed1",
=======
          "persistentUuid": "d23dea65-a4b7-4d61-87b3-6e76ec059362",
>>>>>>> 2762329d
          "width": 64,
          "x": 592,
          "y": 208,
          "zOrder": 12,
          "numberProperties": [],
          "stringProperties": [],
          "initialVariables": [
            {
              "name": "key",
              "value": "o"
            }
          ]
        },
        {
          "angle": 0,
          "customSize": true,
          "height": 64,
          "layer": "",
          "locked": false,
          "name": "p",
<<<<<<< HEAD
          "persistentUuid": "3262e1b6-a4cc-4bc9-9958-1f8587d28621",
=======
          "persistentUuid": "27f869f0-54c5-4609-b94e-d0b8ea317892",
>>>>>>> 2762329d
          "width": 64,
          "x": 656,
          "y": 208,
          "zOrder": 13,
          "numberProperties": [],
          "stringProperties": [],
          "initialVariables": [
            {
              "name": "key",
              "value": "p"
            }
          ]
        },
        {
          "angle": 0,
          "customSize": true,
          "height": 64,
          "layer": "",
          "locked": false,
          "name": "s",
<<<<<<< HEAD
          "persistentUuid": "83af4b9e-93a1-49cb-974b-ff064541c773",
=======
          "persistentUuid": "3b2be30c-684e-4ef6-a446-6be2024c19cd",
>>>>>>> 2762329d
          "width": 64,
          "x": 176,
          "y": 272,
          "zOrder": 14,
          "numberProperties": [],
          "stringProperties": [],
          "initialVariables": [
            {
              "name": "key",
              "value": "s"
            }
          ]
        },
        {
          "angle": 0,
          "customSize": true,
          "height": 64,
          "layer": "",
          "locked": false,
          "name": "d",
<<<<<<< HEAD
          "persistentUuid": "3f97d156-0a7b-4de3-8833-da63a0607454",
=======
          "persistentUuid": "e385f1b9-fcb3-49b9-892b-49b01725b41d",
>>>>>>> 2762329d
          "width": 64,
          "x": 240,
          "y": 272,
          "zOrder": 15,
          "numberProperties": [],
          "stringProperties": [],
          "initialVariables": [
            {
              "name": "key",
              "value": "d"
            }
          ]
        },
        {
          "angle": 0,
          "customSize": true,
          "height": 64,
          "layer": "",
          "locked": false,
          "name": "f",
<<<<<<< HEAD
          "persistentUuid": "559b1f69-ccb4-4b42-a940-a6513c358e60",
=======
          "persistentUuid": "d708cc1e-64f1-419b-823e-eb9de36afd50",
>>>>>>> 2762329d
          "width": 64,
          "x": 304,
          "y": 272,
          "zOrder": 16,
          "numberProperties": [],
          "stringProperties": [],
          "initialVariables": [
            {
              "name": "key",
              "value": "f"
            }
          ]
        },
        {
          "angle": 0,
          "customSize": true,
          "height": 64,
          "layer": "",
          "locked": false,
          "name": "g",
<<<<<<< HEAD
          "persistentUuid": "257c197d-2c34-4767-996a-6294c3b9f9be",
=======
          "persistentUuid": "a515c378-843b-4363-97a5-2d99c39247ff",
>>>>>>> 2762329d
          "width": 64,
          "x": 368,
          "y": 272,
          "zOrder": 17,
          "numberProperties": [],
          "stringProperties": [],
          "initialVariables": [
            {
              "name": "key",
              "value": "g"
            }
          ]
        },
        {
          "angle": 0,
          "customSize": true,
          "height": 64,
          "layer": "",
          "locked": false,
          "name": "h",
<<<<<<< HEAD
          "persistentUuid": "c7884238-793e-4406-8f08-095f2b3e8b5d",
=======
          "persistentUuid": "9590478f-29df-4e60-b156-ab6e3883a9aa",
>>>>>>> 2762329d
          "width": 64,
          "x": 432,
          "y": 272,
          "zOrder": 18,
          "numberProperties": [],
          "stringProperties": [],
          "initialVariables": [
            {
              "name": "key",
              "value": "h"
            }
          ]
        },
        {
          "angle": 0,
          "customSize": true,
          "height": 64,
          "layer": "",
          "locked": false,
          "name": "j",
<<<<<<< HEAD
          "persistentUuid": "cb098633-9c86-46a4-b6fb-2e1f2d584917",
=======
          "persistentUuid": "4127a53f-dd56-41b6-a980-88151863f463",
>>>>>>> 2762329d
          "width": 64,
          "x": 496,
          "y": 272,
          "zOrder": 19,
          "numberProperties": [],
          "stringProperties": [],
          "initialVariables": [
            {
              "name": "key",
              "value": "j"
            }
          ]
        },
        {
          "angle": 0,
          "customSize": true,
          "height": 64,
          "layer": "",
          "locked": false,
          "name": "k",
<<<<<<< HEAD
          "persistentUuid": "f2c4d306-0abe-4b34-86ea-18e6a527da70",
=======
          "persistentUuid": "bdb3c793-bf83-46d1-b391-67bcb821aae5",
>>>>>>> 2762329d
          "width": 64,
          "x": 560,
          "y": 272,
          "zOrder": 20,
          "numberProperties": [],
          "stringProperties": [],
          "initialVariables": [
            {
              "name": "key",
              "value": "k"
            }
          ]
        },
        {
          "angle": 0,
          "customSize": true,
          "height": 64,
          "layer": "",
          "locked": false,
          "name": "l",
<<<<<<< HEAD
          "persistentUuid": "4084eec9-250a-4e57-8ecc-2d1d12397f92",
=======
          "persistentUuid": "789e1539-a8e5-469d-bfdc-8bef6ec750d2",
>>>>>>> 2762329d
          "width": 64,
          "x": 624,
          "y": 272,
          "zOrder": 21,
          "numberProperties": [],
          "stringProperties": [],
          "initialVariables": [
            {
              "name": "key",
              "value": "l"
            }
          ]
        },
        {
          "angle": 0,
          "customSize": true,
          "height": 64,
          "layer": "",
          "locked": false,
          "name": "z",
<<<<<<< HEAD
          "persistentUuid": "9a8ff3be-c733-4b0f-a5ea-58db55ab23e6",
=======
          "persistentUuid": "2889af75-6b8d-4c84-871a-38b410e19682",
>>>>>>> 2762329d
          "width": 64,
          "x": 176,
          "y": 336,
          "zOrder": 22,
          "numberProperties": [],
          "stringProperties": [],
          "initialVariables": [
            {
              "name": "key",
              "value": "z"
            }
          ]
        },
        {
          "angle": 0,
          "customSize": true,
          "height": 64,
          "layer": "",
          "locked": false,
          "name": "x",
<<<<<<< HEAD
          "persistentUuid": "83a00563-cfb4-4808-993c-cdc49f973866",
=======
          "persistentUuid": "c866f87a-b9a5-4cdb-a2d7-5534ca9eaa8c",
>>>>>>> 2762329d
          "width": 64,
          "x": 240,
          "y": 336,
          "zOrder": 23,
          "numberProperties": [],
          "stringProperties": [],
          "initialVariables": [
            {
              "name": "key",
              "value": "x"
            }
          ]
        },
        {
          "angle": 0,
          "customSize": true,
          "height": 64,
          "layer": "",
          "locked": false,
          "name": "c",
<<<<<<< HEAD
          "persistentUuid": "2eb2d804-5816-4edd-be74-9611145ef945",
=======
          "persistentUuid": "6d7ed6bc-57da-4993-890a-d98a98a856f5",
>>>>>>> 2762329d
          "width": 64,
          "x": 304,
          "y": 336,
          "zOrder": 24,
          "numberProperties": [],
          "stringProperties": [],
          "initialVariables": [
            {
              "name": "key",
              "value": "c"
            }
          ]
        },
        {
          "angle": 0,
          "customSize": true,
          "height": 64,
          "layer": "",
          "locked": false,
          "name": "v",
<<<<<<< HEAD
          "persistentUuid": "cb6aee1b-44bc-4693-9615-b71261aa59ce",
=======
          "persistentUuid": "57f5d7f3-89c3-45da-86ae-99d87ade0721",
>>>>>>> 2762329d
          "width": 64,
          "x": 368,
          "y": 336,
          "zOrder": 25,
          "numberProperties": [],
          "stringProperties": [],
          "initialVariables": [
            {
              "name": "key",
              "value": "v"
            }
          ]
        },
        {
          "angle": 0,
          "customSize": true,
          "height": 64,
          "layer": "",
          "locked": false,
          "name": "b",
<<<<<<< HEAD
          "persistentUuid": "0692128d-f2e2-4865-964f-cdef1e3faaa3",
=======
          "persistentUuid": "a9f626ef-a403-440c-8f86-451a3372ee74",
>>>>>>> 2762329d
          "width": 64,
          "x": 432,
          "y": 336,
          "zOrder": 26,
          "numberProperties": [],
          "stringProperties": [],
          "initialVariables": [
            {
              "name": "key",
              "value": "b"
            }
          ]
        },
        {
          "angle": 0,
          "customSize": true,
          "height": 64,
          "layer": "",
          "locked": false,
          "name": "n",
<<<<<<< HEAD
          "persistentUuid": "7d306859-401d-486d-8995-e8caa6809f7d",
=======
          "persistentUuid": "d8075f5e-7e02-47b1-afbe-8d265c7852f9",
>>>>>>> 2762329d
          "width": 64,
          "x": 496,
          "y": 336,
          "zOrder": 27,
          "numberProperties": [],
          "stringProperties": [],
          "initialVariables": [
            {
              "name": "key",
              "value": "n"
            }
          ]
        },
        {
          "angle": 0,
          "customSize": true,
          "height": 64,
          "layer": "",
          "locked": false,
          "name": "m",
<<<<<<< HEAD
          "persistentUuid": "8d56d312-a24b-4dc8-9ede-90c573bac0c9",
=======
          "persistentUuid": "481d5954-f1e5-466c-9a77-8a52d2fdce43",
>>>>>>> 2762329d
          "width": 64,
          "x": 560,
          "y": 336,
          "zOrder": 28,
          "numberProperties": [],
          "stringProperties": [],
          "initialVariables": [
            {
              "name": "key",
              "value": "m"
            }
          ]
        },
        {
          "angle": 0,
          "customSize": true,
          "height": 48,
          "layer": "",
          "locked": false,
          "name": "space",
<<<<<<< HEAD
          "persistentUuid": "209bb27a-6403-411f-bdfa-7c0315344b50",
=======
          "persistentUuid": "4d8de6ba-a7ff-4fcb-879f-d19f3dd56df3",
>>>>>>> 2762329d
          "width": 192,
          "x": 304,
          "y": 400,
          "zOrder": 29,
          "numberProperties": [],
          "stringProperties": [],
          "initialVariables": [
            {
              "name": "key",
              "value": "Space"
            }
          ]
        },
        {
          "angle": 0,
          "customSize": false,
          "height": 0,
          "layer": "",
          "locked": false,
          "name": "txt_keys_pressed",
<<<<<<< HEAD
          "persistentUuid": "38538722-666f-4571-9e76-111998c8789b",
=======
          "persistentUuid": "6c303127-ce3b-4751-b48c-8ec752773f69",
>>>>>>> 2762329d
          "width": 0,
          "x": 0,
          "y": 32,
          "zOrder": 30,
          "numberProperties": [],
          "stringProperties": [],
          "initialVariables": []
        },
        {
          "angle": 0,
          "customSize": false,
          "height": 0,
          "layer": "",
          "locked": false,
          "name": "time",
<<<<<<< HEAD
          "persistentUuid": "ae10df01-d0fc-47db-a957-ff406c8f81d1",
=======
          "persistentUuid": "86513f0a-a6ad-4515-a21c-8651084ac43b",
>>>>>>> 2762329d
          "width": 0,
          "x": 0,
          "y": 64,
          "zOrder": 31,
          "numberProperties": [],
          "stringProperties": [],
          "initialVariables": []
        }
      ],
      "objects": [
        {
          "name": "a",
          "tags": "",
          "type": "Sprite",
          "updateIfNotVisible": false,
          "variables": [],
          "behaviors": [],
          "animations": [
            {
              "name": "",
              "useMultipleDirections": false,
              "directions": [
                {
                  "looping": false,
                  "timeBetweenFrames": 1,
                  "sprites": [
                    {
                      "hasCustomCollisionMask": false,
                      "image": "a1.png",
                      "points": [],
                      "originPoint": {
                        "name": "origine",
                        "x": 0,
                        "y": 0
                      },
                      "centerPoint": {
                        "automatic": true,
                        "name": "centre",
                        "x": 0,
                        "y": 0
                      },
                      "customCollisionMask": []
                    }
                  ]
                }
              ]
            },
            {
              "name": "",
              "useMultipleDirections": false,
              "directions": [
                {
                  "looping": false,
                  "timeBetweenFrames": 1,
                  "sprites": [
                    {
                      "hasCustomCollisionMask": false,
                      "image": "a2.png",
                      "points": [],
                      "originPoint": {
                        "name": "origine",
                        "x": 0,
                        "y": 0
                      },
                      "centerPoint": {
                        "automatic": true,
                        "name": "centre",
                        "x": 0,
                        "y": 0
                      },
                      "customCollisionMask": []
                    }
                  ]
                }
              ]
            }
          ]
        },
        {
          "name": "b",
          "tags": "",
          "type": "Sprite",
          "updateIfNotVisible": false,
          "variables": [],
          "behaviors": [],
          "animations": [
            {
              "name": "",
              "useMultipleDirections": false,
              "directions": [
                {
                  "looping": false,
                  "timeBetweenFrames": 1,
                  "sprites": [
                    {
                      "hasCustomCollisionMask": false,
                      "image": "b1.png",
                      "points": [],
                      "originPoint": {
                        "name": "origine",
                        "x": 0,
                        "y": 0
                      },
                      "centerPoint": {
                        "automatic": true,
                        "name": "centre",
                        "x": 0,
                        "y": 0
                      },
                      "customCollisionMask": []
                    }
                  ]
                }
              ]
            },
            {
              "name": "",
              "useMultipleDirections": false,
              "directions": [
                {
                  "looping": false,
                  "timeBetweenFrames": 1,
                  "sprites": [
                    {
                      "hasCustomCollisionMask": false,
                      "image": "b2.png",
                      "points": [],
                      "originPoint": {
                        "name": "origine",
                        "x": 0,
                        "y": 0
                      },
                      "centerPoint": {
                        "automatic": true,
                        "name": "centre",
                        "x": 0,
                        "y": 0
                      },
                      "customCollisionMask": []
                    }
                  ]
                }
              ]
            }
          ]
        },
        {
          "name": "c",
          "tags": "",
          "type": "Sprite",
          "updateIfNotVisible": false,
          "variables": [],
          "behaviors": [],
          "animations": [
            {
              "name": "",
              "useMultipleDirections": false,
              "directions": [
                {
                  "looping": false,
                  "timeBetweenFrames": 1,
                  "sprites": [
                    {
                      "hasCustomCollisionMask": false,
                      "image": "c1.png",
                      "points": [],
                      "originPoint": {
                        "name": "origine",
                        "x": 0,
                        "y": 0
                      },
                      "centerPoint": {
                        "automatic": true,
                        "name": "centre",
                        "x": 0,
                        "y": 0
                      },
                      "customCollisionMask": []
                    }
                  ]
                }
              ]
            },
            {
              "name": "",
              "useMultipleDirections": false,
              "directions": [
                {
                  "looping": false,
                  "timeBetweenFrames": 1,
                  "sprites": [
                    {
                      "hasCustomCollisionMask": false,
                      "image": "c2.png",
                      "points": [],
                      "originPoint": {
                        "name": "origine",
                        "x": 0,
                        "y": 0
                      },
                      "centerPoint": {
                        "automatic": true,
                        "name": "centre",
                        "x": 0,
                        "y": 0
                      },
                      "customCollisionMask": []
                    }
                  ]
                }
              ]
            }
          ]
        },
        {
          "name": "d",
          "tags": "",
          "type": "Sprite",
          "updateIfNotVisible": false,
          "variables": [],
          "behaviors": [],
          "animations": [
            {
              "name": "",
              "useMultipleDirections": false,
              "directions": [
                {
                  "looping": false,
                  "timeBetweenFrames": 1,
                  "sprites": [
                    {
                      "hasCustomCollisionMask": false,
                      "image": "d1.png",
                      "points": [],
                      "originPoint": {
                        "name": "origine",
                        "x": 0,
                        "y": 0
                      },
                      "centerPoint": {
                        "automatic": true,
                        "name": "centre",
                        "x": 0,
                        "y": 0
                      },
                      "customCollisionMask": []
                    }
                  ]
                }
              ]
            },
            {
              "name": "",
              "useMultipleDirections": false,
              "directions": [
                {
                  "looping": false,
                  "timeBetweenFrames": 1,
                  "sprites": [
                    {
                      "hasCustomCollisionMask": false,
                      "image": "d2.png",
                      "points": [],
                      "originPoint": {
                        "name": "origine",
                        "x": 0,
                        "y": 0
                      },
                      "centerPoint": {
                        "automatic": true,
                        "name": "centre",
                        "x": 0,
                        "y": 0
                      },
                      "customCollisionMask": []
                    }
                  ]
                }
              ]
            }
          ]
        },
        {
          "name": "e",
          "tags": "",
          "type": "Sprite",
          "updateIfNotVisible": false,
          "variables": [],
          "behaviors": [],
          "animations": [
            {
              "name": "",
              "useMultipleDirections": false,
              "directions": [
                {
                  "looping": false,
                  "timeBetweenFrames": 1,
                  "sprites": [
                    {
                      "hasCustomCollisionMask": false,
                      "image": "e1.png",
                      "points": [],
                      "originPoint": {
                        "name": "origine",
                        "x": 0,
                        "y": 0
                      },
                      "centerPoint": {
                        "automatic": true,
                        "name": "centre",
                        "x": 0,
                        "y": 0
                      },
                      "customCollisionMask": []
                    }
                  ]
                }
              ]
            },
            {
              "name": "",
              "useMultipleDirections": false,
              "directions": [
                {
                  "looping": false,
                  "timeBetweenFrames": 1,
                  "sprites": [
                    {
                      "hasCustomCollisionMask": false,
                      "image": "e2.png",
                      "points": [],
                      "originPoint": {
                        "name": "origine",
                        "x": 0,
                        "y": 0
                      },
                      "centerPoint": {
                        "automatic": true,
                        "name": "centre",
                        "x": 0,
                        "y": 0
                      },
                      "customCollisionMask": []
                    }
                  ]
                }
              ]
            }
          ]
        },
        {
          "name": "f",
          "tags": "",
          "type": "Sprite",
          "updateIfNotVisible": false,
          "variables": [],
          "behaviors": [],
          "animations": [
            {
              "name": "",
              "useMultipleDirections": false,
              "directions": [
                {
                  "looping": false,
                  "timeBetweenFrames": 1,
                  "sprites": [
                    {
                      "hasCustomCollisionMask": false,
                      "image": "f1.png",
                      "points": [],
                      "originPoint": {
                        "name": "origine",
                        "x": 0,
                        "y": 0
                      },
                      "centerPoint": {
                        "automatic": true,
                        "name": "centre",
                        "x": 0,
                        "y": 0
                      },
                      "customCollisionMask": []
                    }
                  ]
                }
              ]
            },
            {
              "name": "",
              "useMultipleDirections": false,
              "directions": [
                {
                  "looping": false,
                  "timeBetweenFrames": 1,
                  "sprites": [
                    {
                      "hasCustomCollisionMask": false,
                      "image": "f2.png",
                      "points": [],
                      "originPoint": {
                        "name": "origine",
                        "x": 0,
                        "y": 0
                      },
                      "centerPoint": {
                        "automatic": true,
                        "name": "centre",
                        "x": 0,
                        "y": 0
                      },
                      "customCollisionMask": []
                    }
                  ]
                }
              ]
            }
          ]
        },
        {
          "name": "g",
          "tags": "",
          "type": "Sprite",
          "updateIfNotVisible": false,
          "variables": [],
          "behaviors": [],
          "animations": [
            {
              "name": "",
              "useMultipleDirections": false,
              "directions": [
                {
                  "looping": false,
                  "timeBetweenFrames": 1,
                  "sprites": [
                    {
                      "hasCustomCollisionMask": false,
                      "image": "g1.png",
                      "points": [],
                      "originPoint": {
                        "name": "origine",
                        "x": 0,
                        "y": 0
                      },
                      "centerPoint": {
                        "automatic": true,
                        "name": "centre",
                        "x": 0,
                        "y": 0
                      },
                      "customCollisionMask": []
                    }
                  ]
                }
              ]
            },
            {
              "name": "",
              "useMultipleDirections": false,
              "directions": [
                {
                  "looping": false,
                  "timeBetweenFrames": 1,
                  "sprites": [
                    {
                      "hasCustomCollisionMask": false,
                      "image": "g2.png",
                      "points": [],
                      "originPoint": {
                        "name": "origine",
                        "x": 0,
                        "y": 0
                      },
                      "centerPoint": {
                        "automatic": true,
                        "name": "centre",
                        "x": 0,
                        "y": 0
                      },
                      "customCollisionMask": []
                    }
                  ]
                }
              ]
            }
          ]
        },
        {
          "name": "h",
          "tags": "",
          "type": "Sprite",
          "updateIfNotVisible": false,
          "variables": [],
          "behaviors": [],
          "animations": [
            {
              "name": "",
              "useMultipleDirections": false,
              "directions": [
                {
                  "looping": false,
                  "timeBetweenFrames": 1,
                  "sprites": [
                    {
                      "hasCustomCollisionMask": false,
                      "image": "h1.png",
                      "points": [],
                      "originPoint": {
                        "name": "origine",
                        "x": 0,
                        "y": 0
                      },
                      "centerPoint": {
                        "automatic": true,
                        "name": "centre",
                        "x": 0,
                        "y": 0
                      },
                      "customCollisionMask": []
                    }
                  ]
                }
              ]
            },
            {
              "name": "",
              "useMultipleDirections": false,
              "directions": [
                {
                  "looping": false,
                  "timeBetweenFrames": 1,
                  "sprites": [
                    {
                      "hasCustomCollisionMask": false,
                      "image": "h2.png",
                      "points": [],
                      "originPoint": {
                        "name": "origine",
                        "x": 0,
                        "y": 0
                      },
                      "centerPoint": {
                        "automatic": true,
                        "name": "centre",
                        "x": 0,
                        "y": 0
                      },
                      "customCollisionMask": []
                    }
                  ]
                }
              ]
            }
          ]
        },
        {
          "name": "i",
          "tags": "",
          "type": "Sprite",
          "updateIfNotVisible": false,
          "variables": [],
          "behaviors": [],
          "animations": [
            {
              "name": "",
              "useMultipleDirections": false,
              "directions": [
                {
                  "looping": false,
                  "timeBetweenFrames": 1,
                  "sprites": [
                    {
                      "hasCustomCollisionMask": false,
                      "image": "i1.png",
                      "points": [],
                      "originPoint": {
                        "name": "origine",
                        "x": 0,
                        "y": 0
                      },
                      "centerPoint": {
                        "automatic": true,
                        "name": "centre",
                        "x": 0,
                        "y": 0
                      },
                      "customCollisionMask": []
                    }
                  ]
                }
              ]
            },
            {
              "name": "",
              "useMultipleDirections": false,
              "directions": [
                {
                  "looping": false,
                  "timeBetweenFrames": 1,
                  "sprites": [
                    {
                      "hasCustomCollisionMask": false,
                      "image": "i2.png",
                      "points": [],
                      "originPoint": {
                        "name": "origine",
                        "x": 0,
                        "y": 0
                      },
                      "centerPoint": {
                        "automatic": true,
                        "name": "centre",
                        "x": 0,
                        "y": 0
                      },
                      "customCollisionMask": []
                    }
                  ]
                }
              ]
            }
          ]
        },
        {
          "name": "j",
          "tags": "",
          "type": "Sprite",
          "updateIfNotVisible": false,
          "variables": [],
          "behaviors": [],
          "animations": [
            {
              "name": "",
              "useMultipleDirections": false,
              "directions": [
                {
                  "looping": false,
                  "timeBetweenFrames": 1,
                  "sprites": [
                    {
                      "hasCustomCollisionMask": false,
                      "image": "j1.png",
                      "points": [],
                      "originPoint": {
                        "name": "origine",
                        "x": 0,
                        "y": 0
                      },
                      "centerPoint": {
                        "automatic": true,
                        "name": "centre",
                        "x": 0,
                        "y": 0
                      },
                      "customCollisionMask": []
                    }
                  ]
                }
              ]
            },
            {
              "name": "",
              "useMultipleDirections": false,
              "directions": [
                {
                  "looping": false,
                  "timeBetweenFrames": 1,
                  "sprites": [
                    {
                      "hasCustomCollisionMask": false,
                      "image": "j2.png",
                      "points": [],
                      "originPoint": {
                        "name": "origine",
                        "x": 0,
                        "y": 0
                      },
                      "centerPoint": {
                        "automatic": true,
                        "name": "centre",
                        "x": 0,
                        "y": 0
                      },
                      "customCollisionMask": []
                    }
                  ]
                }
              ]
            }
          ]
        },
        {
          "name": "k",
          "tags": "",
          "type": "Sprite",
          "updateIfNotVisible": false,
          "variables": [],
          "behaviors": [],
          "animations": [
            {
              "name": "",
              "useMultipleDirections": false,
              "directions": [
                {
                  "looping": false,
                  "timeBetweenFrames": 1,
                  "sprites": [
                    {
                      "hasCustomCollisionMask": false,
                      "image": "k1.png",
                      "points": [],
                      "originPoint": {
                        "name": "origine",
                        "x": 0,
                        "y": 0
                      },
                      "centerPoint": {
                        "automatic": true,
                        "name": "centre",
                        "x": 0,
                        "y": 0
                      },
                      "customCollisionMask": []
                    }
                  ]
                }
              ]
            },
            {
              "name": "",
              "useMultipleDirections": false,
              "directions": [
                {
                  "looping": false,
                  "timeBetweenFrames": 1,
                  "sprites": [
                    {
                      "hasCustomCollisionMask": false,
                      "image": "k2.png",
                      "points": [],
                      "originPoint": {
                        "name": "origine",
                        "x": 0,
                        "y": 0
                      },
                      "centerPoint": {
                        "automatic": true,
                        "name": "centre",
                        "x": 0,
                        "y": 0
                      },
                      "customCollisionMask": []
                    }
                  ]
                }
              ]
            }
          ]
        },
        {
          "name": "l",
          "tags": "",
          "type": "Sprite",
          "updateIfNotVisible": false,
          "variables": [],
          "behaviors": [],
          "animations": [
            {
              "name": "",
              "useMultipleDirections": false,
              "directions": [
                {
                  "looping": false,
                  "timeBetweenFrames": 1,
                  "sprites": [
                    {
                      "hasCustomCollisionMask": false,
                      "image": "l1.png",
                      "points": [],
                      "originPoint": {
                        "name": "origine",
                        "x": 0,
                        "y": 0
                      },
                      "centerPoint": {
                        "automatic": true,
                        "name": "centre",
                        "x": 0,
                        "y": 0
                      },
                      "customCollisionMask": []
                    }
                  ]
                }
              ]
            },
            {
              "name": "",
              "useMultipleDirections": false,
              "directions": [
                {
                  "looping": false,
                  "timeBetweenFrames": 1,
                  "sprites": [
                    {
                      "hasCustomCollisionMask": false,
                      "image": "l2.png",
                      "points": [],
                      "originPoint": {
                        "name": "origine",
                        "x": 0,
                        "y": 0
                      },
                      "centerPoint": {
                        "automatic": true,
                        "name": "centre",
                        "x": 0,
                        "y": 0
                      },
                      "customCollisionMask": []
                    }
                  ]
                }
              ]
            }
          ]
        },
        {
          "name": "m",
          "tags": "",
          "type": "Sprite",
          "updateIfNotVisible": false,
          "variables": [],
          "behaviors": [],
          "animations": [
            {
              "name": "",
              "useMultipleDirections": false,
              "directions": [
                {
                  "looping": false,
                  "timeBetweenFrames": 1,
                  "sprites": [
                    {
                      "hasCustomCollisionMask": false,
                      "image": "m1.png",
                      "points": [],
                      "originPoint": {
                        "name": "origine",
                        "x": 0,
                        "y": 0
                      },
                      "centerPoint": {
                        "automatic": true,
                        "name": "centre",
                        "x": 0,
                        "y": 0
                      },
                      "customCollisionMask": []
                    }
                  ]
                }
              ]
            },
            {
              "name": "",
              "useMultipleDirections": false,
              "directions": [
                {
                  "looping": false,
                  "timeBetweenFrames": 1,
                  "sprites": [
                    {
                      "hasCustomCollisionMask": false,
                      "image": "m2.png",
                      "points": [],
                      "originPoint": {
                        "name": "origine",
                        "x": 0,
                        "y": 0
                      },
                      "centerPoint": {
                        "automatic": true,
                        "name": "centre",
                        "x": 0,
                        "y": 0
                      },
                      "customCollisionMask": []
                    }
                  ]
                }
              ]
            }
          ]
        },
        {
          "name": "n",
          "tags": "",
          "type": "Sprite",
          "updateIfNotVisible": false,
          "variables": [],
          "behaviors": [],
          "animations": [
            {
              "name": "",
              "useMultipleDirections": false,
              "directions": [
                {
                  "looping": false,
                  "timeBetweenFrames": 1,
                  "sprites": [
                    {
                      "hasCustomCollisionMask": false,
                      "image": "n1.png",
                      "points": [],
                      "originPoint": {
                        "name": "origine",
                        "x": 0,
                        "y": 0
                      },
                      "centerPoint": {
                        "automatic": true,
                        "name": "centre",
                        "x": 0,
                        "y": 0
                      },
                      "customCollisionMask": []
                    }
                  ]
                }
              ]
            },
            {
              "name": "",
              "useMultipleDirections": false,
              "directions": [
                {
                  "looping": false,
                  "timeBetweenFrames": 1,
                  "sprites": [
                    {
                      "hasCustomCollisionMask": false,
                      "image": "n2.png",
                      "points": [],
                      "originPoint": {
                        "name": "origine",
                        "x": 0,
                        "y": 0
                      },
                      "centerPoint": {
                        "automatic": true,
                        "name": "centre",
                        "x": 0,
                        "y": 0
                      },
                      "customCollisionMask": []
                    }
                  ]
                }
              ]
            }
          ]
        },
        {
          "name": "o",
          "tags": "",
          "type": "Sprite",
          "updateIfNotVisible": false,
          "variables": [],
          "behaviors": [],
          "animations": [
            {
              "name": "",
              "useMultipleDirections": false,
              "directions": [
                {
                  "looping": false,
                  "timeBetweenFrames": 1,
                  "sprites": [
                    {
                      "hasCustomCollisionMask": false,
                      "image": "o1.png",
                      "points": [],
                      "originPoint": {
                        "name": "origine",
                        "x": 0,
                        "y": 0
                      },
                      "centerPoint": {
                        "automatic": true,
                        "name": "centre",
                        "x": 0,
                        "y": 0
                      },
                      "customCollisionMask": []
                    }
                  ]
                }
              ]
            },
            {
              "name": "",
              "useMultipleDirections": false,
              "directions": [
                {
                  "looping": false,
                  "timeBetweenFrames": 1,
                  "sprites": [
                    {
                      "hasCustomCollisionMask": false,
                      "image": "o2.png",
                      "points": [],
                      "originPoint": {
                        "name": "origine",
                        "x": 0,
                        "y": 0
                      },
                      "centerPoint": {
                        "automatic": true,
                        "name": "centre",
                        "x": 0,
                        "y": 0
                      },
                      "customCollisionMask": []
                    }
                  ]
                }
              ]
            }
          ]
        },
        {
          "name": "p",
          "tags": "",
          "type": "Sprite",
          "updateIfNotVisible": false,
          "variables": [],
          "behaviors": [],
          "animations": [
            {
              "name": "",
              "useMultipleDirections": false,
              "directions": [
                {
                  "looping": false,
                  "timeBetweenFrames": 1,
                  "sprites": [
                    {
                      "hasCustomCollisionMask": false,
                      "image": "p1.png",
                      "points": [],
                      "originPoint": {
                        "name": "origine",
                        "x": 0,
                        "y": 0
                      },
                      "centerPoint": {
                        "automatic": true,
                        "name": "centre",
                        "x": 0,
                        "y": 0
                      },
                      "customCollisionMask": []
                    }
                  ]
                }
              ]
            },
            {
              "name": "",
              "useMultipleDirections": false,
              "directions": [
                {
                  "looping": false,
                  "timeBetweenFrames": 1,
                  "sprites": [
                    {
                      "hasCustomCollisionMask": false,
                      "image": "p2.png",
                      "points": [],
                      "originPoint": {
                        "name": "origine",
                        "x": 0,
                        "y": 0
                      },
                      "centerPoint": {
                        "automatic": true,
                        "name": "centre",
                        "x": 0,
                        "y": 0
                      },
                      "customCollisionMask": []
                    }
                  ]
                }
              ]
            }
          ]
        },
        {
          "name": "q",
          "tags": "",
          "type": "Sprite",
          "updateIfNotVisible": false,
          "variables": [],
          "behaviors": [],
          "animations": [
            {
              "name": "",
              "useMultipleDirections": false,
              "directions": [
                {
                  "looping": false,
                  "timeBetweenFrames": 1,
                  "sprites": [
                    {
                      "hasCustomCollisionMask": false,
                      "image": "q1.png",
                      "points": [],
                      "originPoint": {
                        "name": "origine",
                        "x": 0,
                        "y": 0
                      },
                      "centerPoint": {
                        "automatic": true,
                        "name": "centre",
                        "x": 0,
                        "y": 0
                      },
                      "customCollisionMask": []
                    }
                  ]
                }
              ]
            },
            {
              "name": "",
              "useMultipleDirections": false,
              "directions": [
                {
                  "looping": false,
                  "timeBetweenFrames": 1,
                  "sprites": [
                    {
                      "hasCustomCollisionMask": false,
                      "image": "q2.png",
                      "points": [],
                      "originPoint": {
                        "name": "origine",
                        "x": 0,
                        "y": 0
                      },
                      "centerPoint": {
                        "automatic": true,
                        "name": "centre",
                        "x": 0,
                        "y": 0
                      },
                      "customCollisionMask": []
                    }
                  ]
                }
              ]
            }
          ]
        },
        {
          "name": "r",
          "tags": "",
          "type": "Sprite",
          "updateIfNotVisible": false,
          "variables": [],
          "behaviors": [],
          "animations": [
            {
              "name": "",
              "useMultipleDirections": false,
              "directions": [
                {
                  "looping": false,
                  "timeBetweenFrames": 1,
                  "sprites": [
                    {
                      "hasCustomCollisionMask": false,
                      "image": "r1.png",
                      "points": [],
                      "originPoint": {
                        "name": "origine",
                        "x": 0,
                        "y": 0
                      },
                      "centerPoint": {
                        "automatic": true,
                        "name": "centre",
                        "x": 0,
                        "y": 0
                      },
                      "customCollisionMask": []
                    }
                  ]
                }
              ]
            },
            {
              "name": "",
              "useMultipleDirections": false,
              "directions": [
                {
                  "looping": false,
                  "timeBetweenFrames": 1,
                  "sprites": [
                    {
                      "hasCustomCollisionMask": false,
                      "image": "r2.png",
                      "points": [],
                      "originPoint": {
                        "name": "origine",
                        "x": 0,
                        "y": 0
                      },
                      "centerPoint": {
                        "automatic": true,
                        "name": "centre",
                        "x": 0,
                        "y": 0
                      },
                      "customCollisionMask": []
                    }
                  ]
                }
              ]
            }
          ]
        },
        {
          "name": "s",
          "tags": "",
          "type": "Sprite",
          "updateIfNotVisible": false,
          "variables": [],
          "behaviors": [],
          "animations": [
            {
              "name": "",
              "useMultipleDirections": false,
              "directions": [
                {
                  "looping": false,
                  "timeBetweenFrames": 1,
                  "sprites": [
                    {
                      "hasCustomCollisionMask": false,
                      "image": "s1.png",
                      "points": [],
                      "originPoint": {
                        "name": "origine",
                        "x": 0,
                        "y": 0
                      },
                      "centerPoint": {
                        "automatic": true,
                        "name": "centre",
                        "x": 0,
                        "y": 0
                      },
                      "customCollisionMask": []
                    }
                  ]
                }
              ]
            },
            {
              "name": "",
              "useMultipleDirections": false,
              "directions": [
                {
                  "looping": false,
                  "timeBetweenFrames": 1,
                  "sprites": [
                    {
                      "hasCustomCollisionMask": false,
                      "image": "s2.png",
                      "points": [],
                      "originPoint": {
                        "name": "origine",
                        "x": 0,
                        "y": 0
                      },
                      "centerPoint": {
                        "automatic": true,
                        "name": "centre",
                        "x": 0,
                        "y": 0
                      },
                      "customCollisionMask": []
                    }
                  ]
                }
              ]
            }
          ]
        },
        {
          "name": "t",
          "tags": "",
          "type": "Sprite",
          "updateIfNotVisible": false,
          "variables": [],
          "behaviors": [],
          "animations": [
            {
              "name": "",
              "useMultipleDirections": false,
              "directions": [
                {
                  "looping": false,
                  "timeBetweenFrames": 1,
                  "sprites": [
                    {
                      "hasCustomCollisionMask": false,
                      "image": "t1.png",
                      "points": [],
                      "originPoint": {
                        "name": "origine",
                        "x": 0,
                        "y": 0
                      },
                      "centerPoint": {
                        "automatic": true,
                        "name": "centre",
                        "x": 0,
                        "y": 0
                      },
                      "customCollisionMask": []
                    }
                  ]
                }
              ]
            },
            {
              "name": "",
              "useMultipleDirections": false,
              "directions": [
                {
                  "looping": false,
                  "timeBetweenFrames": 1,
                  "sprites": [
                    {
                      "hasCustomCollisionMask": false,
                      "image": "t2.png",
                      "points": [],
                      "originPoint": {
                        "name": "origine",
                        "x": 0,
                        "y": 0
                      },
                      "centerPoint": {
                        "automatic": true,
                        "name": "centre",
                        "x": 0,
                        "y": 0
                      },
                      "customCollisionMask": []
                    }
                  ]
                }
              ]
            }
          ]
        },
        {
          "name": "u",
          "tags": "",
          "type": "Sprite",
          "updateIfNotVisible": false,
          "variables": [],
          "behaviors": [],
          "animations": [
            {
              "name": "",
              "useMultipleDirections": false,
              "directions": [
                {
                  "looping": false,
                  "timeBetweenFrames": 1,
                  "sprites": [
                    {
                      "hasCustomCollisionMask": false,
                      "image": "u1.png",
                      "points": [],
                      "originPoint": {
                        "name": "origine",
                        "x": 0,
                        "y": 0
                      },
                      "centerPoint": {
                        "automatic": true,
                        "name": "centre",
                        "x": 0,
                        "y": 0
                      },
                      "customCollisionMask": []
                    }
                  ]
                }
              ]
            },
            {
              "name": "",
              "useMultipleDirections": false,
              "directions": [
                {
                  "looping": false,
                  "timeBetweenFrames": 1,
                  "sprites": [
                    {
                      "hasCustomCollisionMask": false,
                      "image": "u2.png",
                      "points": [],
                      "originPoint": {
                        "name": "origine",
                        "x": 0,
                        "y": 0
                      },
                      "centerPoint": {
                        "automatic": true,
                        "name": "centre",
                        "x": 0,
                        "y": 0
                      },
                      "customCollisionMask": []
                    }
                  ]
                }
              ]
            }
          ]
        },
        {
          "name": "v",
          "tags": "",
          "type": "Sprite",
          "updateIfNotVisible": false,
          "variables": [],
          "behaviors": [],
          "animations": [
            {
              "name": "",
              "useMultipleDirections": false,
              "directions": [
                {
                  "looping": false,
                  "timeBetweenFrames": 1,
                  "sprites": [
                    {
                      "hasCustomCollisionMask": false,
                      "image": "v1.png",
                      "points": [],
                      "originPoint": {
                        "name": "origine",
                        "x": 0,
                        "y": 0
                      },
                      "centerPoint": {
                        "automatic": true,
                        "name": "centre",
                        "x": 0,
                        "y": 0
                      },
                      "customCollisionMask": []
                    }
                  ]
                }
              ]
            },
            {
              "name": "",
              "useMultipleDirections": false,
              "directions": [
                {
                  "looping": false,
                  "timeBetweenFrames": 1,
                  "sprites": [
                    {
                      "hasCustomCollisionMask": false,
                      "image": "v2.png",
                      "points": [],
                      "originPoint": {
                        "name": "origine",
                        "x": 0,
                        "y": 0
                      },
                      "centerPoint": {
                        "automatic": true,
                        "name": "centre",
                        "x": 0,
                        "y": 0
                      },
                      "customCollisionMask": []
                    }
                  ]
                }
              ]
            }
          ]
        },
        {
          "name": "w",
          "tags": "",
          "type": "Sprite",
          "updateIfNotVisible": false,
          "variables": [],
          "behaviors": [],
          "animations": [
            {
              "name": "",
              "useMultipleDirections": false,
              "directions": [
                {
                  "looping": false,
                  "timeBetweenFrames": 1,
                  "sprites": [
                    {
                      "hasCustomCollisionMask": false,
                      "image": "w1.png",
                      "points": [],
                      "originPoint": {
                        "name": "origine",
                        "x": 0,
                        "y": 0
                      },
                      "centerPoint": {
                        "automatic": true,
                        "name": "centre",
                        "x": 0,
                        "y": 0
                      },
                      "customCollisionMask": []
                    }
                  ]
                }
              ]
            },
            {
              "name": "",
              "useMultipleDirections": false,
              "directions": [
                {
                  "looping": false,
                  "timeBetweenFrames": 1,
                  "sprites": [
                    {
                      "hasCustomCollisionMask": false,
                      "image": "w2.png",
                      "points": [],
                      "originPoint": {
                        "name": "origine",
                        "x": 0,
                        "y": 0
                      },
                      "centerPoint": {
                        "automatic": true,
                        "name": "centre",
                        "x": 0,
                        "y": 0
                      },
                      "customCollisionMask": []
                    }
                  ]
                }
              ]
            }
          ]
        },
        {
          "name": "x",
          "tags": "",
          "type": "Sprite",
          "updateIfNotVisible": false,
          "variables": [],
          "behaviors": [],
          "animations": [
            {
              "name": "",
              "useMultipleDirections": false,
              "directions": [
                {
                  "looping": false,
                  "timeBetweenFrames": 1,
                  "sprites": [
                    {
                      "hasCustomCollisionMask": false,
                      "image": "x1.png",
                      "points": [],
                      "originPoint": {
                        "name": "origine",
                        "x": 0,
                        "y": 0
                      },
                      "centerPoint": {
                        "automatic": true,
                        "name": "centre",
                        "x": 0,
                        "y": 0
                      },
                      "customCollisionMask": []
                    }
                  ]
                }
              ]
            },
            {
              "name": "",
              "useMultipleDirections": false,
              "directions": [
                {
                  "looping": false,
                  "timeBetweenFrames": 1,
                  "sprites": [
                    {
                      "hasCustomCollisionMask": false,
                      "image": "x2.png",
                      "points": [],
                      "originPoint": {
                        "name": "origine",
                        "x": 0,
                        "y": 0
                      },
                      "centerPoint": {
                        "automatic": true,
                        "name": "centre",
                        "x": 0,
                        "y": 0
                      },
                      "customCollisionMask": []
                    }
                  ]
                }
              ]
            }
          ]
        },
        {
          "name": "y",
          "tags": "",
          "type": "Sprite",
          "updateIfNotVisible": false,
          "variables": [],
          "behaviors": [],
          "animations": [
            {
              "name": "",
              "useMultipleDirections": false,
              "directions": [
                {
                  "looping": false,
                  "timeBetweenFrames": 1,
                  "sprites": [
                    {
                      "hasCustomCollisionMask": false,
                      "image": "y1.png",
                      "points": [],
                      "originPoint": {
                        "name": "origine",
                        "x": 0,
                        "y": 0
                      },
                      "centerPoint": {
                        "automatic": true,
                        "name": "centre",
                        "x": 0,
                        "y": 0
                      },
                      "customCollisionMask": []
                    }
                  ]
                }
              ]
            },
            {
              "name": "",
              "useMultipleDirections": false,
              "directions": [
                {
                  "looping": false,
                  "timeBetweenFrames": 1,
                  "sprites": [
                    {
                      "hasCustomCollisionMask": false,
                      "image": "y2.png",
                      "points": [],
                      "originPoint": {
                        "name": "origine",
                        "x": 0,
                        "y": 0
                      },
                      "centerPoint": {
                        "automatic": true,
                        "name": "centre",
                        "x": 0,
                        "y": 0
                      },
                      "customCollisionMask": []
                    }
                  ]
                }
              ]
            }
          ]
        },
        {
          "name": "z",
          "tags": "",
          "type": "Sprite",
          "updateIfNotVisible": false,
          "variables": [],
          "behaviors": [],
          "animations": [
            {
              "name": "",
              "useMultipleDirections": false,
              "directions": [
                {
                  "looping": false,
                  "timeBetweenFrames": 1,
                  "sprites": [
                    {
                      "hasCustomCollisionMask": false,
                      "image": "z1.png",
                      "points": [],
                      "originPoint": {
                        "name": "origine",
                        "x": 0,
                        "y": 0
                      },
                      "centerPoint": {
                        "automatic": true,
                        "name": "centre",
                        "x": 0,
                        "y": 0
                      },
                      "customCollisionMask": []
                    }
                  ]
                }
              ]
            },
            {
              "name": "",
              "useMultipleDirections": false,
              "directions": [
                {
                  "looping": false,
                  "timeBetweenFrames": 1,
                  "sprites": [
                    {
                      "hasCustomCollisionMask": false,
                      "image": "z2.png",
                      "points": [],
                      "originPoint": {
                        "name": "origine",
                        "x": 0,
                        "y": 0
                      },
                      "centerPoint": {
                        "automatic": true,
                        "name": "centre",
                        "x": 0,
                        "y": 0
                      },
                      "customCollisionMask": []
                    }
                  ]
                }
              ]
            }
          ]
        },
        {
          "name": "space",
          "tags": "",
          "type": "Sprite",
          "updateIfNotVisible": false,
          "variables": [],
          "behaviors": [],
          "animations": [
            {
              "name": "",
              "useMultipleDirections": false,
              "directions": [
                {
                  "looping": false,
                  "timeBetweenFrames": 1,
                  "sprites": [
                    {
                      "hasCustomCollisionMask": false,
                      "image": "space1.png",
                      "points": [],
                      "originPoint": {
                        "name": "origine",
                        "x": 0,
                        "y": 0
                      },
                      "centerPoint": {
                        "automatic": true,
                        "name": "centre",
                        "x": 0,
                        "y": 0
                      },
                      "customCollisionMask": []
                    }
                  ]
                }
              ]
            },
            {
              "name": "",
              "useMultipleDirections": false,
              "directions": [
                {
                  "looping": false,
                  "timeBetweenFrames": 1,
                  "sprites": [
                    {
                      "hasCustomCollisionMask": false,
                      "image": "space2.png",
                      "points": [],
                      "originPoint": {
                        "name": "origine",
                        "x": 0,
                        "y": 0
                      },
                      "centerPoint": {
                        "automatic": true,
                        "name": "centre",
                        "x": 0,
                        "y": 0
                      },
                      "customCollisionMask": []
                    }
                  ]
                }
              ]
            }
          ]
        },
        {
          "bold": false,
          "italic": false,
          "name": "txt_keys_pressed",
          "smoothed": true,
          "tags": "",
          "type": "TextObject::Text",
          "underlined": false,
          "variables": [],
          "behaviors": [],
          "string": "Keys pressed: ",
          "font": "",
          "characterSize": 20,
          "color": {
            "b": 0,
            "g": 0,
            "r": 0
          }
        },
        {
          "bold": false,
          "italic": false,
          "name": "time",
          "smoothed": true,
          "tags": "",
          "type": "TextObject::Text",
          "underlined": false,
          "variables": [],
          "behaviors": [],
          "string": "Time:",
          "font": "",
          "characterSize": 20,
          "color": {
            "b": 0,
            "g": 0,
            "r": 0
          }
        }
      ],
      "events": [
        {
          "disabled": false,
          "folded": false,
          "type": "BuiltinCommonInstructions::Comment",
          "color": {
            "b": 109,
            "g": 230,
            "r": 255,
            "textB": 0,
            "textG": 0,
            "textR": 0
          },
          "comment": "at the beginning, store all key letters inside structure variables and set pick_new_key = 1",
          "comment2": ""
        },
        {
          "disabled": false,
          "folded": false,
          "type": "BuiltinCommonInstructions::Standard",
          "conditions": [
            {
              "type": {
                "inverted": false,
                "value": "DepartScene"
              },
              "parameters": [
                ""
              ],
              "subInstructions": []
            }
          ],
          "actions": [
            {
              "type": {
                "inverted": false,
                "value": "ModVarSceneTxt"
              },
              "parameters": [
                "key.0",
                "=",
                "\"a\""
              ],
              "subInstructions": []
            },
            {
              "type": {
                "inverted": false,
                "value": "ModVarSceneTxt"
              },
              "parameters": [
                "key.1",
                "=",
                "\"b\""
              ],
              "subInstructions": []
            },
            {
              "type": {
                "inverted": false,
                "value": "ModVarSceneTxt"
              },
              "parameters": [
                "key.2",
                "=",
                "\"c\""
              ],
              "subInstructions": []
            },
            {
              "type": {
                "inverted": false,
                "value": "ModVarSceneTxt"
              },
              "parameters": [
                "key.3",
                "=",
                "\"d\""
              ],
              "subInstructions": []
            },
            {
              "type": {
                "inverted": false,
                "value": "ModVarSceneTxt"
              },
              "parameters": [
                "key.4",
                "=",
                "\"e\""
              ],
              "subInstructions": []
            },
            {
              "type": {
                "inverted": false,
                "value": "ModVarSceneTxt"
              },
              "parameters": [
                "key.5",
                "=",
                "\"f\""
              ],
              "subInstructions": []
            },
            {
              "type": {
                "inverted": false,
                "value": "ModVarSceneTxt"
              },
              "parameters": [
                "key.6",
                "=",
                "\"g\""
              ],
              "subInstructions": []
            },
            {
              "type": {
                "inverted": false,
                "value": "ModVarSceneTxt"
              },
              "parameters": [
                "key.7",
                "=",
                "\"h\""
              ],
              "subInstructions": []
            },
            {
              "type": {
                "inverted": false,
                "value": "ModVarSceneTxt"
              },
              "parameters": [
                "key.8",
                "=",
                "\"i\""
              ],
              "subInstructions": []
            },
            {
              "type": {
                "inverted": false,
                "value": "ModVarSceneTxt"
              },
              "parameters": [
                "key.9",
                "=",
                "\"j\""
              ],
              "subInstructions": []
            },
            {
              "type": {
                "inverted": false,
                "value": "ModVarSceneTxt"
              },
              "parameters": [
                "key.10",
                "=",
                "\"k\""
              ],
              "subInstructions": []
            },
            {
              "type": {
                "inverted": false,
                "value": "ModVarSceneTxt"
              },
              "parameters": [
                "key.11",
                "=",
                "\"l\""
              ],
              "subInstructions": []
            },
            {
              "type": {
                "inverted": false,
                "value": "ModVarSceneTxt"
              },
              "parameters": [
                "key.12",
                "=",
                "\"m\""
              ],
              "subInstructions": []
            },
            {
              "type": {
                "inverted": false,
                "value": "ModVarSceneTxt"
              },
              "parameters": [
                "key.13",
                "=",
                "\"n\""
              ],
              "subInstructions": []
            },
            {
              "type": {
                "inverted": false,
                "value": "ModVarSceneTxt"
              },
              "parameters": [
                "key.14",
                "=",
                "\"o\""
              ],
              "subInstructions": []
            },
            {
              "type": {
                "inverted": false,
                "value": "ModVarSceneTxt"
              },
              "parameters": [
                "key.15",
                "=",
                "\"p\""
              ],
              "subInstructions": []
            },
            {
              "type": {
                "inverted": false,
                "value": "ModVarSceneTxt"
              },
              "parameters": [
                "key.16",
                "=",
                "\"q\""
              ],
              "subInstructions": []
            },
            {
              "type": {
                "inverted": false,
                "value": "ModVarSceneTxt"
              },
              "parameters": [
                "key.17",
                "=",
                "\"r\""
              ],
              "subInstructions": []
            },
            {
              "type": {
                "inverted": false,
                "value": "ModVarSceneTxt"
              },
              "parameters": [
                "key.18",
                "=",
                "\"s\""
              ],
              "subInstructions": []
            },
            {
              "type": {
                "inverted": false,
                "value": "ModVarSceneTxt"
              },
              "parameters": [
                "key.19",
                "=",
                "\"t\""
              ],
              "subInstructions": []
            },
            {
              "type": {
                "inverted": false,
                "value": "ModVarSceneTxt"
              },
              "parameters": [
                "key.20",
                "=",
                "\"u\""
              ],
              "subInstructions": []
            },
            {
              "type": {
                "inverted": false,
                "value": "ModVarSceneTxt"
              },
              "parameters": [
                "key.21",
                "=",
                "\"v\""
              ],
              "subInstructions": []
            },
            {
              "type": {
                "inverted": false,
                "value": "ModVarSceneTxt"
              },
              "parameters": [
                "key.22",
                "=",
                "\"w\""
              ],
              "subInstructions": []
            },
            {
              "type": {
                "inverted": false,
                "value": "ModVarSceneTxt"
              },
              "parameters": [
                "key.23",
                "=",
                "\"x\""
              ],
              "subInstructions": []
            },
            {
              "type": {
                "inverted": false,
                "value": "ModVarSceneTxt"
              },
              "parameters": [
                "key.24",
                "=",
                "\"y\""
              ],
              "subInstructions": []
            },
            {
              "type": {
                "inverted": false,
                "value": "ModVarSceneTxt"
              },
              "parameters": [
                "key.25",
                "=",
                "\"z\""
              ],
              "subInstructions": []
            },
            {
              "type": {
                "inverted": false,
                "value": "ModVarSceneTxt"
              },
              "parameters": [
                "key.26",
                "=",
                "\"Space\""
              ],
              "subInstructions": []
            },
            {
              "type": {
                "inverted": false,
                "value": "ModVarScene"
              },
              "parameters": [
                "pick_new_key",
                "=",
                "1"
              ],
              "subInstructions": []
            },
            {
              "type": {
                "inverted": false,
                "value": "ModVarGlobal"
              },
              "parameters": [
                "key_counter",
                "=",
                "0"
              ],
              "subInstructions": []
            },
            {
              "type": {
                "inverted": false,
                "value": "UnPauseTimer"
              },
              "parameters": [
                "",
                "\"game_time\""
              ],
              "subInstructions": []
            }
          ],
          "events": [
            {
              "disabled": false,
              "folded": false,
              "type": "BuiltinCommonInstructions::Comment",
              "color": {
                "b": 109,
                "g": 230,
                "r": 255,
                "textB": 0,
                "textG": 0,
                "textR": 0
              },
              "comment": "play the sound once at volume 0 only to preload it",
              "comment2": ""
            },
            {
              "disabled": false,
              "folded": false,
              "type": "BuiltinCommonInstructions::Standard",
              "conditions": [],
              "actions": [
                {
                  "type": {
                    "inverted": false,
                    "value": "PlaySound"
                  },
                  "parameters": [
                    "",
                    "https://resources.gdevelop-app.com/examples/keyboard-practice/assets/sounds/click.ogg",
                    "",
                    "0",
                    "1"
                  ],
                  "subInstructions": []
                }
              ],
              "events": []
            }
          ]
        },
        {
          "disabled": false,
          "folded": false,
          "type": "BuiltinCommonInstructions::Comment",
          "color": {
            "b": 109,
            "g": 230,
            "r": 255,
            "textB": 0,
            "textG": 0,
            "textR": 0
          },
          "comment": "if pick_new_key = 1, pick a random key letter, after go through all key objects and find the key and change it animation to be highlighted",
          "comment2": ""
        },
        {
          "disabled": false,
          "folded": false,
          "type": "BuiltinCommonInstructions::Standard",
          "conditions": [
            {
              "type": {
                "inverted": false,
                "value": "VarScene"
              },
              "parameters": [
                "pick_new_key",
                "=",
                "1"
              ],
              "subInstructions": []
            }
          ],
          "actions": [
            {
              "type": {
                "inverted": false,
                "value": "ModVarScene"
              },
              "parameters": [
                "random_key",
                "=",
                "Random(26)"
              ],
              "subInstructions": []
            }
          ],
          "events": [
            {
              "disabled": false,
              "folded": false,
              "type": "BuiltinCommonInstructions::ForEach",
              "object": "keys",
              "conditions": [
                {
                  "type": {
                    "inverted": false,
                    "value": "VarObjetTxt"
                  },
                  "parameters": [
                    "keys",
                    "key",
                    "=",
                    "VariableString(key[ToString(Variable(random_key))])"
                  ],
                  "subInstructions": []
                }
              ],
              "actions": [
                {
                  "type": {
                    "inverted": false,
                    "value": "ChangeAnimation"
                  },
                  "parameters": [
                    "keys",
                    "=",
                    "1"
                  ],
                  "subInstructions": []
                },
                {
                  "type": {
                    "inverted": false,
                    "value": "ModVarScene"
                  },
                  "parameters": [
                    "pick_new_key",
                    "=",
                    "0"
                  ],
                  "subInstructions": []
                }
              ],
              "events": []
            }
          ]
        },
        {
          "disabled": false,
          "folded": false,
          "type": "BuiltinCommonInstructions::Comment",
          "color": {
            "b": 109,
            "g": 230,
            "r": 255,
            "textB": 0,
            "textG": 0,
            "textR": 0
          },
          "comment": "if the key highlighted is pressed, change the animation of all keys back to normal and set pick_new_key = 1 to pick a new random key",
          "comment2": ""
        },
        {
          "disabled": false,
          "folded": false,
          "type": "BuiltinCommonInstructions::Standard",
          "conditions": [
            {
              "type": {
                "inverted": false,
                "value": "AnyKeyPressed"
              },
              "parameters": [
                ""
              ],
              "subInstructions": []
            }
          ],
          "actions": [],
          "events": [
            {
              "disabled": false,
              "folded": false,
              "type": "BuiltinCommonInstructions::Standard",
              "conditions": [
                {
                  "type": {
                    "inverted": false,
                    "value": "KeyFromTextPressed"
                  },
                  "parameters": [
                    "",
                    "VariableString(key[ToString(Variable(random_key))])"
                  ],
                  "subInstructions": []
                }
              ],
              "actions": [],
              "events": [
                {
                  "disabled": false,
                  "folded": false,
                  "type": "BuiltinCommonInstructions::ForEach",
                  "object": "keys",
                  "conditions": [
                    {
                      "type": {
                        "inverted": false,
                        "value": "Animation"
                      },
                      "parameters": [
                        "keys",
                        "=",
                        "1"
                      ],
                      "subInstructions": []
                    }
                  ],
                  "actions": [
                    {
                      "type": {
                        "inverted": false,
                        "value": "ChangeAnimation"
                      },
                      "parameters": [
                        "keys",
                        "=",
                        "0"
                      ],
                      "subInstructions": []
                    },
                    {
                      "type": {
                        "inverted": false,
                        "value": "ModVarScene"
                      },
                      "parameters": [
                        "pick_new_key",
                        "=",
                        "1"
                      ],
                      "subInstructions": []
                    },
                    {
                      "type": {
                        "inverted": false,
                        "value": "ModVarGlobal"
                      },
                      "parameters": [
                        "key_counter",
                        "+",
                        "1"
                      ],
                      "subInstructions": []
                    }
                  ],
                  "events": []
                }
              ]
            }
          ]
        },
        {
          "disabled": false,
          "folded": false,
          "type": "BuiltinCommonInstructions::Comment",
          "color": {
            "b": 109,
            "g": 230,
            "r": 255,
            "textB": 0,
            "textG": 0,
            "textR": 0
          },
          "comment": "if the key highlightes is clicked or touched with the mouse, change the animation beck to normal and set pick_new_key = 1",
          "comment2": ""
        },
        {
          "disabled": false,
          "folded": false,
          "type": "BuiltinCommonInstructions::Standard",
          "conditions": [
            {
              "type": {
                "inverted": false,
                "value": "SourisBouton"
              },
              "parameters": [
                "",
                "Left"
              ],
              "subInstructions": []
            },
            {
              "type": {
                "inverted": false,
                "value": "BuiltinCommonInstructions::Once"
              },
              "parameters": [],
              "subInstructions": []
            }
          ],
          "actions": [],
          "events": [
            {
              "disabled": false,
              "folded": false,
              "type": "BuiltinCommonInstructions::Standard",
              "conditions": [
                {
                  "type": {
                    "inverted": false,
                    "value": "SourisSurObjet"
                  },
                  "parameters": [
                    "keys",
                    "",
                    "",
                    ""
                  ],
                  "subInstructions": []
                }
              ],
              "actions": [
                {
                  "type": {
                    "inverted": false,
                    "value": "PlaySound"
                  },
                  "parameters": [
                    "",
                    "https://resources.gdevelop-app.com/examples/keyboard-practice/assets/sounds/click.ogg",
                    "",
                    "",
                    ""
                  ],
                  "subInstructions": []
                }
              ],
              "events": [
                {
                  "disabled": false,
                  "folded": false,
                  "type": "BuiltinCommonInstructions::Standard",
                  "conditions": [
                    {
                      "type": {
                        "inverted": false,
                        "value": "VarObjetTxt"
                      },
                      "parameters": [
                        "keys",
                        "key",
                        "=",
                        "VariableString(key[ToString(Variable(random_key))])"
                      ],
                      "subInstructions": []
                    }
                  ],
                  "actions": [
                    {
                      "type": {
                        "inverted": false,
                        "value": "ChangeAnimation"
                      },
                      "parameters": [
                        "keys",
                        "=",
                        "0"
                      ],
                      "subInstructions": []
                    },
                    {
                      "type": {
                        "inverted": false,
                        "value": "ModVarScene"
                      },
                      "parameters": [
                        "pick_new_key",
                        "=",
                        "1"
                      ],
                      "subInstructions": []
                    },
                    {
                      "type": {
                        "inverted": false,
                        "value": "ModVarGlobal"
                      },
                      "parameters": [
                        "key_counter",
                        "+",
                        "1"
                      ],
                      "subInstructions": []
                    }
                  ],
                  "events": []
                }
              ]
            }
          ]
        },
        {
          "disabled": false,
          "folded": false,
          "type": "BuiltinCommonInstructions::Comment",
          "color": {
            "b": 109,
            "g": 230,
            "r": 255,
            "textB": 0,
            "textG": 0,
            "textR": 0
          },
          "comment": "update text objects",
          "comment2": ""
        },
        {
          "disabled": false,
          "folded": false,
          "type": "BuiltinCommonInstructions::Standard",
          "conditions": [],
          "actions": [
            {
              "type": {
                "inverted": false,
                "value": "TextObject::String"
              },
              "parameters": [
                "txt_keys_pressed",
                "=",
                "\"Keys pressed: \" + ToString(GlobalVariable(key_counter))"
              ],
              "subInstructions": []
            },
            {
              "type": {
                "inverted": false,
                "value": "TextObject::String"
              },
              "parameters": [
                "time",
                "=",
                "\"Time: \" + ToString(floor(TimerElapsedTime(\"game_time\"))) + \"s\""
              ],
              "subInstructions": []
            }
          ],
          "events": []
        },
        {
          "disabled": false,
          "folded": false,
          "type": "BuiltinCommonInstructions::Comment",
          "color": {
            "b": 109,
            "g": 230,
            "r": 255,
            "textB": 0,
            "textG": 0,
            "textR": 0
          },
          "comment": "after 60 seconds, go to game over screen",
          "comment2": ""
        },
        {
          "disabled": false,
          "folded": false,
          "type": "BuiltinCommonInstructions::Standard",
          "conditions": [
            {
              "type": {
                "inverted": false,
                "value": "Timer"
              },
              "parameters": [
                "",
                "60",
                "\"game_time\""
              ],
              "subInstructions": []
            }
          ],
          "actions": [
            {
              "type": {
                "inverted": false,
                "value": "Scene"
              },
              "parameters": [
                "",
                "\"game_over\"",
                ""
              ],
              "subInstructions": []
            }
          ],
          "events": []
        }
      ],
      "layers": [
        {
          "name": "",
          "visibility": true,
          "cameras": [
            {
              "defaultSize": true,
              "defaultViewport": true,
              "height": 0,
              "viewportBottom": 1,
              "viewportLeft": 0,
              "viewportRight": 1,
              "viewportTop": 0,
              "width": 0
            }
          ],
          "effects": []
        }
      ],
      "behaviorsSharedData": []
    },
    {
      "b": 155,
      "disableInputWhenNotFocused": true,
      "mangledName": "game_95over",
      "name": "game_over",
      "oglFOV": 90,
      "oglZFar": 500,
      "oglZNear": 1,
      "r": 155,
      "standardSortMethod": true,
      "stopSoundsOnStartup": true,
      "title": "",
      "v": 155,
      "uiSettings": {
        "grid": false,
        "gridB": 255,
        "gridG": 180,
        "gridHeight": 32,
        "gridOffsetX": 0,
        "gridOffsetY": 0,
        "gridR": 158,
        "gridWidth": 32,
        "snap": true,
        "windowMask": false,
        "zoomFactor": 1
      },
      "objectsGroups": [],
      "variables": [],
      "instances": [
        {
          "angle": 0,
          "customSize": false,
          "height": 0,
          "layer": "",
          "locked": false,
          "name": "gameover",
<<<<<<< HEAD
          "persistentUuid": "14d43975-c0e1-4ae6-94e4-d8cac52f1598",
=======
          "persistentUuid": "5bed7477-1267-4d3e-8710-76b3d1983a68",
>>>>>>> 2762329d
          "width": 0,
          "x": 296.485,
          "y": 67.7129,
          "zOrder": 1,
          "numberProperties": [],
          "stringProperties": [],
          "initialVariables": []
        },
        {
          "angle": 0,
          "customSize": false,
          "height": 0,
          "layer": "",
          "locked": false,
          "name": "message",
<<<<<<< HEAD
          "persistentUuid": "893d3b27-f979-42fb-b2e7-aedd7ac49217",
=======
          "persistentUuid": "32cf2d4c-2c8f-460d-a153-33b87a1e0378",
>>>>>>> 2762329d
          "width": 0,
          "x": 176.694,
          "y": 160,
          "zOrder": 2,
          "numberProperties": [],
          "stringProperties": [],
          "initialVariables": []
        },
        {
          "angle": 0,
          "customSize": false,
          "height": 0,
          "layer": "",
          "locked": false,
          "name": "playagain",
<<<<<<< HEAD
          "persistentUuid": "d111ed28-c34a-4a3d-bdd7-92c37f5f9170",
=======
          "persistentUuid": "60cf62d1-75e0-45e0-8084-1c337e470900",
>>>>>>> 2762329d
          "width": 0,
          "x": 326.434,
          "y": 253.287,
          "zOrder": 3,
          "numberProperties": [],
          "stringProperties": [],
          "initialVariables": []
        }
      ],
      "objects": [
        {
          "bold": true,
          "italic": false,
          "name": "gameover",
          "smoothed": true,
          "tags": "",
          "type": "TextObject::Text",
          "underlined": false,
          "variables": [],
          "behaviors": [],
          "string": "Game Over!",
          "font": "",
          "characterSize": 35,
          "color": {
            "b": 27,
            "g": 2,
            "r": 208
          }
        },
        {
          "bold": false,
          "italic": false,
          "name": "message",
          "smoothed": true,
          "tags": "",
          "type": "TextObject::Text",
          "underlined": false,
          "variables": [],
          "behaviors": [],
          "string": "You have pressed 00 keys in 60s",
          "font": "",
          "characterSize": 30,
          "color": {
            "b": 0,
            "g": 0,
            "r": 0
          }
        },
        {
          "bold": true,
          "italic": false,
          "name": "playagain",
          "smoothed": true,
          "tags": "",
          "type": "TextObject::Text",
          "underlined": false,
          "variables": [],
          "behaviors": [],
          "string": "Play Again",
          "font": "",
          "characterSize": 26,
          "color": {
            "b": 226,
            "g": 144,
            "r": 74
          }
        }
      ],
      "events": [
        {
          "disabled": false,
          "folded": false,
          "type": "BuiltinCommonInstructions::Comment",
          "color": {
            "b": 109,
            "g": 230,
            "r": 255,
            "textB": 0,
            "textG": 0,
            "textR": 0
          },
          "comment": "Display the message how many keys have been pressed",
          "comment2": ""
        },
        {
          "disabled": false,
          "folded": false,
          "type": "BuiltinCommonInstructions::Standard",
          "conditions": [
            {
              "type": {
                "inverted": false,
                "value": "DepartScene"
              },
              "parameters": [
                ""
              ],
              "subInstructions": []
            }
          ],
          "actions": [
            {
              "type": {
                "inverted": false,
                "value": "TextObject::String"
              },
              "parameters": [
                "message",
                "=",
                "\"You have pressed \" + ToString(GlobalVariable(key_counter)) + \" keys in \" + \" 60s\""
              ],
              "subInstructions": []
            }
          ],
          "events": []
        },
        {
          "disabled": false,
          "folded": false,
          "type": "BuiltinCommonInstructions::Comment",
          "color": {
            "b": 109,
            "g": 230,
            "r": 255,
            "textB": 0,
            "textG": 0,
            "textR": 0
          },
          "comment": "play again",
          "comment2": ""
        },
        {
          "disabled": false,
          "folded": false,
          "type": "BuiltinCommonInstructions::Standard",
          "conditions": [
            {
              "type": {
                "inverted": false,
                "value": "SourisSurObjet"
              },
              "parameters": [
                "playagain",
                "",
                "",
                ""
              ],
              "subInstructions": []
            }
          ],
          "actions": [],
          "events": [
            {
              "disabled": false,
              "folded": false,
              "type": "BuiltinCommonInstructions::Standard",
              "conditions": [
                {
                  "type": {
                    "inverted": false,
                    "value": "BuiltinCommonInstructions::Once"
                  },
                  "parameters": [],
                  "subInstructions": []
                }
              ],
              "actions": [
                {
                  "type": {
                    "inverted": false,
                    "value": "TextObject::ChangeColor"
                  },
                  "parameters": [
                    "playagain",
                    "\"65;117;5\""
                  ],
                  "subInstructions": []
                }
              ],
              "events": []
            },
            {
              "disabled": false,
              "folded": false,
              "type": "BuiltinCommonInstructions::Standard",
              "conditions": [
                {
                  "type": {
                    "inverted": false,
                    "value": "MouseButtonReleased"
                  },
                  "parameters": [
                    "",
                    "Left"
                  ],
                  "subInstructions": []
                }
              ],
              "actions": [
                {
                  "type": {
                    "inverted": false,
                    "value": "Scene"
                  },
                  "parameters": [
                    "",
                    "\"play\"",
                    ""
                  ],
                  "subInstructions": []
                }
              ],
              "events": []
            }
          ]
        },
        {
          "disabled": false,
          "folded": false,
          "type": "BuiltinCommonInstructions::Standard",
          "conditions": [
            {
              "type": {
                "inverted": true,
                "value": "SourisSurObjet"
              },
              "parameters": [
                "playagain",
                "",
                "",
                ""
              ],
              "subInstructions": []
            },
            {
              "type": {
                "inverted": false,
                "value": "BuiltinCommonInstructions::Once"
              },
              "parameters": [],
              "subInstructions": []
            }
          ],
          "actions": [
            {
              "type": {
                "inverted": false,
                "value": "TextObject::ChangeColor"
              },
              "parameters": [
                "playagain",
                "\"74;147;226\""
              ],
              "subInstructions": []
            }
          ],
          "events": []
        }
      ],
      "layers": [
        {
          "name": "",
          "visibility": true,
          "cameras": [
            {
              "defaultSize": true,
              "defaultViewport": true,
              "height": 0,
              "viewportBottom": 1,
              "viewportLeft": 0,
              "viewportRight": 1,
              "viewportTop": 0,
              "width": 0
            }
          ],
          "effects": []
        }
      ],
      "behaviorsSharedData": []
    }
  ],
  "externalEvents": [],
  "eventsFunctionsExtensions": [],
  "externalLayouts": [],
  "externalSourceFiles": []
}<|MERGE_RESOLUTION|>--- conflicted
+++ resolved
@@ -7,7 +7,6 @@
     "revision": 0
   },
   "properties": {
-    "adMobAppId": "",
     "adaptGameResolutionAtRuntime": false,
     "folderProject": false,
     "linuxExecutableFilename": "",
@@ -33,6 +32,7 @@
     "loadingScreen": {
       "showGDevelopSplash": true
     },
+    "extensionProperties": [],
     "extensions": [
       {
         "name": "BuiltinObject"
@@ -717,11 +717,7 @@
           "layer": "",
           "locked": false,
           "name": "a",
-<<<<<<< HEAD
-          "persistentUuid": "9becf82d-b3cb-42e5-b1f8-ce9520cb35df",
-=======
-          "persistentUuid": "35e67669-2f0f-4184-ada3-cd480f1e339f",
->>>>>>> 2762329d
+          "persistentUuid": "a8fe3332-3d95-4950-873c-270f60d06931",
           "width": 64,
           "x": 112,
           "y": 272,
@@ -742,11 +738,7 @@
           "layer": "",
           "locked": false,
           "name": "q",
-<<<<<<< HEAD
-          "persistentUuid": "be9c2db5-1adb-4335-8bb9-6e6d13381d83",
-=======
-          "persistentUuid": "819cb0b7-d564-47d3-87f3-e9f4aa400120",
->>>>>>> 2762329d
+          "persistentUuid": "5ff95e75-39dd-4a1d-bc8d-df7da917ef52",
           "width": 64,
           "x": 80,
           "y": 208,
@@ -767,11 +759,7 @@
           "layer": "",
           "locked": false,
           "name": "w",
-<<<<<<< HEAD
-          "persistentUuid": "dd87ed9b-9f94-4414-aaef-e08d4f4b05b0",
-=======
-          "persistentUuid": "f7583e8b-2986-4181-ad08-ff0167d5fa66",
->>>>>>> 2762329d
+          "persistentUuid": "bab8c77f-a4b5-4cef-b415-1ef1c0e32a15",
           "width": 64,
           "x": 144,
           "y": 208,
@@ -792,11 +780,7 @@
           "layer": "",
           "locked": false,
           "name": "e",
-<<<<<<< HEAD
-          "persistentUuid": "3e8664e0-8d51-430c-adaa-2af15b70c184",
-=======
-          "persistentUuid": "e1678372-9cad-40d5-bdd5-8c0b47be910b",
->>>>>>> 2762329d
+          "persistentUuid": "5a8bf4a9-9067-438f-9047-a1bf28de9548",
           "width": 64,
           "x": 208,
           "y": 208,
@@ -817,11 +801,7 @@
           "layer": "",
           "locked": false,
           "name": "r",
-<<<<<<< HEAD
-          "persistentUuid": "f593d1c6-56de-4115-8348-da23f8f556a5",
-=======
-          "persistentUuid": "49fc0e0f-7383-4f7d-942e-cc34d134fc77",
->>>>>>> 2762329d
+          "persistentUuid": "4855e0cc-c1c5-4e34-b69a-6660ee9a242e",
           "width": 64,
           "x": 272,
           "y": 208,
@@ -842,11 +822,7 @@
           "layer": "",
           "locked": false,
           "name": "t",
-<<<<<<< HEAD
-          "persistentUuid": "6daebc7c-2219-47f2-9f56-972169baee27",
-=======
-          "persistentUuid": "cc9ab5c5-86bd-46f8-a43c-e7fa6c12eece",
->>>>>>> 2762329d
+          "persistentUuid": "bf2ac2e6-6f9d-43aa-a734-02fadd25d40b",
           "width": 64,
           "x": 336,
           "y": 208,
@@ -867,11 +843,7 @@
           "layer": "",
           "locked": false,
           "name": "y",
-<<<<<<< HEAD
-          "persistentUuid": "60dd76dd-b596-4155-9c81-48814fa1288f",
-=======
-          "persistentUuid": "4ace0e67-fe2d-4649-9a83-f58c59a44a09",
->>>>>>> 2762329d
+          "persistentUuid": "30146218-6d58-4029-8234-8e13c1b2296a",
           "width": 64,
           "x": 400,
           "y": 208,
@@ -892,11 +864,7 @@
           "layer": "",
           "locked": false,
           "name": "u",
-<<<<<<< HEAD
-          "persistentUuid": "fd73482e-c271-4edd-8e05-30a2ff83ae0f",
-=======
-          "persistentUuid": "5b4e6dfe-46ab-4b1e-b56e-0893c5e78f2a",
->>>>>>> 2762329d
+          "persistentUuid": "292b4449-8644-4187-b6be-bcf81b731821",
           "width": 64,
           "x": 464,
           "y": 208,
@@ -917,11 +885,7 @@
           "layer": "",
           "locked": false,
           "name": "i",
-<<<<<<< HEAD
-          "persistentUuid": "c3f72d51-6929-405e-b227-3270ebdde3fe",
-=======
-          "persistentUuid": "2ab27906-0221-4928-a214-b81bec54c8bf",
->>>>>>> 2762329d
+          "persistentUuid": "0f37ae39-cb9c-42f2-ab91-8492ffc0723a",
           "width": 64,
           "x": 528,
           "y": 208,
@@ -942,11 +906,7 @@
           "layer": "",
           "locked": false,
           "name": "o",
-<<<<<<< HEAD
-          "persistentUuid": "9b4eb785-b75c-488c-887b-eaaacfa81ed1",
-=======
-          "persistentUuid": "d23dea65-a4b7-4d61-87b3-6e76ec059362",
->>>>>>> 2762329d
+          "persistentUuid": "32b07dee-4764-4a14-bce4-b6ab8c819f4d",
           "width": 64,
           "x": 592,
           "y": 208,
@@ -967,11 +927,7 @@
           "layer": "",
           "locked": false,
           "name": "p",
-<<<<<<< HEAD
-          "persistentUuid": "3262e1b6-a4cc-4bc9-9958-1f8587d28621",
-=======
-          "persistentUuid": "27f869f0-54c5-4609-b94e-d0b8ea317892",
->>>>>>> 2762329d
+          "persistentUuid": "e0dcb68c-9679-439b-b061-8a651c413e26",
           "width": 64,
           "x": 656,
           "y": 208,
@@ -992,11 +948,7 @@
           "layer": "",
           "locked": false,
           "name": "s",
-<<<<<<< HEAD
-          "persistentUuid": "83af4b9e-93a1-49cb-974b-ff064541c773",
-=======
-          "persistentUuid": "3b2be30c-684e-4ef6-a446-6be2024c19cd",
->>>>>>> 2762329d
+          "persistentUuid": "fecbc493-e514-450f-830c-4d9db35a9c34",
           "width": 64,
           "x": 176,
           "y": 272,
@@ -1017,11 +969,7 @@
           "layer": "",
           "locked": false,
           "name": "d",
-<<<<<<< HEAD
-          "persistentUuid": "3f97d156-0a7b-4de3-8833-da63a0607454",
-=======
-          "persistentUuid": "e385f1b9-fcb3-49b9-892b-49b01725b41d",
->>>>>>> 2762329d
+          "persistentUuid": "67ed1f87-77ea-4a0a-b618-a481fbfb1110",
           "width": 64,
           "x": 240,
           "y": 272,
@@ -1042,11 +990,7 @@
           "layer": "",
           "locked": false,
           "name": "f",
-<<<<<<< HEAD
-          "persistentUuid": "559b1f69-ccb4-4b42-a940-a6513c358e60",
-=======
-          "persistentUuid": "d708cc1e-64f1-419b-823e-eb9de36afd50",
->>>>>>> 2762329d
+          "persistentUuid": "1c51fae5-68b3-4bf9-b889-0f886949f8b9",
           "width": 64,
           "x": 304,
           "y": 272,
@@ -1067,11 +1011,7 @@
           "layer": "",
           "locked": false,
           "name": "g",
-<<<<<<< HEAD
-          "persistentUuid": "257c197d-2c34-4767-996a-6294c3b9f9be",
-=======
-          "persistentUuid": "a515c378-843b-4363-97a5-2d99c39247ff",
->>>>>>> 2762329d
+          "persistentUuid": "72951c3d-618e-4e28-8a28-ce10f749ddf7",
           "width": 64,
           "x": 368,
           "y": 272,
@@ -1092,11 +1032,7 @@
           "layer": "",
           "locked": false,
           "name": "h",
-<<<<<<< HEAD
-          "persistentUuid": "c7884238-793e-4406-8f08-095f2b3e8b5d",
-=======
-          "persistentUuid": "9590478f-29df-4e60-b156-ab6e3883a9aa",
->>>>>>> 2762329d
+          "persistentUuid": "d1d24cdf-ad5d-4998-8ae7-1c0c351fc576",
           "width": 64,
           "x": 432,
           "y": 272,
@@ -1117,11 +1053,7 @@
           "layer": "",
           "locked": false,
           "name": "j",
-<<<<<<< HEAD
-          "persistentUuid": "cb098633-9c86-46a4-b6fb-2e1f2d584917",
-=======
-          "persistentUuid": "4127a53f-dd56-41b6-a980-88151863f463",
->>>>>>> 2762329d
+          "persistentUuid": "7cc0d08c-fbe5-4f2b-8112-0687549ce375",
           "width": 64,
           "x": 496,
           "y": 272,
@@ -1142,11 +1074,7 @@
           "layer": "",
           "locked": false,
           "name": "k",
-<<<<<<< HEAD
-          "persistentUuid": "f2c4d306-0abe-4b34-86ea-18e6a527da70",
-=======
-          "persistentUuid": "bdb3c793-bf83-46d1-b391-67bcb821aae5",
->>>>>>> 2762329d
+          "persistentUuid": "9484204a-a347-43e5-802f-c0600b1f24fb",
           "width": 64,
           "x": 560,
           "y": 272,
@@ -1167,11 +1095,7 @@
           "layer": "",
           "locked": false,
           "name": "l",
-<<<<<<< HEAD
-          "persistentUuid": "4084eec9-250a-4e57-8ecc-2d1d12397f92",
-=======
-          "persistentUuid": "789e1539-a8e5-469d-bfdc-8bef6ec750d2",
->>>>>>> 2762329d
+          "persistentUuid": "e3fcbbb7-9c67-4512-b64e-4a58bf8e6b45",
           "width": 64,
           "x": 624,
           "y": 272,
@@ -1192,11 +1116,7 @@
           "layer": "",
           "locked": false,
           "name": "z",
-<<<<<<< HEAD
-          "persistentUuid": "9a8ff3be-c733-4b0f-a5ea-58db55ab23e6",
-=======
-          "persistentUuid": "2889af75-6b8d-4c84-871a-38b410e19682",
->>>>>>> 2762329d
+          "persistentUuid": "d8956831-2eae-4096-8ef7-fcaaa864a698",
           "width": 64,
           "x": 176,
           "y": 336,
@@ -1217,11 +1137,7 @@
           "layer": "",
           "locked": false,
           "name": "x",
-<<<<<<< HEAD
-          "persistentUuid": "83a00563-cfb4-4808-993c-cdc49f973866",
-=======
-          "persistentUuid": "c866f87a-b9a5-4cdb-a2d7-5534ca9eaa8c",
->>>>>>> 2762329d
+          "persistentUuid": "7b2bb70d-be23-4417-b75c-ccb2136d2a7c",
           "width": 64,
           "x": 240,
           "y": 336,
@@ -1242,11 +1158,7 @@
           "layer": "",
           "locked": false,
           "name": "c",
-<<<<<<< HEAD
-          "persistentUuid": "2eb2d804-5816-4edd-be74-9611145ef945",
-=======
-          "persistentUuid": "6d7ed6bc-57da-4993-890a-d98a98a856f5",
->>>>>>> 2762329d
+          "persistentUuid": "6e09d291-626b-4b4e-926d-f0893e8d13a1",
           "width": 64,
           "x": 304,
           "y": 336,
@@ -1267,11 +1179,7 @@
           "layer": "",
           "locked": false,
           "name": "v",
-<<<<<<< HEAD
-          "persistentUuid": "cb6aee1b-44bc-4693-9615-b71261aa59ce",
-=======
-          "persistentUuid": "57f5d7f3-89c3-45da-86ae-99d87ade0721",
->>>>>>> 2762329d
+          "persistentUuid": "aa98efc4-de28-45cd-9e2e-75c40dee5d91",
           "width": 64,
           "x": 368,
           "y": 336,
@@ -1292,11 +1200,7 @@
           "layer": "",
           "locked": false,
           "name": "b",
-<<<<<<< HEAD
-          "persistentUuid": "0692128d-f2e2-4865-964f-cdef1e3faaa3",
-=======
-          "persistentUuid": "a9f626ef-a403-440c-8f86-451a3372ee74",
->>>>>>> 2762329d
+          "persistentUuid": "7ff62621-c850-4d45-8325-c04c9dd889a1",
           "width": 64,
           "x": 432,
           "y": 336,
@@ -1317,11 +1221,7 @@
           "layer": "",
           "locked": false,
           "name": "n",
-<<<<<<< HEAD
-          "persistentUuid": "7d306859-401d-486d-8995-e8caa6809f7d",
-=======
-          "persistentUuid": "d8075f5e-7e02-47b1-afbe-8d265c7852f9",
->>>>>>> 2762329d
+          "persistentUuid": "dec18ee0-7213-458d-8f50-564e64e865c7",
           "width": 64,
           "x": 496,
           "y": 336,
@@ -1342,11 +1242,7 @@
           "layer": "",
           "locked": false,
           "name": "m",
-<<<<<<< HEAD
-          "persistentUuid": "8d56d312-a24b-4dc8-9ede-90c573bac0c9",
-=======
-          "persistentUuid": "481d5954-f1e5-466c-9a77-8a52d2fdce43",
->>>>>>> 2762329d
+          "persistentUuid": "5a1f3348-56e4-448e-b4e3-03d8c3b48153",
           "width": 64,
           "x": 560,
           "y": 336,
@@ -1367,11 +1263,7 @@
           "layer": "",
           "locked": false,
           "name": "space",
-<<<<<<< HEAD
-          "persistentUuid": "209bb27a-6403-411f-bdfa-7c0315344b50",
-=======
-          "persistentUuid": "4d8de6ba-a7ff-4fcb-879f-d19f3dd56df3",
->>>>>>> 2762329d
+          "persistentUuid": "3e416951-7ecf-4595-bc81-a7369a6ca50e",
           "width": 192,
           "x": 304,
           "y": 400,
@@ -1392,11 +1284,7 @@
           "layer": "",
           "locked": false,
           "name": "txt_keys_pressed",
-<<<<<<< HEAD
-          "persistentUuid": "38538722-666f-4571-9e76-111998c8789b",
-=======
-          "persistentUuid": "6c303127-ce3b-4751-b48c-8ec752773f69",
->>>>>>> 2762329d
+          "persistentUuid": "67e2346f-b6b3-4f2a-a6a1-510dd8a82701",
           "width": 0,
           "x": 0,
           "y": 32,
@@ -1412,11 +1300,7 @@
           "layer": "",
           "locked": false,
           "name": "time",
-<<<<<<< HEAD
-          "persistentUuid": "ae10df01-d0fc-47db-a957-ff406c8f81d1",
-=======
-          "persistentUuid": "86513f0a-a6ad-4515-a21c-8651084ac43b",
->>>>>>> 2762329d
+          "persistentUuid": "8441d336-7e9e-43ef-b979-e9d312361c36",
           "width": 0,
           "x": 0,
           "y": 64,
@@ -4245,11 +4129,7 @@
           "layer": "",
           "locked": false,
           "name": "gameover",
-<<<<<<< HEAD
-          "persistentUuid": "14d43975-c0e1-4ae6-94e4-d8cac52f1598",
-=======
-          "persistentUuid": "5bed7477-1267-4d3e-8710-76b3d1983a68",
->>>>>>> 2762329d
+          "persistentUuid": "ea40091e-017d-4779-8890-0a4fcc6f40b3",
           "width": 0,
           "x": 296.485,
           "y": 67.7129,
@@ -4265,11 +4145,7 @@
           "layer": "",
           "locked": false,
           "name": "message",
-<<<<<<< HEAD
-          "persistentUuid": "893d3b27-f979-42fb-b2e7-aedd7ac49217",
-=======
-          "persistentUuid": "32cf2d4c-2c8f-460d-a153-33b87a1e0378",
->>>>>>> 2762329d
+          "persistentUuid": "67fb8a1a-be9d-488a-8a4b-5edb40defe01",
           "width": 0,
           "x": 176.694,
           "y": 160,
@@ -4285,11 +4161,7 @@
           "layer": "",
           "locked": false,
           "name": "playagain",
-<<<<<<< HEAD
-          "persistentUuid": "d111ed28-c34a-4a3d-bdd7-92c37f5f9170",
-=======
-          "persistentUuid": "60cf62d1-75e0-45e0-8084-1c337e470900",
->>>>>>> 2762329d
+          "persistentUuid": "6b69fd7c-adb6-4264-9e0d-1493a16e17d4",
           "width": 0,
           "x": 326.434,
           "y": 253.287,
