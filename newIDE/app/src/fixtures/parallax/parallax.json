{
  "firstLayout": "",
  "gdVersion": {
    "build": 98,
    "major": 4,
    "minor": 0,
    "revision": 0
  },
  "properties": {
    "adMobAppId": "",
    "adaptGameResolutionAtRuntime": false,
    "folderProject": false,
    "linuxExecutableFilename": "",
    "macExecutableFilename": "",
    "orientation": "default",
    "packageName": "",
    "projectFile": "/Users/florianrival/Projects/F/GD/newIDE/app/resources/examples/parallax/parallax.json",
    "scaleMode": "linear",
    "sizeOnStartupMode": "adaptWidth",
    "useExternalSourceFiles": false,
    "version": "1.0.0",
    "winExecutableFilename": "",
    "winExecutableIconFile": "",
    "name": "Project",
    "author": "",
    "windowWidth": 600,
    "windowHeight": 400,
    "latestCompilationDirectory": "",
    "maxFPS": 60,
    "minFPS": 10,
    "verticalSync": false,
    "platformSpecificAssets": {},
    "loadingScreen": {
      "showGDevelopSplash": true
    },
    "extensions": [
      {
        "name": "BuiltinObject"
      },
      {
        "name": "BuiltinAudio"
      },
      {
        "name": "BuiltinVariables"
      },
      {
        "name": "BuiltinTime"
      },
      {
        "name": "BuiltinMouse"
      },
      {
        "name": "BuiltinKeyboard"
      },
      {
        "name": "BuiltinJoystick"
      },
      {
        "name": "BuiltinCamera"
      },
      {
        "name": "BuiltinWindow"
      },
      {
        "name": "BuiltinFile"
      },
      {
        "name": "BuiltinNetwork"
      },
      {
        "name": "BuiltinScene"
      },
      {
        "name": "BuiltinAdvanced"
      },
      {
        "name": "Sprite"
      },
      {
        "name": "BuiltinCommonInstructions"
      },
      {
        "name": "BuiltinCommonConversions"
      },
      {
        "name": "BuiltinStringInstructions"
      },
      {
        "name": "BuiltinMathematicalTools"
      },
      {
        "name": "BuiltinExternalLayouts"
      }
    ],
    "platforms": [
      {
        "name": "GDevelop JS platform"
      }
    ],
    "currentPlatform": "GDevelop JS platform"
  },
  "resources": {
    "resources": [
      {
        "alwaysLoaded": false,
        "file": "https://resources.gdevelop-app.com/examples/parallax/Vegetation_(middle_layer).png",
        "kind": "image",
        "metadata": "",
        "name": "Vegetation_(middle_layer).png",
        "smoothed": true,
        "userAdded": true
      },
      {
        "alwaysLoaded": false,
        "file": "https://resources.gdevelop-app.com/examples/parallax/Ground_(front_layer).png",
        "kind": "image",
        "metadata": "",
        "name": "Ground_(front_layer).png",
        "smoothed": true,
        "userAdded": true
      },
      {
        "alwaysLoaded": false,
        "file": "https://resources.gdevelop-app.com/examples/parallax/Sky_back_layer.png",
        "kind": "image",
        "metadata": "",
        "name": "Sky_back_layer.png",
        "smoothed": true,
        "userAdded": true
      },
      {
        "alwaysLoaded": false,
        "file": "https://resources.gdevelop-app.com/examples/parallax/Elisa_standing.png",
        "kind": "image",
        "metadata": "",
        "name": "Elisa_standing.png",
        "smoothed": true,
        "userAdded": true
      }
    ],
    "resourceFolders": []
  },
  "objects": [],
  "objectsGroups": [],
  "variables": [],
  "layouts": [
    {
      "b": 209,
      "disableInputWhenNotFocused": true,
      "mangledName": "New_32scene",
      "name": "New scene",
      "oglFOV": 90,
      "oglZFar": 500,
      "oglZNear": 1,
      "r": 209,
      "standardSortMethod": true,
      "stopSoundsOnStartup": true,
      "title": "",
      "v": 209,
      "uiSettings": {
        "grid": true,
        "gridB": 255,
        "gridG": 180,
        "gridHeight": 32,
        "gridOffsetX": 0,
        "gridOffsetY": 0,
        "gridR": 158,
        "gridWidth": 32,
        "snap": true,
        "windowMask": false,
        "zoomFactor": 1
      },
      "objectsGroups": [],
      "variables": [],
      "instances": [
        {
          "angle": 0,
          "customSize": false,
          "height": 0,
          "layer": "",
          "locked": false,
          "name": "ObjectToFollow",
<<<<<<< HEAD
          "persistentUuid": "b905c8e0-b9b3-4991-8e99-822dc4b460b5",
=======
          "persistentUuid": "8564d3b1-c8b6-4fac-b09e-14700dd06362",
>>>>>>> 2762329d
          "width": 0,
          "x": -128,
          "y": 320,
          "zOrder": 1,
          "numberProperties": [],
          "stringProperties": [],
          "initialVariables": []
        },
        {
          "angle": 0,
          "customSize": false,
          "height": 0,
          "layer": "Layer4",
          "locked": false,
          "name": "Background",
<<<<<<< HEAD
          "persistentUuid": "10190039-0f4a-4856-bdda-65e1bc439491",
=======
          "persistentUuid": "c0be3a54-69a9-45f5-b1c0-13278a00a620",
>>>>>>> 2762329d
          "width": 0,
          "x": -640,
          "y": -32,
          "zOrder": 1,
          "numberProperties": [],
          "stringProperties": [],
          "initialVariables": []
        },
        {
          "angle": 0,
          "customSize": false,
          "height": 0,
          "layer": "Layer3",
          "locked": false,
          "name": "Background",
<<<<<<< HEAD
          "persistentUuid": "7ae01979-4942-423b-a7fa-0e0046edd478",
=======
          "persistentUuid": "ef62ae0d-4137-45dd-84e3-e7c16dbd79ef",
>>>>>>> 2762329d
          "width": 0,
          "x": -640,
          "y": -32,
          "zOrder": 1,
          "numberProperties": [
            {
              "name": "animation",
              "value": 1
            }
          ],
          "stringProperties": [],
          "initialVariables": []
        },
        {
          "angle": 0,
          "customSize": false,
          "height": 0,
          "layer": "Layer2",
          "locked": false,
          "name": "Background",
<<<<<<< HEAD
          "persistentUuid": "fe318642-2725-4e8a-ad2e-4deb6312b582",
=======
          "persistentUuid": "7a26c7c0-3c6a-4858-acfc-4ed5e71a3186",
>>>>>>> 2762329d
          "width": 0,
          "x": -608,
          "y": -32,
          "zOrder": 1,
          "numberProperties": [
            {
              "name": "animation",
              "value": 2
            }
          ],
          "stringProperties": [],
          "initialVariables": []
        },
        {
          "angle": 0,
          "customSize": false,
          "height": 0,
          "layer": "Layer3",
          "locked": false,
          "name": "Background",
<<<<<<< HEAD
          "persistentUuid": "da589c7f-ba3a-48f2-b9d7-b74ab41b010b",
=======
          "persistentUuid": "65b1984e-8960-4c68-bf54-011c31a892f4",
>>>>>>> 2762329d
          "width": 0,
          "x": 0,
          "y": -32,
          "zOrder": 1,
          "numberProperties": [
            {
              "name": "animation",
              "value": 1
            }
          ],
          "stringProperties": [],
          "initialVariables": []
        },
        {
          "angle": 0,
          "customSize": false,
          "height": 0,
          "layer": "Layer2",
          "locked": false,
          "name": "Background",
<<<<<<< HEAD
          "persistentUuid": "b187bc4d-5e50-466c-a517-a90322b9880f",
=======
          "persistentUuid": "e3675533-1f9d-452b-83f8-008c59bb7fd8",
>>>>>>> 2762329d
          "width": 0,
          "x": 0,
          "y": -32,
          "zOrder": 1,
          "numberProperties": [
            {
              "name": "animation",
              "value": 2
            }
          ],
          "stringProperties": [],
          "initialVariables": []
        },
        {
          "angle": 0,
          "customSize": false,
          "height": 0,
          "layer": "Layer4",
          "locked": false,
          "name": "Background",
<<<<<<< HEAD
          "persistentUuid": "22790708-27e7-494a-8006-8b592d223516",
=======
          "persistentUuid": "434cb43b-4f49-4ecf-93fd-77609c27f345",
>>>>>>> 2762329d
          "width": 0,
          "x": 0,
          "y": -32,
          "zOrder": 1,
          "numberProperties": [],
          "stringProperties": [],
          "initialVariables": []
        }
      ],
      "objects": [
        {
          "name": "Background",
          "tags": "",
          "type": "Sprite",
          "updateIfNotVisible": true,
          "variables": [],
          "behaviors": [],
          "animations": [
            {
              "name": "",
              "useMultipleDirections": false,
              "directions": [
                {
                  "looping": false,
                  "timeBetweenFrames": 1,
                  "sprites": [
                    {
                      "hasCustomCollisionMask": false,
                      "image": "Sky_back_layer.png",
                      "points": [],
                      "originPoint": {
                        "name": "origine",
                        "x": 0,
                        "y": 0
                      },
                      "centerPoint": {
                        "automatic": true,
                        "name": "centre",
                        "x": 0,
                        "y": 0
                      },
                      "customCollisionMask": [
                        [
                          {
                            "x": 0,
                            "y": 0
                          },
                          {
                            "x": 0,
                            "y": 0
                          },
                          {
                            "x": 0,
                            "y": 0
                          },
                          {
                            "x": 0,
                            "y": 0
                          }
                        ]
                      ]
                    }
                  ]
                }
              ]
            },
            {
              "name": "",
              "useMultipleDirections": false,
              "directions": [
                {
                  "looping": false,
                  "timeBetweenFrames": 1,
                  "sprites": [
                    {
                      "hasCustomCollisionMask": false,
                      "image": "Vegetation_(middle_layer).png",
                      "points": [],
                      "originPoint": {
                        "name": "origine",
                        "x": 0,
                        "y": 0
                      },
                      "centerPoint": {
                        "automatic": true,
                        "name": "centre",
                        "x": 0,
                        "y": 0
                      },
                      "customCollisionMask": [
                        [
                          {
                            "x": 0,
                            "y": 0
                          },
                          {
                            "x": 0,
                            "y": 0
                          },
                          {
                            "x": 0,
                            "y": 0
                          },
                          {
                            "x": 0,
                            "y": 0
                          }
                        ]
                      ]
                    }
                  ]
                }
              ]
            },
            {
              "name": "",
              "useMultipleDirections": false,
              "directions": [
                {
                  "looping": false,
                  "timeBetweenFrames": 1,
                  "sprites": [
                    {
                      "hasCustomCollisionMask": false,
                      "image": "Ground_(front_layer).png",
                      "points": [],
                      "originPoint": {
                        "name": "origine",
                        "x": 0,
                        "y": 0
                      },
                      "centerPoint": {
                        "automatic": true,
                        "name": "centre",
                        "x": 0,
                        "y": 0
                      },
                      "customCollisionMask": [
                        [
                          {
                            "x": 0,
                            "y": 0
                          },
                          {
                            "x": 0,
                            "y": 0
                          },
                          {
                            "x": 0,
                            "y": 0
                          },
                          {
                            "x": 0,
                            "y": 0
                          }
                        ]
                      ]
                    }
                  ]
                }
              ]
            }
          ]
        },
        {
          "name": "ObjectToFollow",
          "tags": "",
          "type": "Sprite",
          "updateIfNotVisible": true,
          "variables": [],
          "behaviors": [],
          "animations": [
            {
              "name": "",
              "useMultipleDirections": false,
              "directions": [
                {
                  "looping": false,
                  "timeBetweenFrames": 1,
                  "sprites": [
                    {
                      "hasCustomCollisionMask": false,
                      "image": "Elisa_standing.png",
                      "points": [],
                      "originPoint": {
                        "name": "origine",
                        "x": 0,
                        "y": 0
                      },
                      "centerPoint": {
                        "automatic": true,
                        "name": "centre",
                        "x": 0,
                        "y": 0
                      },
                      "customCollisionMask": [
                        [
                          {
                            "x": 0,
                            "y": 0
                          },
                          {
                            "x": 0,
                            "y": 0
                          },
                          {
                            "x": 0,
                            "y": 0
                          },
                          {
                            "x": 0,
                            "y": 0
                          }
                        ]
                      ]
                    }
                  ]
                }
              ]
            }
          ]
        }
      ],
      "events": [
        {
          "disabled": false,
          "folded": false,
          "type": "BuiltinCommonInstructions::Comment",
          "color": {
            "b": 109,
            "g": 230,
            "r": 255,
            "textB": 0,
            "textG": 0,
            "textR": 0
          },
          "comment": "The character can just be moved left and right - in a real game you can use the Platformer character behavior.",
          "comment2": ""
        },
        {
          "disabled": false,
          "folded": false,
          "type": "BuiltinCommonInstructions::Standard",
          "conditions": [
            {
              "type": {
                "inverted": false,
                "value": "KeyPressed"
              },
              "parameters": [
                "",
                "Left"
              ],
              "subInstructions": []
            }
          ],
          "actions": [
            {
              "type": {
                "inverted": false,
                "value": "AddForceXY"
              },
              "parameters": [
                "ObjectToFollow",
                "-200",
                "0",
                "0"
              ],
              "subInstructions": []
            }
          ],
          "events": []
        },
        {
          "disabled": false,
          "folded": false,
          "type": "BuiltinCommonInstructions::Standard",
          "conditions": [
            {
              "type": {
                "inverted": false,
                "value": "KeyPressed"
              },
              "parameters": [
                "",
                "Right"
              ],
              "subInstructions": []
            }
          ],
          "actions": [
            {
              "type": {
                "inverted": false,
                "value": "AddForceXY"
              },
              "parameters": [
                "ObjectToFollow",
                "200",
                "0",
                "0"
              ],
              "subInstructions": []
            }
          ],
          "events": []
        },
        {
          "disabled": false,
          "folded": false,
          "type": "BuiltinCommonInstructions::Standard",
          "conditions": [],
          "actions": [
            {
              "type": {
                "inverted": false,
                "value": "MoveObjects"
              },
              "parameters": [
                ""
              ],
              "subInstructions": []
            }
          ],
          "events": []
        },
        {
          "disabled": false,
          "folded": false,
          "type": "BuiltinCommonInstructions::Comment",
          "color": {
            "b": 109,
            "g": 230,
            "r": 255,
            "textB": 0,
            "textG": 0,
            "textR": 0
          },
          "comment": "Parallax is achieved by setting the position of the camera to the position of the player, multiplied by a factor (between 0 and 1).\nA small factor makes the layer appears far.\nA factor close to 1 makes the layer appears like if it was near the player.",
          "comment2": ""
        },
        {
          "disabled": false,
          "folded": false,
          "type": "BuiltinCommonInstructions::Standard",
          "conditions": [],
          "actions": [
            {
              "type": {
                "inverted": false,
                "value": "CameraX"
              },
              "parameters": [
                "",
                "=",
                "ObjectToFollow.X()",
                "",
                ""
              ],
              "subInstructions": []
            },
            {
              "type": {
                "inverted": false,
                "value": "CameraX"
              },
              "parameters": [
                "",
                "=",
                "ObjectToFollow.X()*0.75",
                "\"Layer2\"",
                ""
              ],
              "subInstructions": []
            },
            {
              "type": {
                "inverted": false,
                "value": "CameraX"
              },
              "parameters": [
                "",
                "=",
                "ObjectToFollow.X()*0.50",
                "\"Layer3\"",
                ""
              ],
              "subInstructions": []
            },
            {
              "type": {
                "inverted": false,
                "value": "CameraX"
              },
              "parameters": [
                "",
                "=",
                "ObjectToFollow.X()*0.25",
                "\"Layer4\"",
                ""
              ],
              "subInstructions": []
            }
          ],
          "events": []
        }
      ],
      "layers": [
        {
          "name": "Layer4",
          "visibility": true,
          "cameras": [
            {
              "defaultSize": true,
              "defaultViewport": true,
              "height": 0,
              "viewportBottom": 1,
              "viewportLeft": 0,
              "viewportRight": 1,
              "viewportTop": 0,
              "width": 0
            }
          ],
          "effects": []
        },
        {
          "name": "Layer3",
          "visibility": true,
          "cameras": [
            {
              "defaultSize": true,
              "defaultViewport": true,
              "height": 0,
              "viewportBottom": 1,
              "viewportLeft": 0,
              "viewportRight": 1,
              "viewportTop": 0,
              "width": 0
            }
          ],
          "effects": []
        },
        {
          "name": "Layer2",
          "visibility": true,
          "cameras": [
            {
              "defaultSize": true,
              "defaultViewport": true,
              "height": 0,
              "viewportBottom": 1,
              "viewportLeft": 0,
              "viewportRight": 1,
              "viewportTop": 0,
              "width": 0
            }
          ],
          "effects": []
        },
        {
          "name": "",
          "visibility": true,
          "cameras": [
            {
              "defaultSize": true,
              "defaultViewport": true,
              "height": 0,
              "viewportBottom": 1,
              "viewportLeft": 0,
              "viewportRight": 1,
              "viewportTop": 0,
              "width": 0
            }
          ],
          "effects": []
        }
      ],
      "behaviorsSharedData": []
    }
  ],
  "externalEvents": [],
  "eventsFunctionsExtensions": [],
  "externalLayouts": [],
  "externalSourceFiles": []
}<|MERGE_RESOLUTION|>--- conflicted
+++ resolved
@@ -7,7 +7,6 @@
     "revision": 0
   },
   "properties": {
-    "adMobAppId": "",
     "adaptGameResolutionAtRuntime": false,
     "folderProject": false,
     "linuxExecutableFilename": "",
@@ -33,6 +32,7 @@
     "loadingScreen": {
       "showGDevelopSplash": true
     },
+    "extensionProperties": [],
     "extensions": [
       {
         "name": "BuiltinObject"
@@ -180,11 +180,7 @@
           "layer": "",
           "locked": false,
           "name": "ObjectToFollow",
-<<<<<<< HEAD
-          "persistentUuid": "b905c8e0-b9b3-4991-8e99-822dc4b460b5",
-=======
-          "persistentUuid": "8564d3b1-c8b6-4fac-b09e-14700dd06362",
->>>>>>> 2762329d
+          "persistentUuid": "7eced127-5e24-4e71-8473-49510998d53d",
           "width": 0,
           "x": -128,
           "y": 320,
@@ -200,11 +196,7 @@
           "layer": "Layer4",
           "locked": false,
           "name": "Background",
-<<<<<<< HEAD
-          "persistentUuid": "10190039-0f4a-4856-bdda-65e1bc439491",
-=======
-          "persistentUuid": "c0be3a54-69a9-45f5-b1c0-13278a00a620",
->>>>>>> 2762329d
+          "persistentUuid": "a54b81bf-568b-4183-a77f-31216c22a353",
           "width": 0,
           "x": -640,
           "y": -32,
@@ -220,11 +212,7 @@
           "layer": "Layer3",
           "locked": false,
           "name": "Background",
-<<<<<<< HEAD
-          "persistentUuid": "7ae01979-4942-423b-a7fa-0e0046edd478",
-=======
-          "persistentUuid": "ef62ae0d-4137-45dd-84e3-e7c16dbd79ef",
->>>>>>> 2762329d
+          "persistentUuid": "ea2a5596-aa5b-4c8c-8730-e20f6f9030e1",
           "width": 0,
           "x": -640,
           "y": -32,
@@ -245,11 +233,7 @@
           "layer": "Layer2",
           "locked": false,
           "name": "Background",
-<<<<<<< HEAD
-          "persistentUuid": "fe318642-2725-4e8a-ad2e-4deb6312b582",
-=======
-          "persistentUuid": "7a26c7c0-3c6a-4858-acfc-4ed5e71a3186",
->>>>>>> 2762329d
+          "persistentUuid": "23d1e4ec-1478-4744-8213-e87364d2d76c",
           "width": 0,
           "x": -608,
           "y": -32,
@@ -270,11 +254,7 @@
           "layer": "Layer3",
           "locked": false,
           "name": "Background",
-<<<<<<< HEAD
-          "persistentUuid": "da589c7f-ba3a-48f2-b9d7-b74ab41b010b",
-=======
-          "persistentUuid": "65b1984e-8960-4c68-bf54-011c31a892f4",
->>>>>>> 2762329d
+          "persistentUuid": "2c8476ee-37ac-45ee-a9a6-2a3a3ddbd4b7",
           "width": 0,
           "x": 0,
           "y": -32,
@@ -295,11 +275,7 @@
           "layer": "Layer2",
           "locked": false,
           "name": "Background",
-<<<<<<< HEAD
-          "persistentUuid": "b187bc4d-5e50-466c-a517-a90322b9880f",
-=======
-          "persistentUuid": "e3675533-1f9d-452b-83f8-008c59bb7fd8",
->>>>>>> 2762329d
+          "persistentUuid": "12f28b48-052d-4ab9-9be6-f2e9cf6a3e0c",
           "width": 0,
           "x": 0,
           "y": -32,
@@ -320,11 +296,7 @@
           "layer": "Layer4",
           "locked": false,
           "name": "Background",
-<<<<<<< HEAD
-          "persistentUuid": "22790708-27e7-494a-8006-8b592d223516",
-=======
-          "persistentUuid": "434cb43b-4f49-4ecf-93fd-77609c27f345",
->>>>>>> 2762329d
+          "persistentUuid": "8d718b4d-a401-4b65-a56e-424fc8dfe818",
           "width": 0,
           "x": 0,
           "y": -32,
