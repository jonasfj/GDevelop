{
  "firstLayout": "",
  "gdVersion": {
    "build": 98,
    "major": 4,
    "minor": 0,
    "revision": 0
  },
  "properties": {
    "adMobAppId": "",
    "adaptGameResolutionAtRuntime": false,
    "folderProject": false,
    "linuxExecutableFilename": "",
    "macExecutableFilename": "",
    "orientation": "landscape",
    "packageName": "com.example.gamename",
    "projectFile": "C:\\Users\\szoszo\\Desktop\\Projects\\gametemplates\\gdevelop5\\create-random-object\\game.json",
    "scaleMode": "linear",
    "sizeOnStartupMode": "adaptWidth",
    "useExternalSourceFiles": false,
    "version": "1.0.0",
    "winExecutableFilename": "",
    "winExecutableIconFile": "",
    "name": "Project",
    "author": "@ddabrahim gametemplates.itch.io",
    "windowWidth": 800,
    "windowHeight": 600,
    "latestCompilationDirectory": "",
    "maxFPS": 60,
    "minFPS": 20,
    "verticalSync": false,
    "platformSpecificAssets": {},
    "loadingScreen": {
      "showGDevelopSplash": true
    },
    "extensions": [
      {
        "name": "BuiltinObject"
      },
      {
        "name": "BuiltinAudio"
      },
      {
        "name": "BuiltinVariables"
      },
      {
        "name": "BuiltinTime"
      },
      {
        "name": "BuiltinMouse"
      },
      {
        "name": "BuiltinKeyboard"
      },
      {
        "name": "BuiltinJoystick"
      },
      {
        "name": "BuiltinCamera"
      },
      {
        "name": "BuiltinWindow"
      },
      {
        "name": "BuiltinFile"
      },
      {
        "name": "BuiltinNetwork"
      },
      {
        "name": "BuiltinScene"
      },
      {
        "name": "BuiltinAdvanced"
      },
      {
        "name": "Sprite"
      },
      {
        "name": "BuiltinCommonInstructions"
      },
      {
        "name": "BuiltinCommonConversions"
      },
      {
        "name": "BuiltinStringInstructions"
      },
      {
        "name": "BuiltinMathematicalTools"
      },
      {
        "name": "BuiltinExternalLayouts"
      }
    ],
    "platforms": [
      {
        "name": "GDevelop JS platform"
      }
    ],
    "currentPlatform": "GDevelop JS platform"
  },
  "resources": {
    "resources": [
      {
        "alwaysLoaded": false,
        "file": "https://resources.gdevelop-app.com/examples/create-random-object/black-1.png",
        "kind": "image",
        "metadata": "",
        "name": "black-1.png",
        "smoothed": true,
        "userAdded": true
      },
      {
        "alwaysLoaded": false,
        "file": "https://resources.gdevelop-app.com/examples/create-random-object/yellow-1.png",
        "kind": "image",
        "metadata": "",
        "name": "yellow-1.png",
        "smoothed": true,
        "userAdded": true
      },
      {
        "alwaysLoaded": false,
        "file": "https://resources.gdevelop-app.com/examples/create-random-object/red-1.png",
        "kind": "image",
        "metadata": "",
        "name": "red-1.png",
        "smoothed": true,
        "userAdded": true
      },
      {
        "alwaysLoaded": false,
        "file": "https://resources.gdevelop-app.com/examples/create-random-object/green-1.png",
        "kind": "image",
        "metadata": "",
        "name": "green-1.png",
        "smoothed": true,
        "userAdded": true
      },
      {
        "alwaysLoaded": false,
        "file": "https://resources.gdevelop-app.com/examples/create-random-object/light-blue-1.png",
        "kind": "image",
        "metadata": "",
        "name": "light-blue-1.png",
        "smoothed": true,
        "userAdded": false
      },
      {
        "alwaysLoaded": false,
        "file": "https://resources.gdevelop-app.com/examples/create-random-object/dark-blue-1.png",
        "kind": "image",
        "metadata": "",
        "name": "dark-blue-1.png",
        "smoothed": true,
        "userAdded": true
      },
      {
        "alwaysLoaded": false,
        "file": "https://resources.gdevelop-app.com/examples/create-random-object/purple-1.png",
        "kind": "image",
        "metadata": "",
        "name": "purple-1.png",
        "smoothed": true,
        "userAdded": false
      },
      {
        "alwaysLoaded": false,
        "file": "https://resources.gdevelop-app.com/examples/create-random-object/pink-1.png",
        "kind": "image",
        "metadata": "",
        "name": "pink-1.png",
        "smoothed": true,
        "userAdded": true
      },
      {
        "alwaysLoaded": false,
        "file": "https://resources.gdevelop-app.com/examples/create-random-object/orange-1.png",
        "kind": "image",
        "metadata": "",
        "name": "orange-1.png",
        "smoothed": true,
        "userAdded": true
      },
      {
        "alwaysLoaded": false,
        "file": "https://resources.gdevelop-app.com/examples/create-random-object/brown-1.png",
        "kind": "image",
        "metadata": "",
        "name": "brown-1.png",
        "smoothed": true,
        "userAdded": true
      }
    ],
    "resourceFolders": []
  },
  "objects": [],
  "objectsGroups": [],
  "variables": [],
  "layouts": [
    {
      "b": 209,
      "disableInputWhenNotFocused": true,
      "mangledName": "Scene",
      "name": "Scene",
      "oglFOV": 90,
      "oglZFar": 500,
      "oglZNear": 1,
      "r": 209,
      "standardSortMethod": true,
      "stopSoundsOnStartup": true,
      "title": "",
      "v": 209,
      "uiSettings": {
        "grid": false,
        "gridB": 255,
        "gridG": 180,
        "gridHeight": 32,
        "gridOffsetX": 0,
        "gridOffsetY": 0,
        "gridR": 158,
        "gridWidth": 32,
        "snap": true,
        "windowMask": false,
        "zoomFactor": 1
      },
      "objectsGroups": [
        {
          "name": "ObjectsGroup",
          "objects": [
            {
              "name": "Object1"
            },
            {
              "name": "Object2"
            },
            {
              "name": "Object3"
            },
            {
              "name": "Object4"
            },
            {
              "name": "Object5"
            },
            {
              "name": "Object6"
            },
            {
              "name": "Object7"
            },
            {
              "name": "Object8"
            },
            {
              "name": "Object9"
            },
            {
              "name": "Object10"
            }
          ]
        }
      ],
      "variables": [],
      "instances": [
        {
          "angle": 0,
          "customSize": false,
          "height": 0,
          "layer": "",
          "locked": false,
          "name": "Message",
<<<<<<< HEAD
          "persistentUuid": "74662c7d-f521-449f-9962-480e70b44ca6",
=======
          "persistentUuid": "6b15021f-b692-4ad1-b3e8-3626c17b3e9e",
>>>>>>> 2762329d
          "width": 0,
          "x": 173,
          "y": 42,
          "zOrder": 1,
          "numberProperties": [],
          "stringProperties": [],
          "initialVariables": []
        }
      ],
      "objects": [
        {
          "name": "Object1",
          "tags": "",
          "type": "Sprite",
          "updateIfNotVisible": false,
          "variables": [],
          "behaviors": [],
          "animations": [
            {
              "name": "black",
              "useMultipleDirections": false,
              "directions": [
                {
                  "looping": false,
                  "timeBetweenFrames": 0.08,
                  "sprites": [
                    {
                      "hasCustomCollisionMask": false,
                      "image": "black-1.png",
                      "points": [],
                      "originPoint": {
                        "name": "origine",
                        "x": 0,
                        "y": 0
                      },
                      "centerPoint": {
                        "automatic": true,
                        "name": "centre",
                        "x": 0,
                        "y": 0
                      },
                      "customCollisionMask": []
                    }
                  ]
                }
              ]
            }
          ]
        },
        {
          "name": "Object2",
          "tags": "",
          "type": "Sprite",
          "updateIfNotVisible": false,
          "variables": [],
          "behaviors": [],
          "animations": [
            {
              "name": "yellow",
              "useMultipleDirections": false,
              "directions": [
                {
                  "looping": false,
                  "timeBetweenFrames": 0.08,
                  "sprites": [
                    {
                      "hasCustomCollisionMask": false,
                      "image": "yellow-1.png",
                      "points": [],
                      "originPoint": {
                        "name": "origine",
                        "x": 0,
                        "y": 0
                      },
                      "centerPoint": {
                        "automatic": true,
                        "name": "centre",
                        "x": 0,
                        "y": 0
                      },
                      "customCollisionMask": []
                    }
                  ]
                }
              ]
            }
          ]
        },
        {
          "name": "Object3",
          "tags": "",
          "type": "Sprite",
          "updateIfNotVisible": false,
          "variables": [],
          "behaviors": [],
          "animations": [
            {
              "name": "red",
              "useMultipleDirections": false,
              "directions": [
                {
                  "looping": false,
                  "timeBetweenFrames": 0.08,
                  "sprites": [
                    {
                      "hasCustomCollisionMask": false,
                      "image": "red-1.png",
                      "points": [],
                      "originPoint": {
                        "name": "origine",
                        "x": 0,
                        "y": 0
                      },
                      "centerPoint": {
                        "automatic": true,
                        "name": "centre",
                        "x": 0,
                        "y": 0
                      },
                      "customCollisionMask": []
                    }
                  ]
                }
              ]
            }
          ]
        },
        {
          "name": "Object4",
          "tags": "",
          "type": "Sprite",
          "updateIfNotVisible": false,
          "variables": [],
          "behaviors": [],
          "animations": [
            {
              "name": "green",
              "useMultipleDirections": false,
              "directions": [
                {
                  "looping": false,
                  "timeBetweenFrames": 0.08,
                  "sprites": [
                    {
                      "hasCustomCollisionMask": false,
                      "image": "green-1.png",
                      "points": [],
                      "originPoint": {
                        "name": "origine",
                        "x": 0,
                        "y": 0
                      },
                      "centerPoint": {
                        "automatic": true,
                        "name": "centre",
                        "x": 0,
                        "y": 0
                      },
                      "customCollisionMask": []
                    }
                  ]
                }
              ]
            }
          ]
        },
        {
          "name": "Object5",
          "tags": "",
          "type": "Sprite",
          "updateIfNotVisible": false,
          "variables": [],
          "behaviors": [],
          "animations": [
            {
              "name": "light-blue",
              "useMultipleDirections": false,
              "directions": [
                {
                  "looping": false,
                  "timeBetweenFrames": 0.08,
                  "sprites": [
                    {
                      "hasCustomCollisionMask": false,
                      "image": "light-blue-1.png",
                      "points": [],
                      "originPoint": {
                        "name": "origine",
                        "x": 0,
                        "y": 0
                      },
                      "centerPoint": {
                        "automatic": true,
                        "name": "centre",
                        "x": 0,
                        "y": 0
                      },
                      "customCollisionMask": []
                    }
                  ]
                }
              ]
            }
          ]
        },
        {
          "name": "Object6",
          "tags": "",
          "type": "Sprite",
          "updateIfNotVisible": false,
          "variables": [],
          "behaviors": [],
          "animations": [
            {
              "name": "dark-blue",
              "useMultipleDirections": false,
              "directions": [
                {
                  "looping": false,
                  "timeBetweenFrames": 0.08,
                  "sprites": [
                    {
                      "hasCustomCollisionMask": false,
                      "image": "dark-blue-1.png",
                      "points": [],
                      "originPoint": {
                        "name": "origine",
                        "x": 0,
                        "y": 0
                      },
                      "centerPoint": {
                        "automatic": true,
                        "name": "centre",
                        "x": 0,
                        "y": 0
                      },
                      "customCollisionMask": []
                    }
                  ]
                }
              ]
            }
          ]
        },
        {
          "name": "Object7",
          "tags": "",
          "type": "Sprite",
          "updateIfNotVisible": false,
          "variables": [],
          "behaviors": [],
          "animations": [
            {
              "name": "purple",
              "useMultipleDirections": false,
              "directions": [
                {
                  "looping": false,
                  "timeBetweenFrames": 0.08,
                  "sprites": [
                    {
                      "hasCustomCollisionMask": false,
                      "image": "purple-1.png",
                      "points": [],
                      "originPoint": {
                        "name": "origine",
                        "x": 0,
                        "y": 0
                      },
                      "centerPoint": {
                        "automatic": true,
                        "name": "centre",
                        "x": 0,
                        "y": 0
                      },
                      "customCollisionMask": []
                    }
                  ]
                }
              ]
            }
          ]
        },
        {
          "name": "Object8",
          "tags": "",
          "type": "Sprite",
          "updateIfNotVisible": false,
          "variables": [],
          "behaviors": [],
          "animations": [
            {
              "name": "pink",
              "useMultipleDirections": false,
              "directions": [
                {
                  "looping": false,
                  "timeBetweenFrames": 0.08,
                  "sprites": [
                    {
                      "hasCustomCollisionMask": false,
                      "image": "pink-1.png",
                      "points": [],
                      "originPoint": {
                        "name": "origine",
                        "x": 0,
                        "y": 0
                      },
                      "centerPoint": {
                        "automatic": true,
                        "name": "centre",
                        "x": 0,
                        "y": 0
                      },
                      "customCollisionMask": []
                    }
                  ]
                }
              ]
            }
          ]
        },
        {
          "name": "Object9",
          "tags": "",
          "type": "Sprite",
          "updateIfNotVisible": false,
          "variables": [],
          "behaviors": [],
          "animations": [
            {
              "name": "orange",
              "useMultipleDirections": false,
              "directions": [
                {
                  "looping": false,
                  "timeBetweenFrames": 0.08,
                  "sprites": [
                    {
                      "hasCustomCollisionMask": false,
                      "image": "orange-1.png",
                      "points": [],
                      "originPoint": {
                        "name": "origine",
                        "x": 0,
                        "y": 0
                      },
                      "centerPoint": {
                        "automatic": true,
                        "name": "centre",
                        "x": 0,
                        "y": 0
                      },
                      "customCollisionMask": []
                    }
                  ]
                }
              ]
            }
          ]
        },
        {
          "name": "Object10",
          "tags": "",
          "type": "Sprite",
          "updateIfNotVisible": false,
          "variables": [],
          "behaviors": [],
          "animations": [
            {
              "name": "brown",
              "useMultipleDirections": false,
              "directions": [
                {
                  "looping": false,
                  "timeBetweenFrames": 0.08,
                  "sprites": [
                    {
                      "hasCustomCollisionMask": false,
                      "image": "brown-1.png",
                      "points": [],
                      "originPoint": {
                        "name": "origine",
                        "x": 0,
                        "y": 0
                      },
                      "centerPoint": {
                        "automatic": true,
                        "name": "centre",
                        "x": 0,
                        "y": 0
                      },
                      "customCollisionMask": []
                    }
                  ]
                }
              ]
            }
          ]
        },
        {
          "bold": false,
          "italic": false,
          "name": "Message",
          "smoothed": true,
          "tags": "",
          "type": "TextObject::Text",
          "underlined": false,
          "variables": [],
          "behaviors": [],
          "string": "Click with the mouse to create a random object",
          "font": "",
          "characterSize": 20,
          "color": {
            "b": 0,
            "g": 0,
            "r": 0
          }
        }
      ],
      "events": [
        {
          "disabled": false,
          "folded": false,
          "type": "BuiltinCommonInstructions::Comment",
          "color": {
            "b": 109,
            "g": 230,
            "r": 255,
            "textB": 0,
            "textG": 0,
            "textR": 0
          },
          "comment": "for more examples and templates visit gametemplates.itch.io",
          "comment2": ""
        },
        {
          "disabled": false,
          "folded": false,
          "type": "BuiltinCommonInstructions::Comment",
          "color": {
            "b": 109,
            "g": 230,
            "r": 255,
            "textB": 0,
            "textG": 0,
            "textR": 0
          },
          "comment": "whenn left mouse button is clicked, pick a random number in range 1-10 and store it in a scene variable called random",
          "comment2": ""
        },
        {
          "disabled": false,
          "folded": false,
          "type": "BuiltinCommonInstructions::Standard",
          "conditions": [
            {
              "type": {
                "inverted": false,
                "value": "SourisBouton"
              },
              "parameters": [
                "",
                "Left"
              ],
              "subInstructions": []
            },
            {
              "type": {
                "inverted": false,
                "value": "BuiltinCommonInstructions::Once"
              },
              "parameters": [],
              "subInstructions": []
            }
          ],
          "actions": [
            {
              "type": {
                "inverted": false,
                "value": "ModVarScene"
              },
              "parameters": [
                "random",
                "=",
                "RandomInRange(1,10)"
              ],
              "subInstructions": []
            }
          ],
          "events": [
            {
              "disabled": false,
              "folded": false,
              "type": "BuiltinCommonInstructions::Comment",
              "color": {
                "b": 109,
                "g": 230,
                "r": 255,
                "textB": 0,
                "textG": 0,
                "textR": 0
              },
              "comment": "Create a random object from a group using this random number in position of the mouse ",
              "comment2": ""
            },
            {
              "disabled": false,
              "folded": false,
              "type": "BuiltinCommonInstructions::Standard",
              "conditions": [],
              "actions": [
                {
                  "type": {
                    "inverted": false,
                    "value": "CreateByName"
                  },
                  "parameters": [
                    "",
                    "ObjectsGroup",
                    "\"Object\" + ToString(Variable(random))",
                    "MouseX()",
                    "MouseY()",
                    ""
                  ],
                  "subInstructions": []
                }
              ],
              "events": []
            }
          ]
        }
      ],
      "layers": [
        {
          "name": "",
          "visibility": true,
          "cameras": [
            {
              "defaultSize": true,
              "defaultViewport": true,
              "height": 0,
              "viewportBottom": 1,
              "viewportLeft": 0,
              "viewportRight": 1,
              "viewportTop": 0,
              "width": 0
            }
          ],
          "effects": []
        }
      ],
      "behaviorsSharedData": []
    }
  ],
  "externalEvents": [],
  "eventsFunctionsExtensions": [],
  "externalLayouts": [],
  "externalSourceFiles": []
}<|MERGE_RESOLUTION|>--- conflicted
+++ resolved
@@ -7,7 +7,6 @@
     "revision": 0
   },
   "properties": {
-    "adMobAppId": "",
     "adaptGameResolutionAtRuntime": false,
     "folderProject": false,
     "linuxExecutableFilename": "",
@@ -33,6 +32,7 @@
     "loadingScreen": {
       "showGDevelopSplash": true
     },
+    "extensionProperties": [],
     "extensions": [
       {
         "name": "BuiltinObject"
@@ -270,11 +270,7 @@
           "layer": "",
           "locked": false,
           "name": "Message",
-<<<<<<< HEAD
-          "persistentUuid": "74662c7d-f521-449f-9962-480e70b44ca6",
-=======
-          "persistentUuid": "6b15021f-b692-4ad1-b3e8-3626c17b3e9e",
->>>>>>> 2762329d
+          "persistentUuid": "441befd3-28f5-4ccf-8dfe-964b1fbba22b",
           "width": 0,
           "x": 173,
           "y": 42,
