--- conflicted
+++ resolved
@@ -7,7 +7,6 @@
     "revision": 0
   },
   "properties": {
-    "adMobAppId": "",
     "adaptGameResolutionAtRuntime": false,
     "folderProject": false,
     "linuxExecutableFilename": "",
@@ -33,6 +32,7 @@
     "loadingScreen": {
       "showGDevelopSplash": true
     },
+    "extensionProperties": [],
     "extensions": [
       {
         "name": "BuiltinObject"
@@ -196,11 +196,7 @@
           "layer": "",
           "locked": false,
           "name": "Block_Tile",
-<<<<<<< HEAD
-          "persistentUuid": "646547bc-c316-41a5-96a0-7f771851e05a",
-=======
-          "persistentUuid": "b040b70a-32c8-4d1a-a3a7-f81a806df483",
->>>>>>> 2762329d
+          "persistentUuid": "3c5acb31-1b73-47e0-85da-75bc7d48b51b",
           "width": 224,
           "x": 272,
           "y": 240,
@@ -216,11 +212,7 @@
           "layer": "",
           "locked": false,
           "name": "P1_Hitbox",
-<<<<<<< HEAD
-          "persistentUuid": "d9b662ec-ae68-4162-9877-16f5c1baf6ee",
-=======
-          "persistentUuid": "7f58fbf1-0ed1-4fe8-a036-57975f64f8b7",
->>>>>>> 2762329d
+          "persistentUuid": "43fd3b50-35a9-4b6c-b8e9-2f39b8c3d160",
           "width": 0,
           "x": 33,
           "y": 119,
@@ -236,11 +228,7 @@
           "layer": "",
           "locked": false,
           "name": "Block_Sprite",
-<<<<<<< HEAD
-          "persistentUuid": "421b99b1-25be-4963-b1c4-43734b62a518",
-=======
-          "persistentUuid": "223750c8-ba64-4216-addc-2d58c64e5d22",
->>>>>>> 2762329d
+          "persistentUuid": "3a3bed08-a6e9-47c6-a3e0-95d22e81c37c",
           "width": 0,
           "x": 32,
           "y": 224,
@@ -256,11 +244,7 @@
           "layer": "",
           "locked": false,
           "name": "Block_Tile",
-<<<<<<< HEAD
-          "persistentUuid": "67e35430-a6c2-43b9-b302-e667498cf726",
-=======
-          "persistentUuid": "f642a52e-1b77-475b-a9c7-aa05791e8c5f",
->>>>>>> 2762329d
+          "persistentUuid": "780ab579-3280-4f06-a094-9681b0a91cb9",
           "width": 0,
           "x": 304,
           "y": 224,
@@ -276,11 +260,7 @@
           "layer": "",
           "locked": false,
           "name": "Block_Sprite",
-<<<<<<< HEAD
-          "persistentUuid": "2ed00d24-85f1-44d6-af12-20e40a145109",
-=======
-          "persistentUuid": "1d471106-748a-4413-bc07-8078dbd88e27",
->>>>>>> 2762329d
+          "persistentUuid": "77068e18-533d-4729-a6f8-2db2fcb5d442",
           "width": 128,
           "x": 96,
           "y": 192,
@@ -296,11 +276,7 @@
           "layer": "",
           "locked": false,
           "name": "Block_Tile",
-<<<<<<< HEAD
-          "persistentUuid": "aff27bde-d00f-4af6-87c3-22a10119c0b0",
-=======
-          "persistentUuid": "5b0bab9d-02e4-446b-ad15-41fe595151d7",
->>>>>>> 2762329d
+          "persistentUuid": "06c66f42-0035-48e3-9f0d-ccc07123cba3",
           "width": 112,
           "x": 352,
           "y": 192,
@@ -316,11 +292,7 @@
           "layer": "",
           "locked": false,
           "name": "Block_Sprite",
-<<<<<<< HEAD
-          "persistentUuid": "831b3ad2-f793-4a0a-b588-efd92809d4fb",
-=======
-          "persistentUuid": "838567d7-7779-4998-8017-4e0bde0dfdc4",
->>>>>>> 2762329d
+          "persistentUuid": "46451f64-623b-4a38-8f42-11ce0ccaf986",
           "width": 240,
           "x": 16,
           "y": 240,
@@ -336,11 +308,7 @@
           "layer": "",
           "locked": false,
           "name": "Block_Extra",
-<<<<<<< HEAD
-          "persistentUuid": "0bcbb7bc-96b7-486a-b5e1-ece1c4320ba7",
-=======
-          "persistentUuid": "b88ad059-717b-437a-b9a5-3ae59c8672aa",
->>>>>>> 2762329d
+          "persistentUuid": "a0f915b6-569e-43ab-abae-4be9992935d3",
           "width": 16,
           "x": 512,
           "y": 0,
@@ -356,11 +324,7 @@
           "layer": "",
           "locked": false,
           "name": "Block_Sprite",
-<<<<<<< HEAD
-          "persistentUuid": "676fbd95-5892-4835-827c-51080433b8a9",
-=======
-          "persistentUuid": "a6995d49-4277-4216-a88b-93a9e31afaaa",
->>>>>>> 2762329d
+          "persistentUuid": "62960cb0-7d79-4b42-a75c-93e843dddda2",
           "width": 0,
           "x": 32,
           "y": 224,
@@ -376,11 +340,7 @@
           "layer": "",
           "locked": false,
           "name": "Block_Sprite",
-<<<<<<< HEAD
-          "persistentUuid": "65d7999d-3d6c-47e3-9bf6-32884f719f95",
-=======
-          "persistentUuid": "121ce63f-baef-4a94-9736-fef33327b6ba",
->>>>>>> 2762329d
+          "persistentUuid": "99e745e7-ac3d-4712-a318-f9034681244a",
           "width": 0,
           "x": 32,
           "y": 224,
@@ -396,11 +356,7 @@
           "layer": "",
           "locked": false,
           "name": "Block_Sprite",
-<<<<<<< HEAD
-          "persistentUuid": "ba73913d-4186-447d-a86d-b6705cd6160d",
-=======
-          "persistentUuid": "8860cd86-df75-4cdd-a146-a171a2b96354",
->>>>>>> 2762329d
+          "persistentUuid": "0d9e2067-ff41-45e4-9aa7-0c0f845c61b4",
           "width": 0,
           "x": 32,
           "y": 224,
@@ -416,11 +372,7 @@
           "layer": "",
           "locked": false,
           "name": "Block_Extra",
-<<<<<<< HEAD
-          "persistentUuid": "9ed490e2-be72-4a47-8493-290e84cda6bf",
-=======
-          "persistentUuid": "5c5763ff-5e46-4978-a76c-164a2d08f33d",
->>>>>>> 2762329d
+          "persistentUuid": "bd79b780-a76d-42c4-80f2-d1a29e393941",
           "width": 32,
           "x": 496,
           "y": 240,
@@ -436,11 +388,7 @@
           "layer": "",
           "locked": false,
           "name": "Block_Extra",
-<<<<<<< HEAD
-          "persistentUuid": "98333b6e-fa05-429f-a1f3-982236346cb1",
-=======
-          "persistentUuid": "8d099204-a04b-40ca-a4fd-3de9f8e531e2",
->>>>>>> 2762329d
+          "persistentUuid": "77b7a7f2-4d44-46f4-a7d4-3a0c3178df00",
           "width": 16,
           "x": 256,
           "y": 240,
@@ -456,11 +404,7 @@
           "layer": "",
           "locked": false,
           "name": "Block_Extra",
-<<<<<<< HEAD
-          "persistentUuid": "9ef4e6ca-ee70-4e7e-baef-ce63fe56db99",
-=======
-          "persistentUuid": "4065f3b6-08b1-4bbb-b364-fe7298a04b12",
->>>>>>> 2762329d
+          "persistentUuid": "b5e1c6c2-8cbb-49c4-9524-1057a895ff95",
           "width": 32,
           "x": -16,
           "y": 240,
@@ -476,11 +420,7 @@
           "layer": "",
           "locked": false,
           "name": "Block_Extra",
-<<<<<<< HEAD
-          "persistentUuid": "e9f1d087-592e-4085-992f-6bfe23fa4792",
-=======
-          "persistentUuid": "cda7940f-3ea1-4d34-90a6-3ed1e4d00bb4",
->>>>>>> 2762329d
+          "persistentUuid": "920a3570-dfe3-4350-9041-7312a7e8fdbe",
           "width": 16,
           "x": -16,
           "y": 0,
@@ -496,11 +436,7 @@
           "layer": "",
           "locked": false,
           "name": "Block_Extra",
-<<<<<<< HEAD
-          "persistentUuid": "c2000e0f-5e34-446b-8f85-ad9672ff1060",
-=======
-          "persistentUuid": "180bf4e1-5127-4dfe-9931-578e6ff745b1",
->>>>>>> 2762329d
+          "persistentUuid": "e1d36e5f-e4dc-450a-bf8b-dc08ae72e8c4",
           "width": 240,
           "x": 16,
           "y": 256,
@@ -516,11 +452,7 @@
           "layer": "",
           "locked": false,
           "name": "Description",
-<<<<<<< HEAD
-          "persistentUuid": "19585571-57b5-4ad1-9b84-deef3c37f0c5",
-=======
-          "persistentUuid": "8ca1a7ef-9400-4292-b0da-fb8334994406",
->>>>>>> 2762329d
+          "persistentUuid": "180f6e2f-4469-47fc-8539-a279a517732e",
           "width": 476,
           "x": 16,
           "y": 8,
