--- conflicted
+++ resolved
@@ -7,7 +7,6 @@
     "revision": 0
   },
   "properties": {
-    "adMobAppId": "",
     "adaptGameResolutionAtRuntime": false,
     "folderProject": false,
     "linuxExecutableFilename": "",
@@ -33,6 +32,7 @@
     "loadingScreen": {
       "showGDevelopSplash": true
     },
+    "extensionProperties": [],
     "extensions": [
       {
         "name": "BuiltinObject"
@@ -328,11 +328,7 @@
           "layer": "",
           "locked": false,
           "name": "Voiture",
-<<<<<<< HEAD
-          "persistentUuid": "aa303974-ab10-48a1-b440-9020c7b09d69",
-=======
-          "persistentUuid": "2027ff1d-0d84-46c2-b091-a046fa38534b",
->>>>>>> 2762329d
+          "persistentUuid": "6460c279-5e32-44e3-8994-e3171df4b134",
           "width": 0,
           "x": 265,
           "y": 119,
@@ -353,11 +349,7 @@
           "layer": "",
           "locked": false,
           "name": "Fond",
-<<<<<<< HEAD
-          "persistentUuid": "756e845f-fc44-42b8-b78b-9b09c59db03b",
-=======
-          "persistentUuid": "70fea89e-f380-41f0-bb49-8b9a3a5b2656",
->>>>>>> 2762329d
+          "persistentUuid": "9c088c01-7d0c-494e-b0b9-98cd055685cd",
           "width": 0,
           "x": 2,
           "y": -190,
@@ -378,11 +370,7 @@
           "layer": "",
           "locked": false,
           "name": "Fond",
-<<<<<<< HEAD
-          "persistentUuid": "577cb9c4-1199-4838-8ff0-d15f142a55a5",
-=======
-          "persistentUuid": "6f56c6fc-9e94-4422-a66c-909ce1da1dcb",
->>>>>>> 2762329d
+          "persistentUuid": "d476aff3-e21c-4813-bf5a-b2c5dfaad5d9",
           "width": 0,
           "x": 599,
           "y": -190,
@@ -403,11 +391,7 @@
           "layer": "",
           "locked": false,
           "name": "Fond",
-<<<<<<< HEAD
-          "persistentUuid": "8e93ad90-f24b-4722-a216-5ec77a747f08",
-=======
-          "persistentUuid": "0ce4a29d-ebd3-4002-af8d-1d359cf3912b",
->>>>>>> 2762329d
+          "persistentUuid": "79331fbd-0b45-424e-8815-2e548aa5dcd9",
           "width": 0,
           "x": -6,
           "y": 260,
@@ -428,11 +412,7 @@
           "layer": "",
           "locked": false,
           "name": "Fond",
-<<<<<<< HEAD
-          "persistentUuid": "16e5a901-35a2-4476-ad0c-a3cdee0b90cb",
-=======
-          "persistentUuid": "82922928-0f44-44ae-b2f9-cededec22f31",
->>>>>>> 2762329d
+          "persistentUuid": "0cfbf47e-9346-48c1-ae8c-f742e18a8bb1",
           "width": 0,
           "x": 594,
           "y": 258,
@@ -453,11 +433,7 @@
           "layer": "",
           "locked": false,
           "name": "Route",
-<<<<<<< HEAD
-          "persistentUuid": "88063577-5797-41d0-acd9-6095f0d09a7d",
-=======
-          "persistentUuid": "f8647099-36b4-4358-8f39-bea1227249c8",
->>>>>>> 2762329d
+          "persistentUuid": "58006a06-191d-4e26-a420-78d7b4aad1e7",
           "width": 0,
           "x": 125,
           "y": 100,
@@ -478,11 +454,7 @@
           "layer": "",
           "locked": false,
           "name": "Route",
-<<<<<<< HEAD
-          "persistentUuid": "24e0d0be-43b6-46a2-af90-54269ebc1797",
-=======
-          "persistentUuid": "af2f9514-7691-476c-99ef-b9bfff7f8010",
->>>>>>> 2762329d
+          "persistentUuid": "165f38e9-f35c-4263-ae8b-ecf411ef3812",
           "width": 0,
           "x": 344,
           "y": 100,
@@ -503,11 +475,7 @@
           "layer": "",
           "locked": false,
           "name": "Route",
-<<<<<<< HEAD
-          "persistentUuid": "721949e8-f77d-4953-b722-17e0386ab11c",
-=======
-          "persistentUuid": "e87ffbae-3165-411c-a830-9de1e2e2f28a",
->>>>>>> 2762329d
+          "persistentUuid": "cbd92216-6219-49a6-b70c-a3da15692e87",
           "width": 0,
           "x": 567,
           "y": 100,
@@ -528,11 +496,7 @@
           "layer": "",
           "locked": false,
           "name": "Fond",
-<<<<<<< HEAD
-          "persistentUuid": "2e25b136-b2cf-45de-ac29-53251b9cfdeb",
-=======
-          "persistentUuid": "6a8a6f25-a36d-42bc-a7a6-4e48c00ca4d1",
->>>>>>> 2762329d
+          "persistentUuid": "53461a53-fd83-45ba-9b55-5aaab18767d6",
           "width": 0,
           "x": -2,
           "y": -617,
@@ -553,11 +517,7 @@
           "layer": "",
           "locked": false,
           "name": "Fond",
-<<<<<<< HEAD
-          "persistentUuid": "aa0f692c-bad9-4c95-8cd2-a1e480d74f78",
-=======
-          "persistentUuid": "e81b7611-da78-4376-a00c-c2ec2421b0f9",
->>>>>>> 2762329d
+          "persistentUuid": "c9e87c46-a3cb-4601-92a4-f61e18432aea",
           "width": 0,
           "x": 599,
           "y": -617,
@@ -578,11 +538,7 @@
           "layer": "",
           "locked": false,
           "name": "Fond",
-<<<<<<< HEAD
-          "persistentUuid": "05244fb5-3a38-484b-9f28-3f232d22ba65",
-=======
-          "persistentUuid": "73a2de14-72b5-4dd3-ae6e-86d3077a34a5",
->>>>>>> 2762329d
+          "persistentUuid": "b7dd155b-6b7c-4b4e-81d9-b780ad545b58",
           "width": 0,
           "x": -600,
           "y": -620,
@@ -603,11 +559,7 @@
           "layer": "",
           "locked": false,
           "name": "Fond",
-<<<<<<< HEAD
-          "persistentUuid": "d513ef52-0495-48ad-b26a-5884bd1db838",
-=======
-          "persistentUuid": "1bf4540b-5b6c-4a49-93b3-0758084fafd6",
->>>>>>> 2762329d
+          "persistentUuid": "af27676a-d4a1-499f-ab75-2b61d5eeb306",
           "width": 0,
           "x": -598,
           "y": -170,
@@ -628,11 +580,7 @@
           "layer": "",
           "locked": false,
           "name": "Fond",
-<<<<<<< HEAD
-          "persistentUuid": "fbd2fed5-795c-4cfd-b656-36ce075f2fef",
-=======
-          "persistentUuid": "4e6d4f4f-6811-485f-a97f-51d0b5758fdc",
->>>>>>> 2762329d
+          "persistentUuid": "9abbddaf-d2de-4299-9d42-18d1c1505505",
           "width": 0,
           "x": -600,
           "y": 280,
@@ -653,11 +601,7 @@
           "layer": "",
           "locked": false,
           "name": "Route",
-<<<<<<< HEAD
-          "persistentUuid": "e8b6e8f5-e7c0-4970-bc69-0ea19a7a051e",
-=======
-          "persistentUuid": "18fef2a9-aad9-49ee-a1e2-f9c4fc74eecd",
->>>>>>> 2762329d
+          "persistentUuid": "af504dfd-7482-45e7-8930-a3dcf043b9e9",
           "width": 0,
           "x": 792,
           "y": 100,
@@ -678,11 +622,7 @@
           "layer": "",
           "locked": false,
           "name": "Route",
-<<<<<<< HEAD
-          "persistentUuid": "947169ce-b8d8-4b9b-a3f6-86704d156004",
-=======
-          "persistentUuid": "ae25ccbc-e7df-40ce-9c80-610888dfab37",
->>>>>>> 2762329d
+          "persistentUuid": "c61a53b6-fb17-454e-b898-dc10e5d5441e",
           "width": 0,
           "x": 1016,
           "y": 100,
@@ -703,11 +643,7 @@
           "layer": "",
           "locked": false,
           "name": "Route",
-<<<<<<< HEAD
-          "persistentUuid": "ca8d9182-2206-44e0-b41a-97c7db14d511",
-=======
-          "persistentUuid": "efc69611-e95d-4257-a7d2-d98b2f58ed9a",
->>>>>>> 2762329d
+          "persistentUuid": "9e4f00d2-9acc-4138-b7aa-372e55d7777b",
           "width": 0,
           "x": 794,
           "y": 187,
@@ -728,11 +664,7 @@
           "layer": "",
           "locked": false,
           "name": "Route",
-<<<<<<< HEAD
-          "persistentUuid": "07c7f7b2-7a62-458c-ae11-5f8339d9748c",
-=======
-          "persistentUuid": "5601275f-6afd-4b84-8e12-739d6cdf6416",
->>>>>>> 2762329d
+          "persistentUuid": "401ce3b3-a801-416f-a7dc-d8a00594d9cb",
           "width": 0,
           "x": 794,
           "y": 412,
@@ -753,11 +685,7 @@
           "layer": "",
           "locked": false,
           "name": "Route",
-<<<<<<< HEAD
-          "persistentUuid": "88c980ae-47d5-48b6-b43f-10a120a2d614",
-=======
-          "persistentUuid": "cd5de569-3d48-49fa-a729-4115463d30dc",
->>>>>>> 2762329d
+          "persistentUuid": "e572820e-f69d-470f-823c-b9489fe44268",
           "width": 0,
           "x": 792,
           "y": 636,
@@ -778,11 +706,7 @@
           "layer": "Interface",
           "locked": false,
           "name": "Speed",
-<<<<<<< HEAD
-          "persistentUuid": "f7aede3f-cea6-478a-9f2c-d61d17c6feb7",
-=======
-          "persistentUuid": "c15a082a-7d24-4fe6-a990-bfbdb10220dc",
->>>>>>> 2762329d
+          "persistentUuid": "8f18169f-ad19-4594-9a6c-857eaeaa3e9d",
           "width": 0,
           "x": 0,
           "y": 0,
@@ -798,11 +722,7 @@
           "layer": "Interface",
           "locked": false,
           "name": "Explanation",
-<<<<<<< HEAD
-          "persistentUuid": "094497c5-80b4-49b4-9ad6-8f4276d2b9cf",
-=======
-          "persistentUuid": "b7c1c61b-7ff7-46ee-9fd8-151e034ce9c3",
->>>>>>> 2762329d
+          "persistentUuid": "4de8be13-8744-4a90-8220-93151e217616",
           "width": 0,
           "x": 245,
           "y": 501,
@@ -818,11 +738,7 @@
           "layer": "",
           "locked": false,
           "name": "Batiment",
-<<<<<<< HEAD
-          "persistentUuid": "132e784b-3e49-4ae3-8ff6-900896b1b706",
-=======
-          "persistentUuid": "8e3c28ca-0345-49e9-85c3-b3095d39b11e",
->>>>>>> 2762329d
+          "persistentUuid": "e72e8dca-6c55-4ba2-b724-7d9cfd440c6f",
           "width": 0,
           "x": 334,
           "y": 16,
@@ -838,11 +754,7 @@
           "layer": "",
           "locked": false,
           "name": "Batiment",
-<<<<<<< HEAD
-          "persistentUuid": "6abd478c-ffad-4310-abc9-010cb6a782f2",
-=======
-          "persistentUuid": "c2dbdad7-fbaf-4ccd-9c8a-3c857ccc6247",
->>>>>>> 2762329d
+          "persistentUuid": "0b88d384-f9c8-4660-b304-7836daf1de7c",
           "width": 0,
           "x": 131,
           "y": -304,
@@ -863,11 +775,7 @@
           "layer": "",
           "locked": false,
           "name": "Batiment",
-<<<<<<< HEAD
-          "persistentUuid": "221fe51e-ef19-440a-841e-a220bfd7029d",
-=======
-          "persistentUuid": "f6b0be93-ee67-4d50-8b1c-350628cb68fd",
->>>>>>> 2762329d
+          "persistentUuid": "78abac6b-f46c-42dc-902e-d282e8b1a152",
           "width": 0,
           "x": 459,
           "y": 337,
@@ -888,11 +796,7 @@
           "layer": "",
           "locked": false,
           "name": "Batiment",
-<<<<<<< HEAD
-          "persistentUuid": "d0760d37-3d85-4afb-a8c1-3bcb295058a6",
-=======
-          "persistentUuid": "d182388e-7853-4d74-bc9b-1917cab2674b",
->>>>>>> 2762329d
+          "persistentUuid": "65d12861-939e-4637-b6c8-95ac2dc389b2",
           "width": 0,
           "x": 192,
           "y": 186,
@@ -913,11 +817,7 @@
           "layer": "",
           "locked": false,
           "name": "Batiment",
-<<<<<<< HEAD
-          "persistentUuid": "7e7655d3-1c38-483e-89f1-69d2bed88bdb",
-=======
-          "persistentUuid": "60acf905-ffbd-4250-a2b3-97c38a84331e",
->>>>>>> 2762329d
+          "persistentUuid": "d3b438c7-bc38-4415-a7c7-1599529d9d77",
           "width": 0,
           "x": 598,
           "y": 189,
@@ -938,11 +838,7 @@
           "layer": "",
           "locked": false,
           "name": "Batiment",
-<<<<<<< HEAD
-          "persistentUuid": "d0f1c6d3-e752-4081-8ab1-45494cdbac30",
-=======
-          "persistentUuid": "ab446e6c-75d8-439f-a7a7-65ad5f6f2d18",
->>>>>>> 2762329d
+          "persistentUuid": "aecd4984-62b7-48c0-a73d-bbbbad64cbc4",
           "width": 0,
           "x": 415,
           "y": 189,
@@ -963,11 +859,7 @@
           "layer": "touch",
           "locked": false,
           "name": "btnTurnLeft",
-<<<<<<< HEAD
-          "persistentUuid": "409d589f-8897-4fbb-83b9-29c95fe983c6",
-=======
-          "persistentUuid": "57954cf1-f408-4662-94a9-f86431bc200e",
->>>>>>> 2762329d
+          "persistentUuid": "dbdbac3a-f52e-47ba-b9de-72aeb66b46a1",
           "width": 0,
           "x": 19,
           "y": 511,
@@ -983,11 +875,7 @@
           "layer": "touch",
           "locked": false,
           "name": "btnTurnRight",
-<<<<<<< HEAD
-          "persistentUuid": "ff486872-e761-468d-91ad-68e6bde21392",
-=======
-          "persistentUuid": "9e10af89-e129-460e-bfef-bebb079b1fe5",
->>>>>>> 2762329d
+          "persistentUuid": "ace5a30b-7186-4348-a1f1-cfba7c64223a",
           "width": 0,
           "x": 103,
           "y": 510,
@@ -1003,11 +891,7 @@
           "layer": "touch",
           "locked": false,
           "name": "btnAccelerate",
-<<<<<<< HEAD
-          "persistentUuid": "bcca249c-597c-4509-9407-64a77630943c",
-=======
-          "persistentUuid": "8863a98b-d8b3-40e9-ac86-4475d113bdf2",
->>>>>>> 2762329d
+          "persistentUuid": "aef72de5-073c-49a5-bf41-f9b6aafebdd9",
           "width": 0,
           "x": 565,
           "y": 496,
@@ -1023,11 +907,7 @@
           "layer": "touch",
           "locked": false,
           "name": "btnBreak",
-<<<<<<< HEAD
-          "persistentUuid": "f926d5df-2e0c-4f34-9d38-b3a68f7d0f8c",
-=======
-          "persistentUuid": "eccf2f37-77d9-447c-b972-8340ba15191f",
->>>>>>> 2762329d
+          "persistentUuid": "a9aa8cfe-fd05-470d-9cdf-2cc9096c51fa",
           "width": 0,
           "x": 650,
           "y": 451,
