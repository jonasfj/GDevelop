--- conflicted
+++ resolved
@@ -7,7 +7,6 @@
     "revision": 0
   },
   "properties": {
-    "adMobAppId": "",
     "adaptGameResolutionAtRuntime": false,
     "folderProject": false,
     "linuxExecutableFilename": "",
@@ -33,6 +32,7 @@
     "loadingScreen": {
       "showGDevelopSplash": true
     },
+    "extensionProperties": [],
     "extensions": [
       {
         "name": "BuiltinObject"
@@ -180,11 +180,7 @@
           "layer": "",
           "locked": false,
           "name": "board",
-<<<<<<< HEAD
-          "persistentUuid": "d67b51ba-97b7-4916-9eca-a9d0066ad724",
-=======
-          "persistentUuid": "26ba8318-9be7-46a7-8ac5-5ee069af5173",
->>>>>>> 2762329d
+          "persistentUuid": "5e7211ec-bc32-49f5-b6cc-a574c08a2a7a",
           "width": 640,
           "x": 0,
           "y": 16,
@@ -200,11 +196,7 @@
           "layer": "",
           "locked": false,
           "name": "boundary",
-<<<<<<< HEAD
-          "persistentUuid": "2f4d0bb2-64dc-4cee-9b55-fc9a324b8683",
-=======
-          "persistentUuid": "ed5ae49b-cc32-4904-993e-7e84ab326a96",
->>>>>>> 2762329d
+          "persistentUuid": "69194904-2d4f-404e-84f3-918089acd8fd",
           "width": 32,
           "x": -16,
           "y": -16,
@@ -220,11 +212,7 @@
           "layer": "",
           "locked": false,
           "name": "boundary",
-<<<<<<< HEAD
-          "persistentUuid": "ae70c927-f4b6-4f3f-a475-b4408975e732",
-=======
-          "persistentUuid": "25a9176b-1423-4895-940a-2e36ef8ddd03",
->>>>>>> 2762329d
+          "persistentUuid": "aa8fa039-a643-4c16-830d-7a9d0d746836",
           "width": 592,
           "x": 16,
           "y": -16,
@@ -240,11 +228,7 @@
           "layer": "",
           "locked": false,
           "name": "ball",
-<<<<<<< HEAD
-          "persistentUuid": "674c2ecc-5432-4b7e-ae0f-94e65457ec51",
-=======
-          "persistentUuid": "989f39c3-cd1c-4719-b903-5db506ff9ad8",
->>>>>>> 2762329d
+          "persistentUuid": "5df7c32f-9ec5-4e34-b815-021d29e33ad9",
           "width": 0,
           "x": 512,
           "y": 480,
@@ -260,11 +244,7 @@
           "layer": "",
           "locked": false,
           "name": "boundary",
-<<<<<<< HEAD
-          "persistentUuid": "58f5d4c8-c815-4e2c-8213-4ae45c9f10df",
-=======
-          "persistentUuid": "57a8378f-c2cc-4d84-9b88-bc299a2bd7df",
->>>>>>> 2762329d
+          "persistentUuid": "c0fa0551-954f-40aa-999d-0a3562da35e8",
           "width": 32,
           "x": 608,
           "y": -16,
@@ -280,11 +260,7 @@
           "layer": "",
           "locked": false,
           "name": "boundary",
-<<<<<<< HEAD
-          "persistentUuid": "55a0bb3a-8955-4c06-9de3-ae6c2529ab47",
-=======
-          "persistentUuid": "ef834f73-9a6c-480f-9705-71dd1d8e6529",
->>>>>>> 2762329d
+          "persistentUuid": "0f2b4a61-cc0e-49cc-b241-74156b594c19",
           "width": 592,
           "x": 16,
           "y": 584,
@@ -300,11 +276,7 @@
           "layer": "",
           "locked": false,
           "name": "boundary",
-<<<<<<< HEAD
-          "persistentUuid": "a69a8ff0-a63f-4dcc-81dc-ab0ece454a9c",
-=======
-          "persistentUuid": "096c696b-4a35-4a4f-9992-e3937e31263f",
->>>>>>> 2762329d
+          "persistentUuid": "ccf4085d-7d14-491c-8a03-d2220ccdc5fc",
           "width": 32,
           "x": 416,
           "y": 128,
@@ -320,11 +292,7 @@
           "layer": "",
           "locked": false,
           "name": "boundary",
-<<<<<<< HEAD
-          "persistentUuid": "7ec21c9c-352e-44c5-953d-ee33771ca878",
-=======
-          "persistentUuid": "2e2188ce-1d8b-44b7-9cc4-6c15fc0261ab",
->>>>>>> 2762329d
+          "persistentUuid": "7cfecc76-257e-4f4c-8593-8d3bddda44f4",
           "width": 32,
           "x": 192,
           "y": 0,
@@ -340,11 +308,7 @@
           "layer": "",
           "locked": false,
           "name": "pit",
-<<<<<<< HEAD
-          "persistentUuid": "f32a67d2-932b-4965-bf67-cf82cd1bde76",
-=======
-          "persistentUuid": "85edc8af-3192-45a2-b529-a5ec2f5c596c",
->>>>>>> 2762329d
+          "persistentUuid": "6a14e287-c126-4618-95b5-66d71db4e314",
           "width": 0,
           "x": 32,
           "y": 32,
@@ -360,11 +324,7 @@
           "layer": "",
           "locked": false,
           "name": "you_win",
-<<<<<<< HEAD
-          "persistentUuid": "afbbba25-5c04-4216-82f8-ee90de0cb8ff",
-=======
-          "persistentUuid": "20184812-e316-4859-8e22-de378694a01a",
->>>>>>> 2762329d
+          "persistentUuid": "a6ebf85b-7ab7-4f3e-a197-b2b13c908ac5",
           "width": 0,
           "x": 192,
           "y": 256,
