--- conflicted
+++ resolved
@@ -1,707 +1,702 @@
-/*
- * GDevelop C++ Platform
- * Copyright 2008-2016 Florian Rival (Florian.Rival@gmail.com). All rights reserved.
- * This project is released under the MIT License.
- */
-#if defined(GD_IDE_ONLY) && !defined(GD_NO_WX_GUI)
-
-#include "CodeCompiler.h"
-#include <SFML/System.hpp>
-#include <iostream>
-#include <fstream>
-#include <string>
-#include <wx/filename.h>
-#include <wx/filefn.h>
-#include <wx/txtstrm.h>
-#include "GDCpp/Runtime/CommonTools.h"
-#include "GDCpp/Runtime/Project/Layout.h"
-#include "GDCore/Tools/Log.h"
-#include "GDCore/Tools/Localization.h"
-
-using namespace std;
-
-CodeCompiler *CodeCompiler::_singleton = NULL;
-sf::Mutex CodeCompiler::openSaveDialogMutex;
-const wxEventType CodeCompiler::refreshEventType = wxNewEventType();
-const wxEventType CodeCompiler::processEndedEventType = wxNewEventType();
-
-namespace {
-
-/**
- * \brief Tool function to create a task which is empty.
- */
-CodeCompilerTask ConstructEmptyTask()
-{
-    CodeCompilerTask task;
-    task.emptyTask = true;
-    return task;
-}
-
-}
-
-gd::String CodeCompilerCall::GetFullCall() const
-{
-    #if defined(WINDOWS)
-    gd::String compilerExecutable = "\""+CodeCompiler::Get()->GetBaseDirectory()+"CppPlatform/MinGW32/bin/g++.exe\"";
-    #else
-    gd::String compilerExecutable = "g++";
-    #endif
-
-    gd::String baseDir = CodeCompiler::Get()->GetBaseDirectory();
-
-    std::vector<gd::String> args;
-	args.push_back("-std=gnu++11");
-    #if defined(WINDOWS)
-    args.push_back("-m32");
-    args.push_back("-nostdinc");
-    args.push_back("-nostdinc++");
-    args.push_back("-B\""+CodeCompiler::Get()->GetBaseDirectory()+"CppPlatform/MinGW32/bin\"");
-    #else
-        args.push_back("-fPIC"); //Necessary, on 64 bits platforms to avoid "relocation R_X86_64_32 against `.rodata' can not be used when making a shared object" error.
-        //Rely on the default includes directories of the compiler
-    #endif
-    for (std::size_t i = 0;i<extraOptions.size();++i)
-        args.push_back(extraOptions[i]);
-
-    args.push_back("-o \""+outputFile+"\"");
-    if ( optimize ) args.push_back("-O1");
-
-    if ( !link ) //Generate argument for compiling a file
-    {
-        if ( !compilationForRuntime ) args.push_back("-include \""+baseDir+"CppPlatform/Sources/GDCpp/GDCpp/Runtime/EventsPrecompiledHeader.h\"");
-        args.push_back("-c \""+inputFile+"\"");
-
-        //Compiler default directories
-        std::vector<gd::String> standardsIncludeDirs;
-        #if defined(WINDOWS)
-        gd::String gccVersion = gd::String::From(__GNUC__) + "." + gd::String::From(__GNUC_MINOR__) + "." + gd::String::From(__GNUC_PATCHLEVEL__);
-        standardsIncludeDirs.push_back("CppPlatform/MinGW32/include");
-        standardsIncludeDirs.push_back("CppPlatform/MinGW32/lib/gcc/mingw32/" + gccVersion + "/include");
-        standardsIncludeDirs.push_back("CppPlatform/MinGW32/lib/gcc/mingw32/" + gccVersion + "/include/c++");
-        standardsIncludeDirs.push_back("CppPlatform/MinGW32/lib/gcc/mingw32/" + gccVersion + "/include/c++/mingw32");
-        #elif defined(LINUX)
-        standardsIncludeDirs.push_back("CppPlatform/include/linux/usr/include/i686-linux-gnu/");
-        standardsIncludeDirs.push_back("CppPlatform/include/linux/usr/lib/gcc/i686-linux-gnu/4.7/include");
-        standardsIncludeDirs.push_back("CppPlatform/include/linux/usr/include");
-        standardsIncludeDirs.push_back("CppPlatform/include/linux/usr/include/c++/4.7/");
-        standardsIncludeDirs.push_back("CppPlatform/include/linux/usr/include/c++/4.7/i686-linux-gnu");
-        standardsIncludeDirs.push_back("CppPlatform/include/linux/usr/include/c++/4.7/backward");
-        #elif defined(MACOS)
-        #endif
-
-        standardsIncludeDirs.push_back("CppPlatform/Sources/GDCpp");
-        standardsIncludeDirs.push_back("CppPlatform/Sources/Core");
-        standardsIncludeDirs.push_back("CppPlatform/include/SFML/include");
-        standardsIncludeDirs.push_back("CppPlatform/Sources/");
-        standardsIncludeDirs.push_back("CppPlatform/Sources/Extensions");
-
-        for (std::size_t i =0;i<standardsIncludeDirs.size();++i)
-            args.push_back("-I\""+baseDir+standardsIncludeDirs[i]+"\"");
-
-        //CodeCompiler extra headers directories
-        const std::set<gd::String> & codeCompilerHeaders = CodeCompiler::Get()->GetAllHeadersDirectories();
-        for (std::set<gd::String>::const_iterator header = codeCompilerHeaders.begin();header != codeCompilerHeaders.end();++header)
-            args.push_back("-I\""+*header+"\"");
-
-        //Additional headers for the task
-        for (std::size_t i = 0;i<extraHeaderDirectories.size();++i)
-            args.push_back("-I\""+extraHeaderDirectories[i]+"\"");
-
-        if ( !compilationForRuntime ) args.push_back("-DGD_IDE_ONLY");
-
-        //GD library related defines.
-        #if defined(WINDOWS)
-        args.push_back("-DGD_CORE_API=__declspec(dllimport)");
-        args.push_back("-DGD_API=__declspec(dllimport)");
-        args.push_back("-DGD_EXTENSION_API=__declspec(dllimport)");
-        #elif defined(LINUX)
-        args.push_back("-DGD_CORE_API= ");
-        args.push_back("-DGD_API= ");
-        args.push_back("-DGD_EXTENSION_API= ");
-        #elif defined(MACOS)
-        args.push_back("-DGD_CORE_API= ");
-        args.push_back("-DGD_API= ");
-        args.push_back("-DGD_EXTENSION_API= ");
-        #endif
-
-        //Other common defines.
-        #if defined(RELEASE)
-        args.push_back("-DRELEASE");
-        args.push_back("-DNDEBUG");
-        args.push_back("-DBOOST_DISABLE_ASSERTS");
-        #elif defined(DEV)
-        args.push_back("-DDEV");
-        args.push_back("-DNDEBUG");
-        args.push_back("-DBOOST_DISABLE_ASSERTS");
-        #elif defined(DEBUG)
-        args.push_back("-DDEBUG");
-        #endif
-    }
-    else //Generate argument for linking files
-    {
-<<<<<<< HEAD
-        if(!compilationForRuntime)
-            args.push_back("-Wl,-rpath," + baseDir);
-=======
-    	if(!compilationForRuntime)
-            args.push_back("-Wl,-rpath,\"" + baseDir + "\"");
->>>>>>> af8d2fc5
-        args.push_back("-shared");
-        if ( !inputFile.empty() ) args.push_back("\""+inputFile+"\"");
-        for (std::size_t i = 0;i<extraObjectFiles.size();++i)
-        {
-            if (!extraObjectFiles[i].empty()) args.push_back("\""+extraObjectFiles[i]+"\"");
-        }
-
-        //Libraries and libraries directories
-        #if defined(WINDOWS)
-        args.push_back("-L\""+baseDir+"CppPlatform/MinGW32/lib/\"");
-        #endif
-        if ( !compilationForRuntime )
-        {
-            args.push_back("-L\""+baseDir+"\"");
-            args.push_back("-L\""+baseDir+"CppPlatform/Extensions/\"");
-            args.push_back("-lGDCpp");
-        }
-        else
-        {
-            args.push_back("-L\""+baseDir+"\"");
-            args.push_back("-L\""+baseDir+"CppPlatform/Runtime/\"");
-            args.push_back("-L\""+baseDir+"CppPlatform/Extensions/Runtime/\"");
-            #if defined(WINDOWS)
-            args.push_back("\""+baseDir+"CppPlatform/Runtime/libGDCpp.dll.a\"");
-            #elif defined(MACOS)
-            args.push_back("\""+baseDir+"CppPlatform/Runtime/libGDCpp.dylib\"");
-            #else
-            args.push_back("\""+baseDir+"CppPlatform/Runtime/libGDCpp.so\"");
-            #endif
-        }
-
-        args.push_back("-lstdc++");
-        if ( !compilationForRuntime ) args.push_back("-lGDCore");
-        #if defined(RELEASE) || defined(DEV)
-        #if defined(WINDOWS)
-        args.push_back("-lsfml-audio");
-        args.push_back("-lsfml-network");
-        args.push_back("-lsfml-graphics");
-        args.push_back("-lsfml-window");
-        args.push_back("-lsfml-system");
-        #elif defined(MACOS)
-        args.push_back("\""+baseDir+"libsfml-audio.dylib\"");
-        args.push_back("\""+baseDir+"libsfml-network.dylib\"");
-        args.push_back("\""+baseDir+"libsfml-graphics.dylib\"");
-        args.push_back("\""+baseDir+"libsfml-window.dylib\"");
-        args.push_back("\""+baseDir+"libsfml-system.dylib\"");
-        #else
-        args.push_back("\""+baseDir+"libsfml-audio.so.2\"");
-        args.push_back("\""+baseDir+"libsfml-network.so.2\"");
-        args.push_back("\""+baseDir+"libsfml-graphics.so.2\"");
-        args.push_back("\""+baseDir+"libsfml-window.so.2\"");
-        args.push_back("\""+baseDir+"libsfml-system.so.2\"");
-        #endif
-        #elif defined(DEBUG)
-        #if defined(WINDOWS)
-        args.push_back("-lsfml-audio-d");
-        args.push_back("-lsfml-network-d");
-        args.push_back("-lsfml-graphics-d");
-        args.push_back("-lsfml-window-d");
-        args.push_back("-lsfml-system-d");
-        #elif defined(MACOS)
-        args.push_back("\""+baseDir+"libsfml-audio.dylib\"");
-        args.push_back("\""+baseDir+"libsfml-network.dylib\"");
-        args.push_back("\""+baseDir+"libsfml-graphics.dylib\"");
-        args.push_back("\""+baseDir+"libsfml-window.dylib\"");
-        args.push_back("\""+baseDir+"libsfml-system.dylib\"");
-        #else
-        args.push_back("\""+baseDir+"libsfml-audio-d.so.2\"");
-        args.push_back("\""+baseDir+"libsfml-network-d.so.2\"");
-        args.push_back("\""+baseDir+"libsfml-graphics-d.so.2\"");
-        args.push_back("\""+baseDir+"libsfml-window-d.so.2\"");
-        args.push_back("\""+baseDir+"libsfml-system-d.so.2\"");
-        #endif
-        #endif
-        for (std::size_t i = 0;i<extraLibFiles.size();++i)
-        {
-            if ( !extraLibFiles[i].empty())
-                args.push_back("-l\""+extraLibFiles[i]+"\"");
-        }
-    }
-
-    gd::String argsStr;
-    for (std::size_t i = 0;i<args.size();++i) argsStr += args[i]+" ";
-
-    return compilerExecutable+" "+argsStr;
-}
-
-void CodeCompiler::StartTheNextTask()
-{
-    //Check if there is a task to be made
-    {
-        sf::Lock lock(pendingTasksMutex); //Disallow modifying pending tasks.
-
-        if ( !currentTask.emptyTask )
-        {
-           //currentTask is not empty: Do it.
-        }
-        else
-        {
-            bool newTaskFound = false;
-            for (std::size_t i = 0;i<pendingTasks.size();++i)
-            {
-                //Be sure that the task is not disabled
-                if ( find(compilationDisallowed.begin(), compilationDisallowed.end(), pendingTasks[i].scene) == compilationDisallowed.end() )
-                {
-                    currentTask = pendingTasks[i];
-                    pendingTasks.erase(pendingTasks.begin()+i);
-
-                    newTaskFound = true;
-                    break;
-                }
-            }
-            if ( !newTaskFound ) //Bail out if no task can be made
-            {
-                if ( pendingTasks.empty() )
-                    std::cout << "No more task to be processed." << std::endl;
-                else
-                    std::cout << "No more task to be processed ( But "+gd::String::From(pendingTasks.size())+" disabled task(s) waiting for being enabled )." << std::endl;
-
-                processLaunched = false;
-                NotifyControls();
-                return;
-            }
-
-        }
-    }
-
-    std::cout << "Processing task " << currentTask.userFriendlyName << "..." << std::endl;
-    lastTaskFailed = false;
-    NotifyControls();
-    bool skip = false; //Set to true if the preworker of the task asked to relaunch the task later.
-
-    if ( currentTask.preWork != std::shared_ptr<CodeCompilerExtraWork>() )
-    {
-        std::cout << "Launching pre work..." << std::endl;
-        bool result = currentTask.preWork->Execute();
-
-        if ( !result )
-        {
-            std::cout << "Preworker execution failed, task skipped." << std::endl;
-            skip = true;
-        }
-        else if ( currentTask.preWork->requestRelaunchCompilationLater )
-        {
-            std::cout << "Preworker asked to launch the task later" << std::endl;
-            sf::Lock lock(pendingTasksMutex); //Disallow modifying pending tasks.
-            pendingTasks.push_back(currentTask);
-            pendingTasks.back().preWork->requestRelaunchCompilationLater = false;
-
-            skip = true;
-        }
-    }
-
-    if ( skip ) //The preworker asked to skip the task
-    {
-        currentTask = ConstructEmptyTask();
-        NotifyControls();
-        StartTheNextTask(); //Calling recursively StartTheNextTask() is not a problem: The function will be called until a process is launched
-                            //or until all tasks are skipped
-        return;
-    }
-
-    lastTaskMessages.clear();
-
-    //Launching the process
-    std::cout << "Launching compiler process...\n";
-    std::cout << currentTask.compilerCall.GetFullCall() << "\n";
-    currentTaskProcess = new CodeCompilerProcess(this);
-    currentTaskProcess->Redirect();
-    if ( wxExecute(currentTask.compilerCall.GetFullCall(), wxEXEC_ASYNC, currentTaskProcess) == 0 )
-    {
-        gd::LogError(_("Unable to launch the internal compiler: Try to reinstall GDevelop to make sure that every needed file are present."));
-        delete currentTaskProcess;
-        currentTaskProcess = NULL;
-    }
-    else
-    {
-        //Also launch the thread which will read the output of the process
-        currentTaskOutputThread = new sf::Thread(&CodeCompilerProcess::WatchOutput, currentTaskProcess);
-        currentTaskOutputThread->launch();
-
-        //When the process ends, it will call ProcessEndedWork()...
-    }
-}
-
-CodeCompilerProcess::CodeCompilerProcess(wxEvtHandler * parent_) :
-    wxProcess(0),
-    parent(parent_),
-    exitCode(0),
-    stopWatchOutput(false)
-{
-    std::cout << "CodeCompilerProcess created." << std::endl;
-}
-
-void CodeCompilerProcess::OnTerminate( int pid, int status )
-{
-    std::cout << "CodeCompilerProcess terminated with status " << status << "." << std::endl;
-
-    exitCode = status;
-    stopWatchOutput = true;
-    #if defined(WINDOWS)
-    wxCommandEvent processEndedEvent( CodeCompiler::processEndedEventType );
-    if ( parent != NULL) wxPostEvent(parent, processEndedEvent);
-    #else
-    wxCommandEvent useless;
-    CodeCompiler::Get()->ProcessEndedWork(useless);
-    #endif
-}
-
-void CodeCompiler::ProcessEndedWork(wxCommandEvent & event)
-{
-    //...This function is called when a CodeCompilerProcess ends its job.
-    std::cout << "CodeCompiler notified that the current process ended work." << std::endl;
-
-    //Also terminate the thread which was reading the output
-    currentTaskOutputThread->wait();
-    delete currentTaskOutputThread;
-    currentTaskOutputThread = NULL;
-
-    // Check if compilation was successful
-    bool compilationSucceeded = (currentTaskProcess->exitCode == 0);
-    if (!compilationSucceeded)
-    {
-        std::cout << "Compilation failed with exit code " << currentTaskProcess->exitCode << ".\n";
-        lastTaskFailed = true;
-    }
-    else
-    {
-        std::cout << "Compilation succeeded." << std::endl;
-    }
-
-    //Compilation ended, saving diagnostics
-    {
-        lastTaskMessages.clear();
-        for (std::size_t i = 0;i<currentTaskProcess->output.size();++i)
-            lastTaskMessages += currentTaskProcess->output[i]+"\n";
-
-        for (std::size_t i = 0;i<currentTaskProcess->outputErrors.size();++i)
-            lastTaskMessages += currentTaskProcess->outputErrors[i]+"\n";
-
-        ofstream outputFile;
-        outputFile.open (gd::String(outputDir+"LatestCompilationOutput.txt").ToLocale().c_str());
-        if (outputFile.is_open())
-        {
-            outputFile << lastTaskMessages;
-            outputFile.close();
-        }
-        else cout << "Unable to open LatestCompilationOutput for writing compiler output!";
-    }
-
-    //Now do post work and notify task has been done.
-    {
-        if (currentTask.postWork != std::shared_ptr<CodeCompilerExtraWork>() )
-        {
-            std::cout << "Launching post task" << std::endl;
-            currentTask.postWork->compilationSucceeded = compilationSucceeded;
-            currentTask.postWork->Execute();
-
-            if ( currentTask.postWork->requestRelaunchCompilationLater )
-            {
-                std::cout << "Postworker asked to launch again the task later" << std::endl;
-
-                pendingTasks.push_back(currentTask);
-                pendingTasks.back().postWork->requestRelaunchCompilationLater = false;
-            }
-        }
-
-        std::cout << "Task ended." << std::endl;
-        currentTask = ConstructEmptyTask();
-        NotifyControls();
-    }
-
-    //Launch the next task ( even if there is no task to be done )
-    delete currentTaskProcess;
-    currentTaskProcess = NULL;
-    StartTheNextTask();
-}
-
-void CodeCompiler::NotifyControls()
-{
-    wxCommandEvent refreshEvent( refreshEventType );
-    for (std::set<wxEvtHandler*>::iterator it = notifiedControls.begin();it != notifiedControls.end();++it)
-    {
-        if ( (*it) != NULL) wxPostEvent((*it), refreshEvent);
-    }
-}
-/* TODO
-void CodeCompiler::SendCurrentThreadToGarbage()
-{
-    sf::Lock lock(garbageThreadsMutex); //Disallow modifying garbageThreads.
-    std::cout << "Old thread (" << currentTaskThread.get() << ") sent to garbage." << std::endl;
-
-    garbageThreads.push_back(currentTaskThread);
-    livingGarbageThreadsCount++; //We increment livingGarbageThreadsCount as the thread sent to garbageThreads was alive ( i.e. : doing work )
-
-    currentTaskThread = std::shared_ptr<sf::Thread>();
-    processLaunched = false;
-}*/
-
-void CodeCompiler::AddTask(CodeCompilerTask task)
-{
-    {
-        sf::Lock lock(pendingTasksMutex); //Disallow modifying pending tasks.
-
-        //Check if an equivalent task is not waiting in the pending list
-        for (std::size_t i = 0;i<pendingTasks.size();++i)
-        {
-            if ( task.IsSameTaskAs(pendingTasks[i]) ) return;
-        }
-
-        //If the task is equivalent to the current one, abort it.
-        if ( processLaunched && task.IsSameTaskAs(currentTask) )
-        {
-            std::cout << "Task requested is equivalent to the current one (" << task.userFriendlyName << ")" << std::endl;
-
-            /*if ( livingGarbageThreadsCount < maxGarbageThread ) TODO
-            {
-                SendCurrentProcessToGarbage();
-            }
-            else*/
-            {
-                pendingTasks.push_back(task);
-                std::cout << "Max thread count reached, new pending task added (" << task.userFriendlyName << ")" << std::endl;
-            }
-        }
-        else
-        {
-            pendingTasks.push_back(task);
-            std::cout << "New pending task added (" << task.userFriendlyName << ")" << std::endl;
-        }
-    }
-
-    if ( !processLaunched )
-    {
-        std::cout << "Launching new compilation run";
-        processLaunched = true;
-        StartTheNextTask();
-    }
-}
-
-std::vector < CodeCompilerTask > CodeCompiler::GetCurrentTasks() const
-{
-    sf::Lock lock(pendingTasksMutex); //Disallow modifying pending tasks.
-
-    std::vector < CodeCompilerTask > allTasks = pendingTasks;
-    if (processLaunched) allTasks.insert(allTasks.begin(), currentTask);
-
-    return allTasks;
-}
-
-bool CodeCompiler::HasTaskRelatedTo(gd::Layout & scene) const
-{
-    sf::Lock lock(pendingTasksMutex); //Disallow modifying pending tasks.
-
-    if ( processLaunched && currentTask.scene == &scene ) return true;
-
-    for (std::size_t i = 0;i<pendingTasks.size();++i)
-    {
-        if ( pendingTasks[i].scene == &scene ) return true;
-    }
-
-    return false;
-}
-
-void CodeCompiler::EnableTaskRelatedTo(gd::Layout & scene)
-{
-    bool mustLaunchCompilation = false;
-    {
-        sf::Lock lock(pendingTasksMutex); //Disallow modifying pending tasks.
-
-        std::cout << "Enabling tasks related to scene:" << scene.GetName() << endl;
-
-        vector<Scene*>::iterator it = find(compilationDisallowed.begin(), compilationDisallowed.end(), &scene);
-        if ( it != compilationDisallowed.end())
-            compilationDisallowed.erase(it);
-
-        mustLaunchCompilation = !pendingTasks.empty();
-    }
-
-    //Launch pending tasks if needed
-    if ( !processLaunched && mustLaunchCompilation )
-    {
-        std::cout << "Launching compilation thread...";
-        processLaunched = true;
-        StartTheNextTask();
-    }
-}
-
-void CodeCompiler::RemovePendingTasksRelatedTo(gd::Layout & scene)
-{
-    sf::Lock lock(pendingTasksMutex); //Disallow modifying pending tasks.
-
-    for (std::size_t i = 0;i<pendingTasks.size();)
-    {
-        if ( pendingTasks[i].scene == &scene )
-            pendingTasks.erase(pendingTasks.begin()+i);
-        else
-            ++i;
-    }
-
-}
-
-void CodeCompiler::DisableTaskRelatedTo(gd::Layout & scene)
-{
-    sf::Lock lock(pendingTasksMutex); //Disallow modifying pending tasks.
-
-    std::cout << "Disabling tasks related to scene:" << scene.GetName() << endl;
-
-    vector<Scene*>::iterator it = find(compilationDisallowed.begin(), compilationDisallowed.end(), &scene);
-    if ( it == compilationDisallowed.end())
-        compilationDisallowed.push_back(&scene);
-}
-
-bool CodeCompiler::CompilationInProcess() const
-{
-    return processLaunched;
-}
-
-void CodeCompiler::SetOutputDirectory(gd::String outputDir_)
-{
-    outputDir = outputDir_;
-    if ( outputDir.empty() || (outputDir[outputDir.length()-1] != '/' && outputDir[outputDir.length()-1] != '\\' ) )
-        outputDir += "/";
-
-    if (!wxDirExists(outputDir.c_str()))
-        wxMkdir(outputDir);
-}
-
-void CodeCompiler::ClearOutputDirectory()
-{
-    wxString file = wxFindFirstFile( outputDir + "*" );
-    while ( !file.empty() )
-    {
-        if ( !wxRemoveFile( file ) )
-            std::cout << _( "Unable to delete file" ) + file + _(" in compiler output directory.\n" );
-
-        file = wxFindNextFile();
-    }
-}
-
-void CodeCompiler::AddHeaderDirectory(const gd::String & dir)
-{
-    wxFileName filename = wxFileName::FileName(dir);
-    filename.MakeAbsolute(baseDir);
-
-    headersDirectories.insert(filename.GetPath());
-}
-
-void CodeCompiler::SetBaseDirectory(gd::String baseDir_)
-{
-    gd::String oldBaseDir = baseDir; //Remember the old base directory, see below
-    baseDir = baseDir_;
-
-    if ( baseDir.empty() || (baseDir[baseDir.length()-1] != '/' && baseDir[baseDir.length()-1] != '\\' ) )
-        baseDir += "/"; //Normalize the path if needed
-}
-
-void CodeCompiler::AllowMultithread(bool allow, unsigned int maxThread)
-{
-    /*if (!allow || maxThread == 1)
-        maxGarbageThread = 0;
-    else
-        maxGarbageThread = maxThread-1;*/
-}
-
-CodeCompiler::CodeCompiler() :
-    processLaunched(false),
-    currentTask(ConstructEmptyTask()),
-    currentTaskProcess(NULL),
-    currentTaskOutputThread(NULL),
-    //maxGarbageThread(2),
-    lastTaskFailed(false)
-{
-    Connect(wxID_ANY, processEndedEventType, (wxObjectEventFunction) (wxEventFunction) (wxCommandEventFunction) &CodeCompiler::ProcessEndedWork);
-}
-
-
-void CodeCompilerProcess::WatchOutput()
-{
-    while(!stopWatchOutput)
-        ReadOutput();
-
-    while(IsInputAvailable() || IsErrorAvailable())
-        ReadOutput(); //Also do not forget to read the last output emitted by the process!
-}
-
-void CodeCompilerProcess::ReadOutput()
-{
-    char c;
-
-    if(IsInputAvailable())
-    {
-        gd::String line;
-        do
-        {
-            c = GetInputStream()->GetC();
-            if ( GetInputStream()->Eof() ) break; // Check we've not just overrun
-
-            if ( c=='\n' ) break; // If \n, break to print the line
-            line.Raw() += c;
-        }
-        while ( IsInputAvailable() ); // Unless \n, loop to get another char
-
-        output.push_back(line.ReplaceInvalid()); // Either there's a full line in 'line', or we've run out of input. Either way, print it
-    }
-    if(IsErrorAvailable())
-    {
-        gd::String line;
-        do
-        {
-            c = GetErrorStream()->GetC();
-            if ( GetErrorStream()->Eof() ) break; // Check we've not just overrun
-
-            if ( c=='\n' ) break; // If \n, break to print the line
-            line.Raw() += c;
-        }
-        while ( IsErrorAvailable() );                           // Unless \n, loop to get another char
-
-        outputErrors.push_back(line.ReplaceInvalid()); // Either there's a full line in 'line', or we've run out of input. Either way, print it
-    }
-}
-
-CodeCompilerCall::CodeCompilerCall() :
-    link(false),
-    compilationForRuntime(false),
-    optimize(false),
-    eventsGeneratedCode(true)
-{
-}
-
-CodeCompilerExtraWork::CodeCompilerExtraWork() :
-    requestRelaunchCompilationLater(false)
-{
-}
-CodeCompilerExtraWork::~CodeCompilerExtraWork()
-{
-}
-
-CodeCompiler::~CodeCompiler()
-{
-}
-
-CodeCompiler * CodeCompiler::Get()
-{
-    if ( NULL == _singleton )
-        _singleton = new CodeCompiler;
-
-    return ( static_cast<CodeCompiler*>( _singleton ) );
-}
-
-void CodeCompiler::DestroySingleton()
-{
-    if ( NULL != _singleton )
-    {
-        delete _singleton;
-        _singleton = NULL;
-    }
-}
-#endif
+/*
+ * GDevelop C++ Platform
+ * Copyright 2008-2016 Florian Rival (Florian.Rival@gmail.com). All rights reserved.
+ * This project is released under the MIT License.
+ */
+#if defined(GD_IDE_ONLY) && !defined(GD_NO_WX_GUI)
+
+#include "CodeCompiler.h"
+#include <SFML/System.hpp>
+#include <iostream>
+#include <fstream>
+#include <string>
+#include <wx/filename.h>
+#include <wx/filefn.h>
+#include <wx/txtstrm.h>
+#include "GDCpp/Runtime/CommonTools.h"
+#include "GDCpp/Runtime/Project/Layout.h"
+#include "GDCore/Tools/Log.h"
+#include "GDCore/Tools/Localization.h"
+
+using namespace std;
+
+CodeCompiler *CodeCompiler::_singleton = NULL;
+sf::Mutex CodeCompiler::openSaveDialogMutex;
+const wxEventType CodeCompiler::refreshEventType = wxNewEventType();
+const wxEventType CodeCompiler::processEndedEventType = wxNewEventType();
+
+namespace {
+
+/**
+ * \brief Tool function to create a task which is empty.
+ */
+CodeCompilerTask ConstructEmptyTask()
+{
+    CodeCompilerTask task;
+    task.emptyTask = true;
+    return task;
+}
+
+}
+
+gd::String CodeCompilerCall::GetFullCall() const
+{
+    #if defined(WINDOWS)
+    gd::String compilerExecutable = "\""+CodeCompiler::Get()->GetBaseDirectory()+"CppPlatform/MinGW32/bin/g++.exe\"";
+    #else
+    gd::String compilerExecutable = "g++";
+    #endif
+
+    gd::String baseDir = CodeCompiler::Get()->GetBaseDirectory();
+
+    std::vector<gd::String> args;
+	args.push_back("-std=gnu++11");
+    #if defined(WINDOWS)
+    args.push_back("-m32");
+    args.push_back("-nostdinc");
+    args.push_back("-nostdinc++");
+    args.push_back("-B\""+CodeCompiler::Get()->GetBaseDirectory()+"CppPlatform/MinGW32/bin\"");
+    #else
+        args.push_back("-fPIC"); //Necessary, on 64 bits platforms to avoid "relocation R_X86_64_32 against `.rodata' can not be used when making a shared object" error.
+        //Rely on the default includes directories of the compiler
+    #endif
+    for (std::size_t i = 0;i<extraOptions.size();++i)
+        args.push_back(extraOptions[i]);
+
+    args.push_back("-o \""+outputFile+"\"");
+    if ( optimize ) args.push_back("-O1");
+
+    if ( !link ) //Generate argument for compiling a file
+    {
+        if ( !compilationForRuntime ) args.push_back("-include \""+baseDir+"CppPlatform/Sources/GDCpp/GDCpp/Runtime/EventsPrecompiledHeader.h\"");
+        args.push_back("-c \""+inputFile+"\"");
+
+        //Compiler default directories
+        std::vector<gd::String> standardsIncludeDirs;
+        #if defined(WINDOWS)
+        gd::String gccVersion = gd::String::From(__GNUC__) + "." + gd::String::From(__GNUC_MINOR__) + "." + gd::String::From(__GNUC_PATCHLEVEL__);
+        standardsIncludeDirs.push_back("CppPlatform/MinGW32/include");
+        standardsIncludeDirs.push_back("CppPlatform/MinGW32/lib/gcc/mingw32/" + gccVersion + "/include");
+        standardsIncludeDirs.push_back("CppPlatform/MinGW32/lib/gcc/mingw32/" + gccVersion + "/include/c++");
+        standardsIncludeDirs.push_back("CppPlatform/MinGW32/lib/gcc/mingw32/" + gccVersion + "/include/c++/mingw32");
+        #elif defined(LINUX)
+        standardsIncludeDirs.push_back("CppPlatform/include/linux/usr/include/i686-linux-gnu/");
+        standardsIncludeDirs.push_back("CppPlatform/include/linux/usr/lib/gcc/i686-linux-gnu/4.7/include");
+        standardsIncludeDirs.push_back("CppPlatform/include/linux/usr/include");
+        standardsIncludeDirs.push_back("CppPlatform/include/linux/usr/include/c++/4.7/");
+        standardsIncludeDirs.push_back("CppPlatform/include/linux/usr/include/c++/4.7/i686-linux-gnu");
+        standardsIncludeDirs.push_back("CppPlatform/include/linux/usr/include/c++/4.7/backward");
+        #elif defined(MACOS)
+        #endif
+
+        standardsIncludeDirs.push_back("CppPlatform/Sources/GDCpp");
+        standardsIncludeDirs.push_back("CppPlatform/Sources/Core");
+        standardsIncludeDirs.push_back("CppPlatform/include/SFML/include");
+        standardsIncludeDirs.push_back("CppPlatform/Sources/");
+        standardsIncludeDirs.push_back("CppPlatform/Sources/Extensions");
+
+        for (std::size_t i =0;i<standardsIncludeDirs.size();++i)
+            args.push_back("-I\""+baseDir+standardsIncludeDirs[i]+"\"");
+
+        //CodeCompiler extra headers directories
+        const std::set<gd::String> & codeCompilerHeaders = CodeCompiler::Get()->GetAllHeadersDirectories();
+        for (std::set<gd::String>::const_iterator header = codeCompilerHeaders.begin();header != codeCompilerHeaders.end();++header)
+            args.push_back("-I\""+*header+"\"");
+
+        //Additional headers for the task
+        for (std::size_t i = 0;i<extraHeaderDirectories.size();++i)
+            args.push_back("-I\""+extraHeaderDirectories[i]+"\"");
+
+        if ( !compilationForRuntime ) args.push_back("-DGD_IDE_ONLY");
+
+        //GD library related defines.
+        #if defined(WINDOWS)
+        args.push_back("-DGD_CORE_API=__declspec(dllimport)");
+        args.push_back("-DGD_API=__declspec(dllimport)");
+        args.push_back("-DGD_EXTENSION_API=__declspec(dllimport)");
+        #elif defined(LINUX)
+        args.push_back("-DGD_CORE_API= ");
+        args.push_back("-DGD_API= ");
+        args.push_back("-DGD_EXTENSION_API= ");
+        #elif defined(MACOS)
+        args.push_back("-DGD_CORE_API= ");
+        args.push_back("-DGD_API= ");
+        args.push_back("-DGD_EXTENSION_API= ");
+        #endif
+
+        //Other common defines.
+        #if defined(RELEASE)
+        args.push_back("-DRELEASE");
+        args.push_back("-DNDEBUG");
+        args.push_back("-DBOOST_DISABLE_ASSERTS");
+        #elif defined(DEV)
+        args.push_back("-DDEV");
+        args.push_back("-DNDEBUG");
+        args.push_back("-DBOOST_DISABLE_ASSERTS");
+        #elif defined(DEBUG)
+        args.push_back("-DDEBUG");
+        #endif
+    }
+    else //Generate argument for linking files
+    {
+    	if(!compilationForRuntime)
+            args.push_back("-Wl,-rpath,\"" + baseDir + "\"");
+        args.push_back("-shared");
+        if ( !inputFile.empty() ) args.push_back("\""+inputFile+"\"");
+        for (std::size_t i = 0;i<extraObjectFiles.size();++i)
+        {
+            if (!extraObjectFiles[i].empty()) args.push_back("\""+extraObjectFiles[i]+"\"");
+        }
+
+        //Libraries and libraries directories
+        #if defined(WINDOWS)
+        args.push_back("-L\""+baseDir+"CppPlatform/MinGW32/lib/\"");
+        #endif
+        if ( !compilationForRuntime )
+        {
+            args.push_back("-L\""+baseDir+"\"");
+            args.push_back("-L\""+baseDir+"CppPlatform/Extensions/\"");
+            args.push_back("-lGDCpp");
+        }
+        else
+        {
+            args.push_back("-L\""+baseDir+"\"");
+            args.push_back("-L\""+baseDir+"CppPlatform/Runtime/\"");
+            args.push_back("-L\""+baseDir+"CppPlatform/Extensions/Runtime/\"");
+            #if defined(WINDOWS)
+            args.push_back("\""+baseDir+"CppPlatform/Runtime/libGDCpp.dll.a\"");
+            #elif defined(MACOS)
+            args.push_back("\""+baseDir+"CppPlatform/Runtime/libGDCpp.dylib\"");
+            #else
+            args.push_back("\""+baseDir+"CppPlatform/Runtime/libGDCpp.so\"");
+            #endif
+        }
+
+        args.push_back("-lstdc++");
+        if ( !compilationForRuntime ) args.push_back("-lGDCore");
+        #if defined(RELEASE) || defined(DEV)
+        #if defined(WINDOWS)
+        args.push_back("-lsfml-audio");
+        args.push_back("-lsfml-network");
+        args.push_back("-lsfml-graphics");
+        args.push_back("-lsfml-window");
+        args.push_back("-lsfml-system");
+        #elif defined(MACOS)
+        args.push_back("\""+baseDir+"libsfml-audio.dylib\"");
+        args.push_back("\""+baseDir+"libsfml-network.dylib\"");
+        args.push_back("\""+baseDir+"libsfml-graphics.dylib\"");
+        args.push_back("\""+baseDir+"libsfml-window.dylib\"");
+        args.push_back("\""+baseDir+"libsfml-system.dylib\"");
+        #else
+        args.push_back("\""+baseDir+"libsfml-audio.so.2\"");
+        args.push_back("\""+baseDir+"libsfml-network.so.2\"");
+        args.push_back("\""+baseDir+"libsfml-graphics.so.2\"");
+        args.push_back("\""+baseDir+"libsfml-window.so.2\"");
+        args.push_back("\""+baseDir+"libsfml-system.so.2\"");
+        #endif
+        #elif defined(DEBUG)
+        #if defined(WINDOWS)
+        args.push_back("-lsfml-audio-d");
+        args.push_back("-lsfml-network-d");
+        args.push_back("-lsfml-graphics-d");
+        args.push_back("-lsfml-window-d");
+        args.push_back("-lsfml-system-d");
+        #elif defined(MACOS)
+        args.push_back("\""+baseDir+"libsfml-audio.dylib\"");
+        args.push_back("\""+baseDir+"libsfml-network.dylib\"");
+        args.push_back("\""+baseDir+"libsfml-graphics.dylib\"");
+        args.push_back("\""+baseDir+"libsfml-window.dylib\"");
+        args.push_back("\""+baseDir+"libsfml-system.dylib\"");
+        #else
+        args.push_back("\""+baseDir+"libsfml-audio-d.so.2\"");
+        args.push_back("\""+baseDir+"libsfml-network-d.so.2\"");
+        args.push_back("\""+baseDir+"libsfml-graphics-d.so.2\"");
+        args.push_back("\""+baseDir+"libsfml-window-d.so.2\"");
+        args.push_back("\""+baseDir+"libsfml-system-d.so.2\"");
+        #endif
+        #endif
+        for (std::size_t i = 0;i<extraLibFiles.size();++i)
+        {
+            if ( !extraLibFiles[i].empty())
+                args.push_back("-l\""+extraLibFiles[i]+"\"");
+        }
+    }
+
+    gd::String argsStr;
+    for (std::size_t i = 0;i<args.size();++i) argsStr += args[i]+" ";
+
+    return compilerExecutable+" "+argsStr;
+}
+
+void CodeCompiler::StartTheNextTask()
+{
+    //Check if there is a task to be made
+    {
+        sf::Lock lock(pendingTasksMutex); //Disallow modifying pending tasks.
+
+        if ( !currentTask.emptyTask )
+        {
+           //currentTask is not empty: Do it.
+        }
+        else
+        {
+            bool newTaskFound = false;
+            for (std::size_t i = 0;i<pendingTasks.size();++i)
+            {
+                //Be sure that the task is not disabled
+                if ( find(compilationDisallowed.begin(), compilationDisallowed.end(), pendingTasks[i].scene) == compilationDisallowed.end() )
+                {
+                    currentTask = pendingTasks[i];
+                    pendingTasks.erase(pendingTasks.begin()+i);
+
+                    newTaskFound = true;
+                    break;
+                }
+            }
+            if ( !newTaskFound ) //Bail out if no task can be made
+            {
+                if ( pendingTasks.empty() )
+                    std::cout << "No more task to be processed." << std::endl;
+                else
+                    std::cout << "No more task to be processed ( But "+gd::String::From(pendingTasks.size())+" disabled task(s) waiting for being enabled )." << std::endl;
+
+                processLaunched = false;
+                NotifyControls();
+                return;
+            }
+
+        }
+    }
+
+    std::cout << "Processing task " << currentTask.userFriendlyName << "..." << std::endl;
+    lastTaskFailed = false;
+    NotifyControls();
+    bool skip = false; //Set to true if the preworker of the task asked to relaunch the task later.
+
+    if ( currentTask.preWork != std::shared_ptr<CodeCompilerExtraWork>() )
+    {
+        std::cout << "Launching pre work..." << std::endl;
+        bool result = currentTask.preWork->Execute();
+
+        if ( !result )
+        {
+            std::cout << "Preworker execution failed, task skipped." << std::endl;
+            skip = true;
+        }
+        else if ( currentTask.preWork->requestRelaunchCompilationLater )
+        {
+            std::cout << "Preworker asked to launch the task later" << std::endl;
+            sf::Lock lock(pendingTasksMutex); //Disallow modifying pending tasks.
+            pendingTasks.push_back(currentTask);
+            pendingTasks.back().preWork->requestRelaunchCompilationLater = false;
+
+            skip = true;
+        }
+    }
+
+    if ( skip ) //The preworker asked to skip the task
+    {
+        currentTask = ConstructEmptyTask();
+        NotifyControls();
+        StartTheNextTask(); //Calling recursively StartTheNextTask() is not a problem: The function will be called until a process is launched
+                            //or until all tasks are skipped
+        return;
+    }
+
+    lastTaskMessages.clear();
+
+    //Launching the process
+    std::cout << "Launching compiler process...\n";
+    std::cout << currentTask.compilerCall.GetFullCall() << "\n";
+    currentTaskProcess = new CodeCompilerProcess(this);
+    currentTaskProcess->Redirect();
+    if ( wxExecute(currentTask.compilerCall.GetFullCall(), wxEXEC_ASYNC, currentTaskProcess) == 0 )
+    {
+        gd::LogError(_("Unable to launch the internal compiler: Try to reinstall GDevelop to make sure that every needed file are present."));
+        delete currentTaskProcess;
+        currentTaskProcess = NULL;
+    }
+    else
+    {
+        //Also launch the thread which will read the output of the process
+        currentTaskOutputThread = new sf::Thread(&CodeCompilerProcess::WatchOutput, currentTaskProcess);
+        currentTaskOutputThread->launch();
+
+        //When the process ends, it will call ProcessEndedWork()...
+    }
+}
+
+CodeCompilerProcess::CodeCompilerProcess(wxEvtHandler * parent_) :
+    wxProcess(0),
+    parent(parent_),
+    exitCode(0),
+    stopWatchOutput(false)
+{
+    std::cout << "CodeCompilerProcess created." << std::endl;
+}
+
+void CodeCompilerProcess::OnTerminate( int pid, int status )
+{
+    std::cout << "CodeCompilerProcess terminated with status " << status << "." << std::endl;
+
+    exitCode = status;
+    stopWatchOutput = true;
+    #if defined(WINDOWS)
+    wxCommandEvent processEndedEvent( CodeCompiler::processEndedEventType );
+    if ( parent != NULL) wxPostEvent(parent, processEndedEvent);
+    #else
+    wxCommandEvent useless;
+    CodeCompiler::Get()->ProcessEndedWork(useless);
+    #endif
+}
+
+void CodeCompiler::ProcessEndedWork(wxCommandEvent & event)
+{
+    //...This function is called when a CodeCompilerProcess ends its job.
+    std::cout << "CodeCompiler notified that the current process ended work." << std::endl;
+
+    //Also terminate the thread which was reading the output
+    currentTaskOutputThread->wait();
+    delete currentTaskOutputThread;
+    currentTaskOutputThread = NULL;
+
+    // Check if compilation was successful
+    bool compilationSucceeded = (currentTaskProcess->exitCode == 0);
+    if (!compilationSucceeded)
+    {
+        std::cout << "Compilation failed with exit code " << currentTaskProcess->exitCode << ".\n";
+        lastTaskFailed = true;
+    }
+    else
+    {
+        std::cout << "Compilation succeeded." << std::endl;
+    }
+
+    //Compilation ended, saving diagnostics
+    {
+        lastTaskMessages.clear();
+        for (std::size_t i = 0;i<currentTaskProcess->output.size();++i)
+            lastTaskMessages += currentTaskProcess->output[i]+"\n";
+
+        for (std::size_t i = 0;i<currentTaskProcess->outputErrors.size();++i)
+            lastTaskMessages += currentTaskProcess->outputErrors[i]+"\n";
+
+        ofstream outputFile;
+        outputFile.open (gd::String(outputDir+"LatestCompilationOutput.txt").ToLocale().c_str());
+        if (outputFile.is_open())
+        {
+            outputFile << lastTaskMessages;
+            outputFile.close();
+        }
+        else cout << "Unable to open LatestCompilationOutput for writing compiler output!";
+    }
+
+    //Now do post work and notify task has been done.
+    {
+        if (currentTask.postWork != std::shared_ptr<CodeCompilerExtraWork>() )
+        {
+            std::cout << "Launching post task" << std::endl;
+            currentTask.postWork->compilationSucceeded = compilationSucceeded;
+            currentTask.postWork->Execute();
+
+            if ( currentTask.postWork->requestRelaunchCompilationLater )
+            {
+                std::cout << "Postworker asked to launch again the task later" << std::endl;
+
+                pendingTasks.push_back(currentTask);
+                pendingTasks.back().postWork->requestRelaunchCompilationLater = false;
+            }
+        }
+
+        std::cout << "Task ended." << std::endl;
+        currentTask = ConstructEmptyTask();
+        NotifyControls();
+    }
+
+    //Launch the next task ( even if there is no task to be done )
+    delete currentTaskProcess;
+    currentTaskProcess = NULL;
+    StartTheNextTask();
+}
+
+void CodeCompiler::NotifyControls()
+{
+    wxCommandEvent refreshEvent( refreshEventType );
+    for (std::set<wxEvtHandler*>::iterator it = notifiedControls.begin();it != notifiedControls.end();++it)
+    {
+        if ( (*it) != NULL) wxPostEvent((*it), refreshEvent);
+    }
+}
+/* TODO
+void CodeCompiler::SendCurrentThreadToGarbage()
+{
+    sf::Lock lock(garbageThreadsMutex); //Disallow modifying garbageThreads.
+    std::cout << "Old thread (" << currentTaskThread.get() << ") sent to garbage." << std::endl;
+
+    garbageThreads.push_back(currentTaskThread);
+    livingGarbageThreadsCount++; //We increment livingGarbageThreadsCount as the thread sent to garbageThreads was alive ( i.e. : doing work )
+
+    currentTaskThread = std::shared_ptr<sf::Thread>();
+    processLaunched = false;
+}*/
+
+void CodeCompiler::AddTask(CodeCompilerTask task)
+{
+    {
+        sf::Lock lock(pendingTasksMutex); //Disallow modifying pending tasks.
+
+        //Check if an equivalent task is not waiting in the pending list
+        for (std::size_t i = 0;i<pendingTasks.size();++i)
+        {
+            if ( task.IsSameTaskAs(pendingTasks[i]) ) return;
+        }
+
+        //If the task is equivalent to the current one, abort it.
+        if ( processLaunched && task.IsSameTaskAs(currentTask) )
+        {
+            std::cout << "Task requested is equivalent to the current one (" << task.userFriendlyName << ")" << std::endl;
+
+            /*if ( livingGarbageThreadsCount < maxGarbageThread ) TODO
+            {
+                SendCurrentProcessToGarbage();
+            }
+            else*/
+            {
+                pendingTasks.push_back(task);
+                std::cout << "Max thread count reached, new pending task added (" << task.userFriendlyName << ")" << std::endl;
+            }
+        }
+        else
+        {
+            pendingTasks.push_back(task);
+            std::cout << "New pending task added (" << task.userFriendlyName << ")" << std::endl;
+        }
+    }
+
+    if ( !processLaunched )
+    {
+        std::cout << "Launching new compilation run";
+        processLaunched = true;
+        StartTheNextTask();
+    }
+}
+
+std::vector < CodeCompilerTask > CodeCompiler::GetCurrentTasks() const
+{
+    sf::Lock lock(pendingTasksMutex); //Disallow modifying pending tasks.
+
+    std::vector < CodeCompilerTask > allTasks = pendingTasks;
+    if (processLaunched) allTasks.insert(allTasks.begin(), currentTask);
+
+    return allTasks;
+}
+
+bool CodeCompiler::HasTaskRelatedTo(gd::Layout & scene) const
+{
+    sf::Lock lock(pendingTasksMutex); //Disallow modifying pending tasks.
+
+    if ( processLaunched && currentTask.scene == &scene ) return true;
+
+    for (std::size_t i = 0;i<pendingTasks.size();++i)
+    {
+        if ( pendingTasks[i].scene == &scene ) return true;
+    }
+
+    return false;
+}
+
+void CodeCompiler::EnableTaskRelatedTo(gd::Layout & scene)
+{
+    bool mustLaunchCompilation = false;
+    {
+        sf::Lock lock(pendingTasksMutex); //Disallow modifying pending tasks.
+
+        std::cout << "Enabling tasks related to scene:" << scene.GetName() << endl;
+
+        vector<Scene*>::iterator it = find(compilationDisallowed.begin(), compilationDisallowed.end(), &scene);
+        if ( it != compilationDisallowed.end())
+            compilationDisallowed.erase(it);
+
+        mustLaunchCompilation = !pendingTasks.empty();
+    }
+
+    //Launch pending tasks if needed
+    if ( !processLaunched && mustLaunchCompilation )
+    {
+        std::cout << "Launching compilation thread...";
+        processLaunched = true;
+        StartTheNextTask();
+    }
+}
+
+void CodeCompiler::RemovePendingTasksRelatedTo(gd::Layout & scene)
+{
+    sf::Lock lock(pendingTasksMutex); //Disallow modifying pending tasks.
+
+    for (std::size_t i = 0;i<pendingTasks.size();)
+    {
+        if ( pendingTasks[i].scene == &scene )
+            pendingTasks.erase(pendingTasks.begin()+i);
+        else
+            ++i;
+    }
+
+}
+
+void CodeCompiler::DisableTaskRelatedTo(gd::Layout & scene)
+{
+    sf::Lock lock(pendingTasksMutex); //Disallow modifying pending tasks.
+
+    std::cout << "Disabling tasks related to scene:" << scene.GetName() << endl;
+
+    vector<Scene*>::iterator it = find(compilationDisallowed.begin(), compilationDisallowed.end(), &scene);
+    if ( it == compilationDisallowed.end())
+        compilationDisallowed.push_back(&scene);
+}
+
+bool CodeCompiler::CompilationInProcess() const
+{
+    return processLaunched;
+}
+
+void CodeCompiler::SetOutputDirectory(gd::String outputDir_)
+{
+    outputDir = outputDir_;
+    if ( outputDir.empty() || (outputDir[outputDir.length()-1] != '/' && outputDir[outputDir.length()-1] != '\\' ) )
+        outputDir += "/";
+
+    if (!wxDirExists(outputDir.c_str()))
+        wxMkdir(outputDir);
+}
+
+void CodeCompiler::ClearOutputDirectory()
+{
+    wxString file = wxFindFirstFile( outputDir + "*" );
+    while ( !file.empty() )
+    {
+        if ( !wxRemoveFile( file ) )
+            std::cout << _( "Unable to delete file" ) + file + _(" in compiler output directory.\n" );
+
+        file = wxFindNextFile();
+    }
+}
+
+void CodeCompiler::AddHeaderDirectory(const gd::String & dir)
+{
+    wxFileName filename = wxFileName::FileName(dir);
+    filename.MakeAbsolute(baseDir);
+
+    headersDirectories.insert(filename.GetPath());
+}
+
+void CodeCompiler::SetBaseDirectory(gd::String baseDir_)
+{
+    gd::String oldBaseDir = baseDir; //Remember the old base directory, see below
+    baseDir = baseDir_;
+
+    if ( baseDir.empty() || (baseDir[baseDir.length()-1] != '/' && baseDir[baseDir.length()-1] != '\\' ) )
+        baseDir += "/"; //Normalize the path if needed
+}
+
+void CodeCompiler::AllowMultithread(bool allow, unsigned int maxThread)
+{
+    /*if (!allow || maxThread == 1)
+        maxGarbageThread = 0;
+    else
+        maxGarbageThread = maxThread-1;*/
+}
+
+CodeCompiler::CodeCompiler() :
+    processLaunched(false),
+    currentTask(ConstructEmptyTask()),
+    currentTaskProcess(NULL),
+    currentTaskOutputThread(NULL),
+    //maxGarbageThread(2),
+    lastTaskFailed(false)
+{
+    Connect(wxID_ANY, processEndedEventType, (wxObjectEventFunction) (wxEventFunction) (wxCommandEventFunction) &CodeCompiler::ProcessEndedWork);
+}
+
+
+void CodeCompilerProcess::WatchOutput()
+{
+    while(!stopWatchOutput)
+        ReadOutput();
+
+    while(IsInputAvailable() || IsErrorAvailable())
+        ReadOutput(); //Also do not forget to read the last output emitted by the process!
+}
+
+void CodeCompilerProcess::ReadOutput()
+{
+    char c;
+
+    if(IsInputAvailable())
+    {
+        gd::String line;
+        do
+        {
+            c = GetInputStream()->GetC();
+            if ( GetInputStream()->Eof() ) break; // Check we've not just overrun
+
+            if ( c=='\n' ) break; // If \n, break to print the line
+            line.Raw() += c;
+        }
+        while ( IsInputAvailable() ); // Unless \n, loop to get another char
+
+        output.push_back(line.ReplaceInvalid()); // Either there's a full line in 'line', or we've run out of input. Either way, print it
+    }
+    if(IsErrorAvailable())
+    {
+        gd::String line;
+        do
+        {
+            c = GetErrorStream()->GetC();
+            if ( GetErrorStream()->Eof() ) break; // Check we've not just overrun
+
+            if ( c=='\n' ) break; // If \n, break to print the line
+            line.Raw() += c;
+        }
+        while ( IsErrorAvailable() );                           // Unless \n, loop to get another char
+
+        outputErrors.push_back(line.ReplaceInvalid()); // Either there's a full line in 'line', or we've run out of input. Either way, print it
+    }
+}
+
+CodeCompilerCall::CodeCompilerCall() :
+    link(false),
+    compilationForRuntime(false),
+    optimize(false),
+    eventsGeneratedCode(true)
+{
+}
+
+CodeCompilerExtraWork::CodeCompilerExtraWork() :
+    requestRelaunchCompilationLater(false)
+{
+}
+CodeCompilerExtraWork::~CodeCompilerExtraWork()
+{
+}
+
+CodeCompiler::~CodeCompiler()
+{
+}
+
+CodeCompiler * CodeCompiler::Get()
+{
+    if ( NULL == _singleton )
+        _singleton = new CodeCompiler;
+
+    return ( static_cast<CodeCompiler*>( _singleton ) );
+}
+
+void CodeCompiler::DestroySingleton()
+{
+    if ( NULL != _singleton )
+    {
+        delete _singleton;
+        _singleton = NULL;
+    }
+}
+#endif