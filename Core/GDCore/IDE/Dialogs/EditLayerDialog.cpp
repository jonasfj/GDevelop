--- conflicted
+++ resolved
@@ -1,441 +1,432 @@
-/*
- * GDevelop Core
- * Copyright 2008-2015 Florian Rival (Florian.Rival@gmail.com). All rights reserved.
- * This project is released under the MIT License.
- */
-#if defined(GD_IDE_ONLY) && !defined(GD_NO_WX_GUI)
-#include "EditLayerDialog.h"
-
-//(*InternalHeaders(EditLayerDialog)
-#include <wx/bitmap.h>
-#include <wx/font.h>
-#include "GDCore/Tools/Localization.h"
-#include <wx/image.h>
-#include <wx/string.h>
-//*)
-#include "GDCore/Tools/Log.h"
-#include "GDCore/IDE/SkinHelper.h"
-#include "GDCore/Tools/HelpFileAccess.h"
-#include "GDCore/CommonTools.h"
-
-namespace gd
-{
-
-//(*IdInit(EditLayerDialog)
-const long EditLayerDialog::ID_STATICTEXT1 = wxNewId();
-const long EditLayerDialog::ID_TEXTCTRL1 = wxNewId();
-const long EditLayerDialog::ID_CHECKBOX1 = wxNewId();
-const long EditLayerDialog::ID_STATICTEXT2 = wxNewId();
-const long EditLayerDialog::ID_CHOICE1 = wxNewId();
-const long EditLayerDialog::ID_BUTTON5 = wxNewId();
-const long EditLayerDialog::ID_BUTTON3 = wxNewId();
-const long EditLayerDialog::ID_CHECKBOX2 = wxNewId();
-const long EditLayerDialog::ID_TEXTCTRL2 = wxNewId();
-const long EditLayerDialog::ID_STATICTEXT4 = wxNewId();
-const long EditLayerDialog::ID_TEXTCTRL3 = wxNewId();
-const long EditLayerDialog::ID_CHECKBOX3 = wxNewId();
-const long EditLayerDialog::ID_STATICTEXT7 = wxNewId();
-const long EditLayerDialog::ID_TEXTCTRL4 = wxNewId();
-const long EditLayerDialog::ID_STATICTEXT6 = wxNewId();
-const long EditLayerDialog::ID_TEXTCTRL5 = wxNewId();
-const long EditLayerDialog::ID_STATICTEXT8 = wxNewId();
-const long EditLayerDialog::ID_TEXTCTRL6 = wxNewId();
-const long EditLayerDialog::ID_STATICTEXT9 = wxNewId();
-const long EditLayerDialog::ID_TEXTCTRL7 = wxNewId();
-const long EditLayerDialog::ID_STATICTEXT3 = wxNewId();
-const long EditLayerDialog::ID_STATICLINE1 = wxNewId();
-const long EditLayerDialog::ID_STATICBITMAP2 = wxNewId();
-const long EditLayerDialog::ID_HYPERLINKCTRL1 = wxNewId();
-const long EditLayerDialog::ID_BUTTON2 = wxNewId();
-const long EditLayerDialog::ID_BUTTON1 = wxNewId();
-//*)
-
-BEGIN_EVENT_TABLE(EditLayerDialog,wxDialog)
-	//(*EventTable(EditLayerDialog)
-	//*)
-END_EVENT_TABLE()
-
-EditLayerDialog::EditLayerDialog(wxWindow* parent, Layer & layer_) :
-layer(layer_),
-tempLayer(layer_)
-{
-	//(*Initialize(EditLayerDialog)
-	wxStaticBoxSizer* StaticBoxSizer2;
-	wxFlexGridSizer* FlexGridSizer4;
-	wxFlexGridSizer* FlexGridSizer3;
-	wxFlexGridSizer* FlexGridSizer5;
-	wxFlexGridSizer* FlexGridSizer9;
-	wxFlexGridSizer* FlexGridSizer2;
-	wxFlexGridSizer* FlexGridSizer7;
-	wxFlexGridSizer* FlexGridSizer8;
-	wxFlexGridSizer* FlexGridSizer6;
-	wxStaticBoxSizer* StaticBoxSizer1;
-	wxFlexGridSizer* FlexGridSizer1;
-	wxFlexGridSizer* FlexGridSizer17;
-
-	Create(parent, wxID_ANY, _("Modify the parameters of the layer"), wxDefaultPosition, wxDefaultSize, wxDEFAULT_DIALOG_STYLE, _T("wxID_ANY"));
-	FlexGridSizer1 = new wxFlexGridSizer(0, 1, 0, 0);
-	FlexGridSizer2 = new wxFlexGridSizer(0, 3, 0, 0);
-	StaticText1 = new wxStaticText(this, ID_STATICTEXT1, _("Name :"), wxDefaultPosition, wxDefaultSize, 0, _T("ID_STATICTEXT1"));
-	FlexGridSizer2->Add(StaticText1, 1, wxALL|wxALIGN_CENTER_HORIZONTAL|wxALIGN_CENTER_VERTICAL, 5);
-	nameEdit = new wxTextCtrl(this, ID_TEXTCTRL1, wxEmptyString, wxDefaultPosition, wxSize(129,-1), 0, wxDefaultValidator, _T("ID_TEXTCTRL1"));
-	FlexGridSizer2->Add(nameEdit, 1, wxALL|wxALIGN_CENTER_HORIZONTAL|wxALIGN_CENTER_VERTICAL, 5);
-	visibilityCheck = new wxCheckBox(this, ID_CHECKBOX1, _("Visible"), wxDefaultPosition, wxDefaultSize, 0, wxDefaultValidator, _T("ID_CHECKBOX1"));
-	visibilityCheck->SetValue(false);
-	FlexGridSizer2->Add(visibilityCheck, 1, wxALL|wxALIGN_LEFT|wxALIGN_CENTER_VERTICAL, 5);
-	FlexGridSizer1->Add(FlexGridSizer2, 1, wxALL|wxEXPAND|wxALIGN_CENTER_HORIZONTAL|wxALIGN_CENTER_VERTICAL, 0);
-	StaticBoxSizer1 = new wxStaticBoxSizer(wxHORIZONTAL, this, _("Cameras"));
-	FlexGridSizer4 = new wxFlexGridSizer(0, 1, 0, 0);
-	FlexGridSizer5 = new wxFlexGridSizer(0, 4, 0, 0);
-	StaticText2 = new wxStaticText(this, ID_STATICTEXT2, _("Camera No."), wxDefaultPosition, wxDefaultSize, 0, _T("ID_STATICTEXT2"));
-	FlexGridSizer5->Add(StaticText2, 1, wxALL|wxALIGN_CENTER_HORIZONTAL|wxALIGN_CENTER_VERTICAL, 5);
-	cameraChoice = new wxChoice(this, ID_CHOICE1, wxDefaultPosition, wxSize(50,-1), 0, 0, 0, wxDefaultValidator, _T("ID_CHOICE1"));
-	cameraChoice->Append("00");
-	cameraChoice->SetSelection(0);
-	FlexGridSizer5->Add(cameraChoice, 1, wxALL|wxALIGN_CENTER_HORIZONTAL|wxALIGN_CENTER_VERTICAL, 5);
-	deleteCameraBt = new wxButton(this, ID_BUTTON5, _("Delete"), wxDefaultPosition, wxDefaultSize, 0, wxDefaultValidator, _T("ID_BUTTON5"));
-	FlexGridSizer5->Add(deleteCameraBt, 1, wxALL|wxALIGN_CENTER_HORIZONTAL|wxALIGN_CENTER_VERTICAL, 5);
-	addCameraBt = new wxButton(this, ID_BUTTON3, _("Add another camera"), wxDefaultPosition, wxDefaultSize, 0, wxDefaultValidator, _T("ID_BUTTON3"));
-	FlexGridSizer5->Add(addCameraBt, 1, wxALL|wxALIGN_CENTER_HORIZONTAL|wxALIGN_CENTER_VERTICAL, 5);
-	FlexGridSizer4->Add(FlexGridSizer5, 1, wxALL|wxALIGN_LEFT|wxALIGN_CENTER_VERTICAL, 0);
-	StaticBoxSizer2 = new wxStaticBoxSizer(wxHORIZONTAL, this, _("Editing the camera"));
-	FlexGridSizer6 = new wxFlexGridSizer(0, 1, 0, 0);
-	FlexGridSizer6->AddGrowableCol(0);
-	FlexGridSizer8 = new wxFlexGridSizer(0, 4, 0, 0);
-	sizeCheck = new wxCheckBox(this, ID_CHECKBOX2, _("Custom size :"), wxDefaultPosition, wxDefaultSize, 0, wxDefaultValidator, _T("ID_CHECKBOX2"));
-	sizeCheck->SetValue(false);
-	FlexGridSizer8->Add(sizeCheck, 1, wxALL|wxALIGN_CENTER_HORIZONTAL|wxALIGN_CENTER_VERTICAL, 5);
-	cameraWidthEdit = new wxTextCtrl(this, ID_TEXTCTRL2, wxEmptyString, wxDefaultPosition, wxSize(60,-1), 0, wxDefaultValidator, _T("ID_TEXTCTRL2"));
-	cameraWidthEdit->Disable();
-	FlexGridSizer8->Add(cameraWidthEdit, 1, wxALL|wxALIGN_CENTER_HORIZONTAL|wxALIGN_CENTER_VERTICAL, 5);
-	StaticText4 = new wxStaticText(this, ID_STATICTEXT4, _("x"), wxDefaultPosition, wxDefaultSize, 0, _T("ID_STATICTEXT4"));
-	FlexGridSizer8->Add(StaticText4, 1, wxTOP|wxBOTTOM|wxALIGN_CENTER_HORIZONTAL|wxALIGN_CENTER_VERTICAL, 5);
-	cameraHeightEdit = new wxTextCtrl(this, ID_TEXTCTRL3, wxEmptyString, wxDefaultPosition, wxSize(60,-1), 0, wxDefaultValidator, _T("ID_TEXTCTRL3"));
-	cameraHeightEdit->Disable();
-	FlexGridSizer8->Add(cameraHeightEdit, 1, wxALL|wxALIGN_CENTER_HORIZONTAL|wxALIGN_CENTER_VERTICAL, 5);
-	FlexGridSizer6->Add(FlexGridSizer8, 1, wxALL|wxEXPAND|wxALIGN_CENTER_HORIZONTAL|wxALIGN_CENTER_VERTICAL, 0);
-	FlexGridSizer7 = new wxFlexGridSizer(0, 2, 0, 0);
-	viewportCheck = new wxCheckBox(this, ID_CHECKBOX3, _("Custom viewport :"), wxDefaultPosition, wxDefaultSize, 0, wxDefaultValidator, _T("ID_CHECKBOX3"));
-	viewportCheck->SetValue(false);
-	FlexGridSizer7->Add(viewportCheck, 1, wxALL|wxALIGN_LEFT|wxALIGN_CENTER_VERTICAL, 5);
-	FlexGridSizer9 = new wxFlexGridSizer(0, 8, 0, 0);
-	StaticText7 = new wxStaticText(this, ID_STATICTEXT7, _("From"), wxDefaultPosition, wxDefaultSize, 0, _T("ID_STATICTEXT7"));
-	FlexGridSizer9->Add(StaticText7, 1, wxALL|wxALIGN_CENTER_HORIZONTAL|wxALIGN_CENTER_VERTICAL, 5);
-	viewportX1Edit = new wxTextCtrl(this, ID_TEXTCTRL4, _("0"), wxDefaultPosition, wxSize(40,-1), 0, wxDefaultValidator, _T("ID_TEXTCTRL4"));
-	viewportX1Edit->Disable();
-	FlexGridSizer9->Add(viewportX1Edit, 1, wxALL|wxALIGN_CENTER_HORIZONTAL|wxALIGN_CENTER_VERTICAL, 5);
-	StaticText6 = new wxStaticText(this, ID_STATICTEXT6, _(";"), wxDefaultPosition, wxDefaultSize, 0, _T("ID_STATICTEXT6"));
-	FlexGridSizer9->Add(StaticText6, 1, wxTOP|wxBOTTOM|wxALIGN_CENTER_HORIZONTAL|wxALIGN_CENTER_VERTICAL, 5);
-	viewportY1Edit = new wxTextCtrl(this, ID_TEXTCTRL5, _("0"), wxDefaultPosition, wxSize(40,-1), 0, wxDefaultValidator, _T("ID_TEXTCTRL5"));
-	viewportY1Edit->Disable();
-	FlexGridSizer9->Add(viewportY1Edit, 1, wxALL|wxALIGN_CENTER_HORIZONTAL|wxALIGN_CENTER_VERTICAL, 5);
-	StaticText8 = new wxStaticText(this, ID_STATICTEXT8, _("to"), wxDefaultPosition, wxDefaultSize, 0, _T("ID_STATICTEXT8"));
-	FlexGridSizer9->Add(StaticText8, 1, wxTOP|wxBOTTOM|wxRIGHT|wxALIGN_CENTER_HORIZONTAL|wxALIGN_CENTER_VERTICAL, 5);
-	viewportX2Edit = new wxTextCtrl(this, ID_TEXTCTRL6, _("1"), wxDefaultPosition, wxSize(40,-1), 0, wxDefaultValidator, _T("ID_TEXTCTRL6"));
-	viewportX2Edit->Disable();
-	FlexGridSizer9->Add(viewportX2Edit, 1, wxALL|wxALIGN_CENTER_HORIZONTAL|wxALIGN_CENTER_VERTICAL, 5);
-	StaticText9 = new wxStaticText(this, ID_STATICTEXT9, _(";"), wxDefaultPosition, wxDefaultSize, 0, _T("ID_STATICTEXT9"));
-	FlexGridSizer9->Add(StaticText9, 1, wxTOP|wxBOTTOM|wxALIGN_CENTER_HORIZONTAL|wxALIGN_CENTER_VERTICAL, 5);
-	viewportY2Edit = new wxTextCtrl(this, ID_TEXTCTRL7, _("1"), wxDefaultPosition, wxSize(40,-1), 0, wxDefaultValidator, _T("ID_TEXTCTRL7"));
-	viewportY2Edit->Disable();
-	FlexGridSizer9->Add(viewportY2Edit, 1, wxALL|wxALIGN_CENTER_HORIZONTAL|wxALIGN_CENTER_VERTICAL, 5);
-	FlexGridSizer7->Add(FlexGridSizer9, 1, wxALL|wxEXPAND|wxALIGN_CENTER_HORIZONTAL|wxALIGN_CENTER_VERTICAL, 0);
-	FlexGridSizer6->Add(FlexGridSizer7, 1, wxALL|wxEXPAND|wxALIGN_CENTER_HORIZONTAL|wxALIGN_CENTER_VERTICAL, 0);
-	StaticText3 = new wxStaticText(this, ID_STATICTEXT3, _("For example, a camera which takes the left side of the window would be defined with 0, 0, 0.5, 1.\nBy default, a camera has a viewport which covers the entire window."), wxDefaultPosition, wxDefaultSize, wxALIGN_RIGHT, _T("ID_STATICTEXT3"));
-	wxFont StaticText3Font(wxDEFAULT,wxDEFAULT,wxFONTSTYLE_ITALIC,wxNORMAL,false,wxEmptyString,wxFONTENCODING_DEFAULT);
-	StaticText3->SetFont(StaticText3Font);
-	FlexGridSizer6->Add(StaticText3, 1, wxALL|wxALIGN_RIGHT|wxALIGN_CENTER_VERTICAL, 5);
-	StaticBoxSizer2->Add(FlexGridSizer6, 1, wxALL|wxALIGN_CENTER_HORIZONTAL|wxALIGN_CENTER_VERTICAL, 0);
-	FlexGridSizer4->Add(StaticBoxSizer2, 1, wxALL|wxEXPAND|wxALIGN_CENTER_HORIZONTAL|wxALIGN_CENTER_VERTICAL, 5);
-	StaticBoxSizer1->Add(FlexGridSizer4, 1, wxALL|wxALIGN_CENTER_HORIZONTAL|wxALIGN_CENTER_VERTICAL, 0);
-	FlexGridSizer1->Add(StaticBoxSizer1, 1, wxALL|wxEXPAND|wxALIGN_CENTER_HORIZONTAL|wxALIGN_CENTER_VERTICAL, 5);
-	StaticLine1 = new wxStaticLine(this, ID_STATICLINE1, wxDefaultPosition, wxSize(10,-1), wxLI_HORIZONTAL, _T("ID_STATICLINE1"));
-	FlexGridSizer1->Add(StaticLine1, 1, wxALL|wxEXPAND|wxALIGN_CENTER_HORIZONTAL|wxALIGN_CENTER_VERTICAL, 0);
-	FlexGridSizer3 = new wxFlexGridSizer(0, 3, 0, 0);
-	FlexGridSizer3->AddGrowableCol(1);
-	FlexGridSizer17 = new wxFlexGridSizer(0, 3, 0, 0);
-	FlexGridSizer17->AddGrowableRow(0);
-	StaticBitmap2 = new wxStaticBitmap(this, ID_STATICBITMAP2, gd::SkinHelper::GetIcon("help", 16), wxDefaultPosition, wxDefaultSize, wxNO_BORDER, _T("ID_STATICBITMAP2"));
-	FlexGridSizer17->Add(StaticBitmap2, 1, wxTOP|wxBOTTOM|wxLEFT|wxALIGN_CENTER_HORIZONTAL|wxALIGN_CENTER_VERTICAL, 5);
-	helpBt = new wxHyperlinkCtrl(this, ID_HYPERLINKCTRL1, _("Help"), wxEmptyString, wxDefaultPosition, wxDefaultSize, wxHL_CONTEXTMENU|wxHL_ALIGN_CENTRE|wxNO_BORDER, _T("ID_HYPERLINKCTRL1"));
-	helpBt->SetToolTip(_("Display help about this window"));
-	FlexGridSizer17->Add(helpBt, 1, wxALL|wxALIGN_CENTER_HORIZONTAL|wxALIGN_CENTER_VERTICAL, 5);
-	FlexGridSizer3->Add(FlexGridSizer17, 1, wxALL|wxALIGN_CENTER_HORIZONTAL|wxALIGN_CENTER_VERTICAL, 0);
-	okBt = new wxButton(this, ID_BUTTON2, _("Ok"), wxDefaultPosition, wxDefaultSize, 0, wxDefaultValidator, _T("ID_BUTTON2"));
-	FlexGridSizer3->Add(okBt, 1, wxALL|wxALIGN_RIGHT|wxALIGN_CENTER_VERTICAL, 5);
-	cancelBt = new wxButton(this, ID_BUTTON1, _("Cancel"), wxDefaultPosition, wxDefaultSize, 0, wxDefaultValidator, _T("ID_BUTTON1"));
-	FlexGridSizer3->Add(cancelBt, 1, wxALL|wxALIGN_CENTER_HORIZONTAL|wxALIGN_CENTER_VERTICAL, 5);
-	FlexGridSizer1->Add(FlexGridSizer3, 1, wxALL|wxEXPAND|wxALIGN_RIGHT|wxALIGN_CENTER_VERTICAL, 0);
-	SetSizer(FlexGridSizer1);
-	FlexGridSizer1->Fit(this);
-	FlexGridSizer1->SetSizeHints(this);
-
-	Connect(ID_CHOICE1,wxEVT_COMMAND_CHOICE_SELECTED,(wxObjectEventFunction)&EditLayerDialog::OncameraChoiceSelect);
-	Connect(ID_BUTTON5,wxEVT_COMMAND_BUTTON_CLICKED,(wxObjectEventFunction)&EditLayerDialog::OndeleteCameraBtClick);
-	Connect(ID_BUTTON3,wxEVT_COMMAND_BUTTON_CLICKED,(wxObjectEventFunction)&EditLayerDialog::OnaddCameraBtClick);
-	Connect(ID_CHECKBOX2,wxEVT_COMMAND_CHECKBOX_CLICKED,(wxObjectEventFunction)&EditLayerDialog::OnsizeCheckClick);
-	Connect(ID_TEXTCTRL2,wxEVT_COMMAND_TEXT_UPDATED,(wxObjectEventFunction)&EditLayerDialog::OncameraWidthEditText);
-	Connect(ID_TEXTCTRL3,wxEVT_COMMAND_TEXT_UPDATED,(wxObjectEventFunction)&EditLayerDialog::OncameraHeightEditText);
-	Connect(ID_CHECKBOX3,wxEVT_COMMAND_CHECKBOX_CLICKED,(wxObjectEventFunction)&EditLayerDialog::OnviewportCheckClick);
-	Connect(ID_TEXTCTRL4,wxEVT_COMMAND_TEXT_UPDATED,(wxObjectEventFunction)&EditLayerDialog::OnviewportX1EditText);
-	Connect(ID_TEXTCTRL5,wxEVT_COMMAND_TEXT_UPDATED,(wxObjectEventFunction)&EditLayerDialog::OnviewportX1EditText);
-	Connect(ID_TEXTCTRL6,wxEVT_COMMAND_TEXT_UPDATED,(wxObjectEventFunction)&EditLayerDialog::OnviewportX1EditText);
-	Connect(ID_TEXTCTRL7,wxEVT_COMMAND_TEXT_UPDATED,(wxObjectEventFunction)&EditLayerDialog::OnviewportX1EditText);
-	Connect(ID_HYPERLINKCTRL1,wxEVT_COMMAND_HYPERLINK,(wxObjectEventFunction)&EditLayerDialog::OnhelpBtClick);
-	Connect(ID_BUTTON2,wxEVT_COMMAND_BUTTON_CLICKED,(wxObjectEventFunction)&EditLayerDialog::OnokBtClick);
-	Connect(ID_BUTTON1,wxEVT_COMMAND_BUTTON_CLICKED,(wxObjectEventFunction)&EditLayerDialog::OncancelBtClick);
-	//*)
-
-	nameEdit->ChangeValue(layer.GetName());
-	visibilityCheck->SetValue(layer.GetVisibility());
-
-	//Can't edit the base layer's name
-	if ( layer.GetName() == "" )
-<<<<<<< HEAD
-        nameEdit->SetEditable(false);
-
-=======
-	{
-        nameEdit->Disable();
-        nameEdit->SetValue(_("Base layer"));
-	}
-
-    cameraChoice->Clear();
->>>>>>> f1497165
-    for (unsigned int i = 0;i<layer.GetCameraCount();++i)
-    	cameraChoice->Append(ToString(i));
-
-    cameraChoice->SetSelection(0);
-    RefreshCameraSettings();
-}
-
-EditLayerDialog::~EditLayerDialog()
-{
-	//(*Destroy(EditLayerDialog)
-	//*)
-}
-
-
-void EditLayerDialog::OncancelBtClick(wxCommandEvent& event)
-{
-    EndModal(0);
-}
-
-void EditLayerDialog::OnokBtClick(wxCommandEvent& event)
-{
-    //Obligation d'avoir un nom sauf pour le calque de base
-    if ( nameEdit->GetValue() == "" && nameEdit->IsEnabled() )
-    {
-        gd::LogWarning(GD_T("The name is incorrect"));
-        return;
-    }
-
-<<<<<<< HEAD
-    tempLayer.SetName(nameEdit->GetValue());
-=======
-    if( layer.GetName() != "")
-    	tempLayer.SetName(ToString(nameEdit->GetValue()));
-    
->>>>>>> f1497165
-    tempLayer.SetVisibility(visibilityCheck->GetValue());
-
-    layer = tempLayer;
-    EndModal(1);
-}
-
-void EditLayerDialog::OnaddCameraBtClick(wxCommandEvent& event)
-{
-    cameraChoice->Append(gd::String::FromUInt(tempLayer.GetCameraCount()));
-    tempLayer.SetCameraCount(tempLayer.GetCameraCount()+1);
-}
-
-void EditLayerDialog::OncameraChoiceSelect(wxCommandEvent& event)
-{
-    RefreshCameraSettings();
-}
-
-void EditLayerDialog::RefreshCameraSettings()
-{
-    unsigned int selection = cameraChoice->GetSelection();
-    if (selection >= tempLayer.GetCameraCount()) return;
-
-    const Camera & camera = tempLayer.GetCamera(selection);
-
-    if ( camera.UseDefaultSize() )
-    {
-        sizeCheck->SetValue(false);
-        cameraWidthEdit->Enable(false);
-        cameraHeightEdit->Enable(false);
-
-        cameraWidthEdit->ChangeValue("");
-        cameraHeightEdit->ChangeValue("");
-    }
-    else
-    {
-        sizeCheck->SetValue(true);
-        cameraWidthEdit->Enable(true);
-        cameraHeightEdit->Enable(true);
-
-        cameraWidthEdit->ChangeValue(ToString(camera.GetWidth()));
-        cameraHeightEdit->ChangeValue(ToString(camera.GetHeight()));
-    }
-
-    viewportX1Edit->SetBackgroundColour(wxColour(255,255,255));
-    viewportY1Edit->SetBackgroundColour(wxColour(255,255,255));
-    viewportX2Edit->SetBackgroundColour(wxColour(255,255,255));
-    viewportY2Edit->SetBackgroundColour(wxColour(255,255,255));
-    if ( camera.UseDefaultViewport() )
-    {
-        viewportCheck->SetValue(false);
-        viewportX1Edit->Enable(false);
-        viewportX2Edit->Enable(false);
-        viewportY1Edit->Enable(false);
-        viewportY2Edit->Enable(false);
-
-        viewportX1Edit->ChangeValue("0");
-        viewportY1Edit->ChangeValue("0");
-        viewportX2Edit->ChangeValue("1");
-        viewportY2Edit->ChangeValue("1");
-    }
-    else
-    {
-        viewportCheck->SetValue(true);
-        viewportX1Edit->Enable(true);
-        viewportX2Edit->Enable(true);
-        viewportY1Edit->Enable(true);
-        viewportY2Edit->Enable(true);
-
-        viewportX1Edit->ChangeValue(ToString(camera.GetViewportX1()));
-        viewportX2Edit->ChangeValue(ToString(camera.GetViewportX2()));
-        viewportY1Edit->ChangeValue(ToString(camera.GetViewportY1()));
-        viewportY2Edit->ChangeValue(ToString(camera.GetViewportY2()));
-    }
-}
-
-void EditLayerDialog::OnsizeCheckClick(wxCommandEvent& event)
-{
-    unsigned int selection = cameraChoice->GetSelection();
-    if (selection >= tempLayer.GetCameraCount()) return;
-
-    Camera & camera = tempLayer.GetCamera(selection);
-    camera.SetUseDefaultSize(!sizeCheck->GetValue());
-
-    RefreshCameraSettings();
-}
-
-void EditLayerDialog::OncameraWidthEditText(wxCommandEvent& event)
-{
-    unsigned int selection = cameraChoice->GetSelection();
-    if (selection >= tempLayer.GetCameraCount()) return;
-
-    Camera & camera = tempLayer.GetCamera(selection);
-    camera.SetSize(ToFloat(ToString(cameraWidthEdit->GetValue())), camera.GetHeight());
-}
-
-void EditLayerDialog::OncameraHeightEditText(wxCommandEvent& event)
-{
-    unsigned int selection = cameraChoice->GetSelection();
-    if (selection >= tempLayer.GetCameraCount()) return;
-
-    Camera & camera = tempLayer.GetCamera(selection);
-    camera.SetSize(camera.GetWidth(), ToFloat(ToString(cameraHeightEdit->GetValue())));
-}
-
-void EditLayerDialog::OnviewportCheckClick(wxCommandEvent& event)
-{
-    unsigned int selection = cameraChoice->GetSelection();
-    if (selection >= tempLayer.GetCameraCount()) return;
-
-    Camera & camera = tempLayer.GetCamera(selection);
-    camera.SetUseDefaultViewport(!viewportCheck->GetValue());
-
-    RefreshCameraSettings();
-}
-
-/**
- * Update viewport coordinates
- */
-void EditLayerDialog::OnviewportX1EditText(wxCommandEvent& event)
-{
-    unsigned int selection = cameraChoice->GetSelection();
-    if (selection >= tempLayer.GetCameraCount()) return;
-
-    Camera & camera = tempLayer.GetCamera(selection);
-    float x1 = camera.GetViewportX1();
-    float x2 = camera.GetViewportX2();
-    float y1 = camera.GetViewportY1();
-    float y2 = camera.GetViewportY2();
-
-    {
-        float newValue = ToFloat(ToString(viewportX1Edit->GetValue()));
-        if ( newValue >= 0 && newValue <= 1)
-        {
-            x1 = newValue;
-            viewportX1Edit->SetBackgroundColour(wxColour(255,255,255));
-        }
-        else
-            viewportX1Edit->SetBackgroundColour(wxColour(254,231,231));
-    }
-
-    {
-        float newValue =  ToFloat(ToString(viewportY1Edit->GetValue()));
-        if ( newValue >= 0 && newValue <= 1)
-        {
-            y1 = newValue;
-            viewportY1Edit->SetBackgroundColour(wxColour(255,255,255));
-        }
-        else
-            viewportY1Edit->SetBackgroundColour(wxColour(254,231,231));
-    }
-
-    {
-        float newValue = ToFloat(ToString(viewportX2Edit->GetValue()));
-        if ( newValue >= 0 && newValue <= 1)
-        {
-            x2 = newValue;
-            viewportX2Edit->SetBackgroundColour(wxColour(255,255,255));
-        }
-        else
-            viewportX2Edit->SetBackgroundColour(wxColour(254,231,231));
-    }
-
-    {
-        float newValue = ToFloat(ToString(viewportY2Edit->GetValue()));
-        if ( newValue >= 0 && newValue <= 1)
-        {
-            y2 = newValue;
-            viewportY2Edit->SetBackgroundColour(wxColour(255,255,255));
-        }
-        else
-            viewportY2Edit->SetBackgroundColour(wxColour(254,231,231));
-    }
-
-    camera.SetViewport(x1,y1,x2,y2);
-}
-
-void EditLayerDialog::OndeleteCameraBtClick(wxCommandEvent& event)
-{
-    unsigned int selection = cameraChoice->GetSelection();
-    if (selection >= tempLayer.GetCameraCount()) return;
-
-    if ( tempLayer.GetCameraCount() == 1 )
-    {
-        gd::LogMessage(GD_T("The layer must have at least one camera."));
-        return;
-    }
-
-    tempLayer.DeleteCamera(selection);
-    cameraChoice->Delete(cameraChoice->GetSelection());
-    cameraChoice->SetSelection(tempLayer.GetCameraCount());
-
-    RefreshCameraSettings();
-}
-
-
-void EditLayerDialog::OnhelpBtClick(wxCommandEvent& event)
-{
-    gd::HelpFileAccess::Get()->OpenURL(GD_T("http://wiki.compilgames.net/doku.php/en/game_develop/documentation/manual/editors/scene_editor/edit_layer"));
-}
-
-}
-#endif
+/*
+ * GDevelop Core
+ * Copyright 2008-2015 Florian Rival (Florian.Rival@gmail.com). All rights reserved.
+ * This project is released under the MIT License.
+ */
+#if defined(GD_IDE_ONLY) && !defined(GD_NO_WX_GUI)
+#include "EditLayerDialog.h"
+
+//(*InternalHeaders(EditLayerDialog)
+#include <wx/bitmap.h>
+#include <wx/font.h>
+#include "GDCore/Tools/Localization.h"
+#include <wx/image.h>
+#include <wx/string.h>
+//*)
+#include "GDCore/Tools/Log.h"
+#include "GDCore/IDE/SkinHelper.h"
+#include "GDCore/Tools/HelpFileAccess.h"
+#include "GDCore/CommonTools.h"
+
+namespace gd
+{
+
+//(*IdInit(EditLayerDialog)
+const long EditLayerDialog::ID_STATICTEXT1 = wxNewId();
+const long EditLayerDialog::ID_TEXTCTRL1 = wxNewId();
+const long EditLayerDialog::ID_CHECKBOX1 = wxNewId();
+const long EditLayerDialog::ID_STATICTEXT2 = wxNewId();
+const long EditLayerDialog::ID_CHOICE1 = wxNewId();
+const long EditLayerDialog::ID_BUTTON5 = wxNewId();
+const long EditLayerDialog::ID_BUTTON3 = wxNewId();
+const long EditLayerDialog::ID_CHECKBOX2 = wxNewId();
+const long EditLayerDialog::ID_TEXTCTRL2 = wxNewId();
+const long EditLayerDialog::ID_STATICTEXT4 = wxNewId();
+const long EditLayerDialog::ID_TEXTCTRL3 = wxNewId();
+const long EditLayerDialog::ID_CHECKBOX3 = wxNewId();
+const long EditLayerDialog::ID_STATICTEXT7 = wxNewId();
+const long EditLayerDialog::ID_TEXTCTRL4 = wxNewId();
+const long EditLayerDialog::ID_STATICTEXT6 = wxNewId();
+const long EditLayerDialog::ID_TEXTCTRL5 = wxNewId();
+const long EditLayerDialog::ID_STATICTEXT8 = wxNewId();
+const long EditLayerDialog::ID_TEXTCTRL6 = wxNewId();
+const long EditLayerDialog::ID_STATICTEXT9 = wxNewId();
+const long EditLayerDialog::ID_TEXTCTRL7 = wxNewId();
+const long EditLayerDialog::ID_STATICTEXT3 = wxNewId();
+const long EditLayerDialog::ID_STATICLINE1 = wxNewId();
+const long EditLayerDialog::ID_STATICBITMAP2 = wxNewId();
+const long EditLayerDialog::ID_HYPERLINKCTRL1 = wxNewId();
+const long EditLayerDialog::ID_BUTTON2 = wxNewId();
+const long EditLayerDialog::ID_BUTTON1 = wxNewId();
+//*)
+
+BEGIN_EVENT_TABLE(EditLayerDialog,wxDialog)
+	//(*EventTable(EditLayerDialog)
+	//*)
+END_EVENT_TABLE()
+
+EditLayerDialog::EditLayerDialog(wxWindow* parent, Layer & layer_) :
+layer(layer_),
+tempLayer(layer_)
+{
+	//(*Initialize(EditLayerDialog)
+	wxStaticBoxSizer* StaticBoxSizer2;
+	wxFlexGridSizer* FlexGridSizer4;
+	wxFlexGridSizer* FlexGridSizer3;
+	wxFlexGridSizer* FlexGridSizer5;
+	wxFlexGridSizer* FlexGridSizer9;
+	wxFlexGridSizer* FlexGridSizer2;
+	wxFlexGridSizer* FlexGridSizer7;
+	wxFlexGridSizer* FlexGridSizer8;
+	wxFlexGridSizer* FlexGridSizer6;
+	wxStaticBoxSizer* StaticBoxSizer1;
+	wxFlexGridSizer* FlexGridSizer1;
+	wxFlexGridSizer* FlexGridSizer17;
+
+	Create(parent, wxID_ANY, _("Modify the parameters of the layer"), wxDefaultPosition, wxDefaultSize, wxDEFAULT_DIALOG_STYLE, _T("wxID_ANY"));
+	FlexGridSizer1 = new wxFlexGridSizer(0, 1, 0, 0);
+	FlexGridSizer2 = new wxFlexGridSizer(0, 3, 0, 0);
+	StaticText1 = new wxStaticText(this, ID_STATICTEXT1, _("Name :"), wxDefaultPosition, wxDefaultSize, 0, _T("ID_STATICTEXT1"));
+	FlexGridSizer2->Add(StaticText1, 1, wxALL|wxALIGN_CENTER_HORIZONTAL|wxALIGN_CENTER_VERTICAL, 5);
+	nameEdit = new wxTextCtrl(this, ID_TEXTCTRL1, wxEmptyString, wxDefaultPosition, wxSize(129,-1), 0, wxDefaultValidator, _T("ID_TEXTCTRL1"));
+	FlexGridSizer2->Add(nameEdit, 1, wxALL|wxALIGN_CENTER_HORIZONTAL|wxALIGN_CENTER_VERTICAL, 5);
+	visibilityCheck = new wxCheckBox(this, ID_CHECKBOX1, _("Visible"), wxDefaultPosition, wxDefaultSize, 0, wxDefaultValidator, _T("ID_CHECKBOX1"));
+	visibilityCheck->SetValue(false);
+	FlexGridSizer2->Add(visibilityCheck, 1, wxALL|wxALIGN_LEFT|wxALIGN_CENTER_VERTICAL, 5);
+	FlexGridSizer1->Add(FlexGridSizer2, 1, wxALL|wxEXPAND|wxALIGN_CENTER_HORIZONTAL|wxALIGN_CENTER_VERTICAL, 0);
+	StaticBoxSizer1 = new wxStaticBoxSizer(wxHORIZONTAL, this, _("Cameras"));
+	FlexGridSizer4 = new wxFlexGridSizer(0, 1, 0, 0);
+	FlexGridSizer5 = new wxFlexGridSizer(0, 4, 0, 0);
+	StaticText2 = new wxStaticText(this, ID_STATICTEXT2, _("Camera No."), wxDefaultPosition, wxDefaultSize, 0, _T("ID_STATICTEXT2"));
+	FlexGridSizer5->Add(StaticText2, 1, wxALL|wxALIGN_CENTER_HORIZONTAL|wxALIGN_CENTER_VERTICAL, 5);
+	cameraChoice = new wxChoice(this, ID_CHOICE1, wxDefaultPosition, wxSize(50,-1), 0, 0, 0, wxDefaultValidator, _T("ID_CHOICE1"));
+	cameraChoice->Append("00");
+	cameraChoice->SetSelection(0);
+	FlexGridSizer5->Add(cameraChoice, 1, wxALL|wxALIGN_CENTER_HORIZONTAL|wxALIGN_CENTER_VERTICAL, 5);
+	deleteCameraBt = new wxButton(this, ID_BUTTON5, _("Delete"), wxDefaultPosition, wxDefaultSize, 0, wxDefaultValidator, _T("ID_BUTTON5"));
+	FlexGridSizer5->Add(deleteCameraBt, 1, wxALL|wxALIGN_CENTER_HORIZONTAL|wxALIGN_CENTER_VERTICAL, 5);
+	addCameraBt = new wxButton(this, ID_BUTTON3, _("Add another camera"), wxDefaultPosition, wxDefaultSize, 0, wxDefaultValidator, _T("ID_BUTTON3"));
+	FlexGridSizer5->Add(addCameraBt, 1, wxALL|wxALIGN_CENTER_HORIZONTAL|wxALIGN_CENTER_VERTICAL, 5);
+	FlexGridSizer4->Add(FlexGridSizer5, 1, wxALL|wxALIGN_LEFT|wxALIGN_CENTER_VERTICAL, 0);
+	StaticBoxSizer2 = new wxStaticBoxSizer(wxHORIZONTAL, this, _("Editing the camera"));
+	FlexGridSizer6 = new wxFlexGridSizer(0, 1, 0, 0);
+	FlexGridSizer6->AddGrowableCol(0);
+	FlexGridSizer8 = new wxFlexGridSizer(0, 4, 0, 0);
+	sizeCheck = new wxCheckBox(this, ID_CHECKBOX2, _("Custom size :"), wxDefaultPosition, wxDefaultSize, 0, wxDefaultValidator, _T("ID_CHECKBOX2"));
+	sizeCheck->SetValue(false);
+	FlexGridSizer8->Add(sizeCheck, 1, wxALL|wxALIGN_CENTER_HORIZONTAL|wxALIGN_CENTER_VERTICAL, 5);
+	cameraWidthEdit = new wxTextCtrl(this, ID_TEXTCTRL2, wxEmptyString, wxDefaultPosition, wxSize(60,-1), 0, wxDefaultValidator, _T("ID_TEXTCTRL2"));
+	cameraWidthEdit->Disable();
+	FlexGridSizer8->Add(cameraWidthEdit, 1, wxALL|wxALIGN_CENTER_HORIZONTAL|wxALIGN_CENTER_VERTICAL, 5);
+	StaticText4 = new wxStaticText(this, ID_STATICTEXT4, _("x"), wxDefaultPosition, wxDefaultSize, 0, _T("ID_STATICTEXT4"));
+	FlexGridSizer8->Add(StaticText4, 1, wxTOP|wxBOTTOM|wxALIGN_CENTER_HORIZONTAL|wxALIGN_CENTER_VERTICAL, 5);
+	cameraHeightEdit = new wxTextCtrl(this, ID_TEXTCTRL3, wxEmptyString, wxDefaultPosition, wxSize(60,-1), 0, wxDefaultValidator, _T("ID_TEXTCTRL3"));
+	cameraHeightEdit->Disable();
+	FlexGridSizer8->Add(cameraHeightEdit, 1, wxALL|wxALIGN_CENTER_HORIZONTAL|wxALIGN_CENTER_VERTICAL, 5);
+	FlexGridSizer6->Add(FlexGridSizer8, 1, wxALL|wxEXPAND|wxALIGN_CENTER_HORIZONTAL|wxALIGN_CENTER_VERTICAL, 0);
+	FlexGridSizer7 = new wxFlexGridSizer(0, 2, 0, 0);
+	viewportCheck = new wxCheckBox(this, ID_CHECKBOX3, _("Custom viewport :"), wxDefaultPosition, wxDefaultSize, 0, wxDefaultValidator, _T("ID_CHECKBOX3"));
+	viewportCheck->SetValue(false);
+	FlexGridSizer7->Add(viewportCheck, 1, wxALL|wxALIGN_LEFT|wxALIGN_CENTER_VERTICAL, 5);
+	FlexGridSizer9 = new wxFlexGridSizer(0, 8, 0, 0);
+	StaticText7 = new wxStaticText(this, ID_STATICTEXT7, _("From"), wxDefaultPosition, wxDefaultSize, 0, _T("ID_STATICTEXT7"));
+	FlexGridSizer9->Add(StaticText7, 1, wxALL|wxALIGN_CENTER_HORIZONTAL|wxALIGN_CENTER_VERTICAL, 5);
+	viewportX1Edit = new wxTextCtrl(this, ID_TEXTCTRL4, _("0"), wxDefaultPosition, wxSize(40,-1), 0, wxDefaultValidator, _T("ID_TEXTCTRL4"));
+	viewportX1Edit->Disable();
+	FlexGridSizer9->Add(viewportX1Edit, 1, wxALL|wxALIGN_CENTER_HORIZONTAL|wxALIGN_CENTER_VERTICAL, 5);
+	StaticText6 = new wxStaticText(this, ID_STATICTEXT6, _(";"), wxDefaultPosition, wxDefaultSize, 0, _T("ID_STATICTEXT6"));
+	FlexGridSizer9->Add(StaticText6, 1, wxTOP|wxBOTTOM|wxALIGN_CENTER_HORIZONTAL|wxALIGN_CENTER_VERTICAL, 5);
+	viewportY1Edit = new wxTextCtrl(this, ID_TEXTCTRL5, _("0"), wxDefaultPosition, wxSize(40,-1), 0, wxDefaultValidator, _T("ID_TEXTCTRL5"));
+	viewportY1Edit->Disable();
+	FlexGridSizer9->Add(viewportY1Edit, 1, wxALL|wxALIGN_CENTER_HORIZONTAL|wxALIGN_CENTER_VERTICAL, 5);
+	StaticText8 = new wxStaticText(this, ID_STATICTEXT8, _("to"), wxDefaultPosition, wxDefaultSize, 0, _T("ID_STATICTEXT8"));
+	FlexGridSizer9->Add(StaticText8, 1, wxTOP|wxBOTTOM|wxRIGHT|wxALIGN_CENTER_HORIZONTAL|wxALIGN_CENTER_VERTICAL, 5);
+	viewportX2Edit = new wxTextCtrl(this, ID_TEXTCTRL6, _("1"), wxDefaultPosition, wxSize(40,-1), 0, wxDefaultValidator, _T("ID_TEXTCTRL6"));
+	viewportX2Edit->Disable();
+	FlexGridSizer9->Add(viewportX2Edit, 1, wxALL|wxALIGN_CENTER_HORIZONTAL|wxALIGN_CENTER_VERTICAL, 5);
+	StaticText9 = new wxStaticText(this, ID_STATICTEXT9, _(";"), wxDefaultPosition, wxDefaultSize, 0, _T("ID_STATICTEXT9"));
+	FlexGridSizer9->Add(StaticText9, 1, wxTOP|wxBOTTOM|wxALIGN_CENTER_HORIZONTAL|wxALIGN_CENTER_VERTICAL, 5);
+	viewportY2Edit = new wxTextCtrl(this, ID_TEXTCTRL7, _("1"), wxDefaultPosition, wxSize(40,-1), 0, wxDefaultValidator, _T("ID_TEXTCTRL7"));
+	viewportY2Edit->Disable();
+	FlexGridSizer9->Add(viewportY2Edit, 1, wxALL|wxALIGN_CENTER_HORIZONTAL|wxALIGN_CENTER_VERTICAL, 5);
+	FlexGridSizer7->Add(FlexGridSizer9, 1, wxALL|wxEXPAND|wxALIGN_CENTER_HORIZONTAL|wxALIGN_CENTER_VERTICAL, 0);
+	FlexGridSizer6->Add(FlexGridSizer7, 1, wxALL|wxEXPAND|wxALIGN_CENTER_HORIZONTAL|wxALIGN_CENTER_VERTICAL, 0);
+	StaticText3 = new wxStaticText(this, ID_STATICTEXT3, _("For example, a camera which takes the left side of the window would be defined with 0, 0, 0.5, 1.\nBy default, a camera has a viewport which covers the entire window."), wxDefaultPosition, wxDefaultSize, wxALIGN_RIGHT, _T("ID_STATICTEXT3"));
+	wxFont StaticText3Font(wxDEFAULT,wxDEFAULT,wxFONTSTYLE_ITALIC,wxNORMAL,false,wxEmptyString,wxFONTENCODING_DEFAULT);
+	StaticText3->SetFont(StaticText3Font);
+	FlexGridSizer6->Add(StaticText3, 1, wxALL|wxALIGN_RIGHT|wxALIGN_CENTER_VERTICAL, 5);
+	StaticBoxSizer2->Add(FlexGridSizer6, 1, wxALL|wxALIGN_CENTER_HORIZONTAL|wxALIGN_CENTER_VERTICAL, 0);
+	FlexGridSizer4->Add(StaticBoxSizer2, 1, wxALL|wxEXPAND|wxALIGN_CENTER_HORIZONTAL|wxALIGN_CENTER_VERTICAL, 5);
+	StaticBoxSizer1->Add(FlexGridSizer4, 1, wxALL|wxALIGN_CENTER_HORIZONTAL|wxALIGN_CENTER_VERTICAL, 0);
+	FlexGridSizer1->Add(StaticBoxSizer1, 1, wxALL|wxEXPAND|wxALIGN_CENTER_HORIZONTAL|wxALIGN_CENTER_VERTICAL, 5);
+	StaticLine1 = new wxStaticLine(this, ID_STATICLINE1, wxDefaultPosition, wxSize(10,-1), wxLI_HORIZONTAL, _T("ID_STATICLINE1"));
+	FlexGridSizer1->Add(StaticLine1, 1, wxALL|wxEXPAND|wxALIGN_CENTER_HORIZONTAL|wxALIGN_CENTER_VERTICAL, 0);
+	FlexGridSizer3 = new wxFlexGridSizer(0, 3, 0, 0);
+	FlexGridSizer3->AddGrowableCol(1);
+	FlexGridSizer17 = new wxFlexGridSizer(0, 3, 0, 0);
+	FlexGridSizer17->AddGrowableRow(0);
+	StaticBitmap2 = new wxStaticBitmap(this, ID_STATICBITMAP2, gd::SkinHelper::GetIcon("help", 16), wxDefaultPosition, wxDefaultSize, wxNO_BORDER, _T("ID_STATICBITMAP2"));
+	FlexGridSizer17->Add(StaticBitmap2, 1, wxTOP|wxBOTTOM|wxLEFT|wxALIGN_CENTER_HORIZONTAL|wxALIGN_CENTER_VERTICAL, 5);
+	helpBt = new wxHyperlinkCtrl(this, ID_HYPERLINKCTRL1, _("Help"), wxEmptyString, wxDefaultPosition, wxDefaultSize, wxHL_CONTEXTMENU|wxHL_ALIGN_CENTRE|wxNO_BORDER, _T("ID_HYPERLINKCTRL1"));
+	helpBt->SetToolTip(_("Display help about this window"));
+	FlexGridSizer17->Add(helpBt, 1, wxALL|wxALIGN_CENTER_HORIZONTAL|wxALIGN_CENTER_VERTICAL, 5);
+	FlexGridSizer3->Add(FlexGridSizer17, 1, wxALL|wxALIGN_CENTER_HORIZONTAL|wxALIGN_CENTER_VERTICAL, 0);
+	okBt = new wxButton(this, ID_BUTTON2, _("Ok"), wxDefaultPosition, wxDefaultSize, 0, wxDefaultValidator, _T("ID_BUTTON2"));
+	FlexGridSizer3->Add(okBt, 1, wxALL|wxALIGN_RIGHT|wxALIGN_CENTER_VERTICAL, 5);
+	cancelBt = new wxButton(this, ID_BUTTON1, _("Cancel"), wxDefaultPosition, wxDefaultSize, 0, wxDefaultValidator, _T("ID_BUTTON1"));
+	FlexGridSizer3->Add(cancelBt, 1, wxALL|wxALIGN_CENTER_HORIZONTAL|wxALIGN_CENTER_VERTICAL, 5);
+	FlexGridSizer1->Add(FlexGridSizer3, 1, wxALL|wxEXPAND|wxALIGN_RIGHT|wxALIGN_CENTER_VERTICAL, 0);
+	SetSizer(FlexGridSizer1);
+	FlexGridSizer1->Fit(this);
+	FlexGridSizer1->SetSizeHints(this);
+
+	Connect(ID_CHOICE1,wxEVT_COMMAND_CHOICE_SELECTED,(wxObjectEventFunction)&EditLayerDialog::OncameraChoiceSelect);
+	Connect(ID_BUTTON5,wxEVT_COMMAND_BUTTON_CLICKED,(wxObjectEventFunction)&EditLayerDialog::OndeleteCameraBtClick);
+	Connect(ID_BUTTON3,wxEVT_COMMAND_BUTTON_CLICKED,(wxObjectEventFunction)&EditLayerDialog::OnaddCameraBtClick);
+	Connect(ID_CHECKBOX2,wxEVT_COMMAND_CHECKBOX_CLICKED,(wxObjectEventFunction)&EditLayerDialog::OnsizeCheckClick);
+	Connect(ID_TEXTCTRL2,wxEVT_COMMAND_TEXT_UPDATED,(wxObjectEventFunction)&EditLayerDialog::OncameraWidthEditText);
+	Connect(ID_TEXTCTRL3,wxEVT_COMMAND_TEXT_UPDATED,(wxObjectEventFunction)&EditLayerDialog::OncameraHeightEditText);
+	Connect(ID_CHECKBOX3,wxEVT_COMMAND_CHECKBOX_CLICKED,(wxObjectEventFunction)&EditLayerDialog::OnviewportCheckClick);
+	Connect(ID_TEXTCTRL4,wxEVT_COMMAND_TEXT_UPDATED,(wxObjectEventFunction)&EditLayerDialog::OnviewportX1EditText);
+	Connect(ID_TEXTCTRL5,wxEVT_COMMAND_TEXT_UPDATED,(wxObjectEventFunction)&EditLayerDialog::OnviewportX1EditText);
+	Connect(ID_TEXTCTRL6,wxEVT_COMMAND_TEXT_UPDATED,(wxObjectEventFunction)&EditLayerDialog::OnviewportX1EditText);
+	Connect(ID_TEXTCTRL7,wxEVT_COMMAND_TEXT_UPDATED,(wxObjectEventFunction)&EditLayerDialog::OnviewportX1EditText);
+	Connect(ID_HYPERLINKCTRL1,wxEVT_COMMAND_HYPERLINK,(wxObjectEventFunction)&EditLayerDialog::OnhelpBtClick);
+	Connect(ID_BUTTON2,wxEVT_COMMAND_BUTTON_CLICKED,(wxObjectEventFunction)&EditLayerDialog::OnokBtClick);
+	Connect(ID_BUTTON1,wxEVT_COMMAND_BUTTON_CLICKED,(wxObjectEventFunction)&EditLayerDialog::OncancelBtClick);
+	//*)
+
+	nameEdit->ChangeValue(layer.GetName());
+	visibilityCheck->SetValue(layer.GetVisibility());
+
+	//Can't edit the base layer's name
+	if ( layer.GetName() == "" )
+	{
+        nameEdit->Disable();
+        nameEdit->SetValue(_("Base layer"));
+	}
+
+    cameraChoice->Clear();
+    for (unsigned int i = 0;i<layer.GetCameraCount();++i)
+    	cameraChoice->Append(ToString(i));
+
+    cameraChoice->SetSelection(0);
+    RefreshCameraSettings();
+}
+
+EditLayerDialog::~EditLayerDialog()
+{
+	//(*Destroy(EditLayerDialog)
+	//*)
+}
+
+
+void EditLayerDialog::OncancelBtClick(wxCommandEvent& event)
+{
+    EndModal(0);
+}
+
+void EditLayerDialog::OnokBtClick(wxCommandEvent& event)
+{
+    //Obligation d'avoir un nom sauf pour le calque de base
+    if ( nameEdit->GetValue() == "" && nameEdit->IsEnabled() )
+    {
+        gd::LogWarning(GD_T("The name is incorrect"));
+        return;
+    }
+
+    if( layer.GetName() != "")
+    	tempLayer.SetName(nameEdit->GetValue());
+    
+    tempLayer.SetVisibility(visibilityCheck->GetValue());
+
+    layer = tempLayer;
+    EndModal(1);
+}
+
+void EditLayerDialog::OnaddCameraBtClick(wxCommandEvent& event)
+{
+    cameraChoice->Append(gd::String::FromUInt(tempLayer.GetCameraCount()));
+    tempLayer.SetCameraCount(tempLayer.GetCameraCount()+1);
+}
+
+void EditLayerDialog::OncameraChoiceSelect(wxCommandEvent& event)
+{
+    RefreshCameraSettings();
+}
+
+void EditLayerDialog::RefreshCameraSettings()
+{
+    unsigned int selection = cameraChoice->GetSelection();
+    if (selection >= tempLayer.GetCameraCount()) return;
+
+    const Camera & camera = tempLayer.GetCamera(selection);
+
+    if ( camera.UseDefaultSize() )
+    {
+        sizeCheck->SetValue(false);
+        cameraWidthEdit->Enable(false);
+        cameraHeightEdit->Enable(false);
+
+        cameraWidthEdit->ChangeValue("");
+        cameraHeightEdit->ChangeValue("");
+    }
+    else
+    {
+        sizeCheck->SetValue(true);
+        cameraWidthEdit->Enable(true);
+        cameraHeightEdit->Enable(true);
+
+        cameraWidthEdit->ChangeValue(ToString(camera.GetWidth()));
+        cameraHeightEdit->ChangeValue(ToString(camera.GetHeight()));
+    }
+
+    viewportX1Edit->SetBackgroundColour(wxColour(255,255,255));
+    viewportY1Edit->SetBackgroundColour(wxColour(255,255,255));
+    viewportX2Edit->SetBackgroundColour(wxColour(255,255,255));
+    viewportY2Edit->SetBackgroundColour(wxColour(255,255,255));
+    if ( camera.UseDefaultViewport() )
+    {
+        viewportCheck->SetValue(false);
+        viewportX1Edit->Enable(false);
+        viewportX2Edit->Enable(false);
+        viewportY1Edit->Enable(false);
+        viewportY2Edit->Enable(false);
+
+        viewportX1Edit->ChangeValue("0");
+        viewportY1Edit->ChangeValue("0");
+        viewportX2Edit->ChangeValue("1");
+        viewportY2Edit->ChangeValue("1");
+    }
+    else
+    {
+        viewportCheck->SetValue(true);
+        viewportX1Edit->Enable(true);
+        viewportX2Edit->Enable(true);
+        viewportY1Edit->Enable(true);
+        viewportY2Edit->Enable(true);
+
+        viewportX1Edit->ChangeValue(ToString(camera.GetViewportX1()));
+        viewportX2Edit->ChangeValue(ToString(camera.GetViewportX2()));
+        viewportY1Edit->ChangeValue(ToString(camera.GetViewportY1()));
+        viewportY2Edit->ChangeValue(ToString(camera.GetViewportY2()));
+    }
+}
+
+void EditLayerDialog::OnsizeCheckClick(wxCommandEvent& event)
+{
+    unsigned int selection = cameraChoice->GetSelection();
+    if (selection >= tempLayer.GetCameraCount()) return;
+
+    Camera & camera = tempLayer.GetCamera(selection);
+    camera.SetUseDefaultSize(!sizeCheck->GetValue());
+
+    RefreshCameraSettings();
+}
+
+void EditLayerDialog::OncameraWidthEditText(wxCommandEvent& event)
+{
+    unsigned int selection = cameraChoice->GetSelection();
+    if (selection >= tempLayer.GetCameraCount()) return;
+
+    Camera & camera = tempLayer.GetCamera(selection);
+    camera.SetSize(ToFloat(ToString(cameraWidthEdit->GetValue())), camera.GetHeight());
+}
+
+void EditLayerDialog::OncameraHeightEditText(wxCommandEvent& event)
+{
+    unsigned int selection = cameraChoice->GetSelection();
+    if (selection >= tempLayer.GetCameraCount()) return;
+
+    Camera & camera = tempLayer.GetCamera(selection);
+    camera.SetSize(camera.GetWidth(), ToFloat(ToString(cameraHeightEdit->GetValue())));
+}
+
+void EditLayerDialog::OnviewportCheckClick(wxCommandEvent& event)
+{
+    unsigned int selection = cameraChoice->GetSelection();
+    if (selection >= tempLayer.GetCameraCount()) return;
+
+    Camera & camera = tempLayer.GetCamera(selection);
+    camera.SetUseDefaultViewport(!viewportCheck->GetValue());
+
+    RefreshCameraSettings();
+}
+
+/**
+ * Update viewport coordinates
+ */
+void EditLayerDialog::OnviewportX1EditText(wxCommandEvent& event)
+{
+    unsigned int selection = cameraChoice->GetSelection();
+    if (selection >= tempLayer.GetCameraCount()) return;
+
+    Camera & camera = tempLayer.GetCamera(selection);
+    float x1 = camera.GetViewportX1();
+    float x2 = camera.GetViewportX2();
+    float y1 = camera.GetViewportY1();
+    float y2 = camera.GetViewportY2();
+
+    {
+        float newValue = ToFloat(ToString(viewportX1Edit->GetValue()));
+        if ( newValue >= 0 && newValue <= 1)
+        {
+            x1 = newValue;
+            viewportX1Edit->SetBackgroundColour(wxColour(255,255,255));
+        }
+        else
+            viewportX1Edit->SetBackgroundColour(wxColour(254,231,231));
+    }
+
+    {
+        float newValue =  ToFloat(ToString(viewportY1Edit->GetValue()));
+        if ( newValue >= 0 && newValue <= 1)
+        {
+            y1 = newValue;
+            viewportY1Edit->SetBackgroundColour(wxColour(255,255,255));
+        }
+        else
+            viewportY1Edit->SetBackgroundColour(wxColour(254,231,231));
+    }
+
+    {
+        float newValue = ToFloat(ToString(viewportX2Edit->GetValue()));
+        if ( newValue >= 0 && newValue <= 1)
+        {
+            x2 = newValue;
+            viewportX2Edit->SetBackgroundColour(wxColour(255,255,255));
+        }
+        else
+            viewportX2Edit->SetBackgroundColour(wxColour(254,231,231));
+    }
+
+    {
+        float newValue = ToFloat(ToString(viewportY2Edit->GetValue()));
+        if ( newValue >= 0 && newValue <= 1)
+        {
+            y2 = newValue;
+            viewportY2Edit->SetBackgroundColour(wxColour(255,255,255));
+        }
+        else
+            viewportY2Edit->SetBackgroundColour(wxColour(254,231,231));
+    }
+
+    camera.SetViewport(x1,y1,x2,y2);
+}
+
+void EditLayerDialog::OndeleteCameraBtClick(wxCommandEvent& event)
+{
+    unsigned int selection = cameraChoice->GetSelection();
+    if (selection >= tempLayer.GetCameraCount()) return;
+
+    if ( tempLayer.GetCameraCount() == 1 )
+    {
+        gd::LogMessage(GD_T("The layer must have at least one camera."));
+        return;
+    }
+
+    tempLayer.DeleteCamera(selection);
+    cameraChoice->Delete(cameraChoice->GetSelection());
+    cameraChoice->SetSelection(tempLayer.GetCameraCount());
+
+    RefreshCameraSettings();
+}
+
+
+void EditLayerDialog::OnhelpBtClick(wxCommandEvent& event)
+{
+    gd::HelpFileAccess::Get()->OpenURL(GD_T("http://wiki.compilgames.net/doku.php/en/game_develop/documentation/manual/editors/scene_editor/edit_layer"));
+}
+
+}
+#endif