/*
 * GDevelop Core
 * Copyright 2008-2015 Florian Rival (Florian.Rival@gmail.com). All rights reserved.
 * This project is released under the MIT License.
 */
#ifndef EXPRESSIONMETADATA_H
#define EXPRESSIONMETADATA_H
#if defined(GD_IDE_ONLY)
#include <GDCore/Utf8String.h>
#include "GDCore/Events/Instruction.h"
#include "GDCore/Events/InstructionMetadata.h"
#include <memory>
#include <functional>
#if !defined(GD_NO_WX_GUI)
#include <wx/bitmap.h>
#endif
class wxBitmap;
namespace gd { class Layout; }

namespace gd
{

/**
 * \brief Information about how generate code for an expression
 */
class ExpressionCodeGenerationInformation
{
public:
    ExpressionCodeGenerationInformation() : staticFunction(false), hasCustomCodeGenerator(false) {};
    virtual ~ExpressionCodeGenerationInformation() {};

    /**
     * \brief Set the function name which will be used when generating the code.
     * \param functionName the name of the function to call
     */
    ExpressionCodeGenerationInformation & SetFunctionName(const gd::String & functionName)
    {
        functionCallName = functionName;
        return *this;
    }

    /**
     * \brief Set that the function is static
     */
    ExpressionCodeGenerationInformation & SetStatic()
    {
        staticFunction = true;
        return *this;
    }

    /**
     * \brief Set that the function is located in a specific include file
     */
    ExpressionCodeGenerationInformation & SetIncludeFile(const gd::String & optionalIncludeFile_)
    {
        optionalIncludeFile = optionalIncludeFile_;
        return *this;
    }

<<<<<<< HEAD
    /** \brief Class used to redefine instruction code generation
     */
    class CustomCodeGenerator
    {
    public:
        virtual gd::String GenerateCode(const std::vector<gd::Expression> & parameters, gd::EventsCodeGenerator & codeGenerator_, gd::EventsCodeGenerationContext & context) {return "";};
    };

=======
>>>>>>> f1497165
    /**
     * \brief Set that the function must be generated using a custom code generator.
     */
    ExpressionCodeGenerationInformation & SetCustomCodeGenerator(std::function<std::string(const std::vector<gd::Expression> & parameters,
        gd::EventsCodeGenerator & codeGenerator, gd::EventsCodeGenerationContext & context)> codeGenerator)
    {
        hasCustomCodeGenerator = true;
        customCodeGenerator = codeGenerator;
        return *this;
    }

    ExpressionCodeGenerationInformation & RemoveCustomCodeGenerator()
    {
        hasCustomCodeGenerator = false;
        std::function<std::string(const std::vector<gd::Expression> & parameters,
        gd::EventsCodeGenerator & codeGenerator, gd::EventsCodeGenerationContext & context)> emptyFunction;
        customCodeGenerator = emptyFunction;
        return *this;
    }

    bool HasCustomCodeGenerator() const { return hasCustomCodeGenerator; }

    bool staticFunction;
<<<<<<< HEAD
    gd::String functionCallName;
    gd::String optionalIncludeFile;
    std::shared_ptr<CustomCodeGenerator> optionalCustomCodeGenerator;
=======
    std::string functionCallName;
    std::string optionalIncludeFile;
    bool hasCustomCodeGenerator;
    std::function<std::string(
        const std::vector<gd::Expression> & parameters,
        gd::EventsCodeGenerator & codeGenerator,
        gd::EventsCodeGenerationContext & context)> customCodeGenerator;
>>>>>>> f1497165
};

/**
 * \brief Contains user-friendly infos about expressions and members needed to setup an expression
 *
 * \ingroup Events
 */
class GD_CORE_API ExpressionMetadata
{
public:

    ExpressionMetadata(const gd::String & extensionNamespace,
                        const gd::String & name,
                        const gd::String & fullname,
                        const gd::String & description,
                        const gd::String & group,
                        const gd::String & smallicon);
    virtual ~ExpressionMetadata() {};

    /**
     * \brief Set the expression as not shown in the IDE.
     */
    ExpressionMetadata & SetHidden();

    /**
     * \brief Set the group of the instruction in the IDE.
     */
    ExpressionMetadata & SetGroup(const gd::String & str)
    {
        group = str;
        return *this;
    }

    /**
     * \see gd::InstructionMetadata::AddParameter
     */
    gd::ExpressionMetadata & AddParameter(const gd::String & type, const gd::String & description, const gd::String & optionalObjectType = "", bool parameterIsOptional = false);

    /**
     * \see gd::InstructionMetadata::AddCodeOnlyParameter
     */
    gd::ExpressionMetadata & AddCodeOnlyParameter(const gd::String & type, const gd::String & supplementaryInformation);

    /**
     * Set the default value used in editor (or if an optional parameter is empty during code generation) for the latest added parameter.
     *
     * \see AddParameter
     */
    ExpressionMetadata & SetDefaultValue(gd::String defaultValue_)
    {
        if ( !parameters.empty() ) parameters.back().defaultValue = defaultValue_;
        return *this;
    };

    /**
     * \brief Declare the last added paramete not able to receivre UTF8 strings.
     *
     * \see AddParameter
     */
    ExpressionMetadata & CantUseUtf8()
    {
        if ( !parameters.empty() ) parameters.back().canUseUtf8 = false;
        return *this;
    };

    /**
     * \brief Declare that the expression returns a locale string (not encoded in UTF8)
     */
    ExpressionMetadata & DontReturnUtf8()
    {
        returnUtf8 = false;
        return *this;
    };
    bool returnUtf8;

    /**
     * \brief Set the function that should be called when generating the source
     * code from events.
     * \param functionName the name of the function to call
     * \note Shortcut for `codeExtraInformation.SetFunctionName`.
     */
    ExpressionCodeGenerationInformation & SetFunctionName(const gd::String & functionName)
    {
        return codeExtraInformation.SetFunctionName(functionName);
    }

    ExpressionCodeGenerationInformation codeExtraInformation;

    /** Don't use this constructor. Only here to fullfil std::map requirements
     */
    ExpressionMetadata() : shown(false) {};

    bool IsShown() const { return shown; }
    const gd::String & GetFullName() const { return fullname; }
    const gd::String & GetDescription() const { return description; }
    const gd::String & GetGroup() const { return group; }
    const gd::String & GetSmallIconFilename() const { return smallIconFilename; }
#if !defined(GD_NO_WX_GUI)
    const wxBitmap & GetBitmapIcon() const { return smallicon; }
#endif
    const gd::ParameterMetadata & GetParameter(unsigned int id) const { return parameters[id]; };
    gd::ParameterMetadata & GetParameter(unsigned int id) { return parameters[id]; };
    unsigned int GetParametersCount() const { return parameters.size(); };

    std::vector < gd::ParameterMetadata > parameters;
private:
    gd::String fullname;
    gd::String description;
    gd::String group;
    bool shown;
    
#if !defined(GD_NO_WX_GUI)
    wxBitmap smallicon;
#endif
    gd::String smallIconFilename;
    gd::String extensionNamespace;
};

}

#endif
#endif // EXPRESSIONMETADATA_H
<|MERGE_RESOLUTION|>--- conflicted
+++ resolved
@@ -1,228 +1,211 @@
-/*
- * GDevelop Core
- * Copyright 2008-2015 Florian Rival (Florian.Rival@gmail.com). All rights reserved.
- * This project is released under the MIT License.
- */
-#ifndef EXPRESSIONMETADATA_H
-#define EXPRESSIONMETADATA_H
-#if defined(GD_IDE_ONLY)
-#include <GDCore/Utf8String.h>
-#include "GDCore/Events/Instruction.h"
-#include "GDCore/Events/InstructionMetadata.h"
-#include <memory>
-#include <functional>
-#if !defined(GD_NO_WX_GUI)
-#include <wx/bitmap.h>
-#endif
-class wxBitmap;
-namespace gd { class Layout; }
-
-namespace gd
-{
-
-/**
- * \brief Information about how generate code for an expression
- */
-class ExpressionCodeGenerationInformation
-{
-public:
-    ExpressionCodeGenerationInformation() : staticFunction(false), hasCustomCodeGenerator(false) {};
-    virtual ~ExpressionCodeGenerationInformation() {};
-
-    /**
-     * \brief Set the function name which will be used when generating the code.
-     * \param functionName the name of the function to call
-     */
-    ExpressionCodeGenerationInformation & SetFunctionName(const gd::String & functionName)
-    {
-        functionCallName = functionName;
-        return *this;
-    }
-
-    /**
-     * \brief Set that the function is static
-     */
-    ExpressionCodeGenerationInformation & SetStatic()
-    {
-        staticFunction = true;
-        return *this;
-    }
-
-    /**
-     * \brief Set that the function is located in a specific include file
-     */
-    ExpressionCodeGenerationInformation & SetIncludeFile(const gd::String & optionalIncludeFile_)
-    {
-        optionalIncludeFile = optionalIncludeFile_;
-        return *this;
-    }
-
-<<<<<<< HEAD
-    /** \brief Class used to redefine instruction code generation
-     */
-    class CustomCodeGenerator
-    {
-    public:
-        virtual gd::String GenerateCode(const std::vector<gd::Expression> & parameters, gd::EventsCodeGenerator & codeGenerator_, gd::EventsCodeGenerationContext & context) {return "";};
-    };
-
-=======
->>>>>>> f1497165
-    /**
-     * \brief Set that the function must be generated using a custom code generator.
-     */
-    ExpressionCodeGenerationInformation & SetCustomCodeGenerator(std::function<std::string(const std::vector<gd::Expression> & parameters,
-        gd::EventsCodeGenerator & codeGenerator, gd::EventsCodeGenerationContext & context)> codeGenerator)
-    {
-        hasCustomCodeGenerator = true;
-        customCodeGenerator = codeGenerator;
-        return *this;
-    }
-
-    ExpressionCodeGenerationInformation & RemoveCustomCodeGenerator()
-    {
-        hasCustomCodeGenerator = false;
-        std::function<std::string(const std::vector<gd::Expression> & parameters,
-        gd::EventsCodeGenerator & codeGenerator, gd::EventsCodeGenerationContext & context)> emptyFunction;
-        customCodeGenerator = emptyFunction;
-        return *this;
-    }
-
-    bool HasCustomCodeGenerator() const { return hasCustomCodeGenerator; }
-
-    bool staticFunction;
-<<<<<<< HEAD
-    gd::String functionCallName;
-    gd::String optionalIncludeFile;
-    std::shared_ptr<CustomCodeGenerator> optionalCustomCodeGenerator;
-=======
-    std::string functionCallName;
-    std::string optionalIncludeFile;
-    bool hasCustomCodeGenerator;
-    std::function<std::string(
-        const std::vector<gd::Expression> & parameters,
-        gd::EventsCodeGenerator & codeGenerator,
-        gd::EventsCodeGenerationContext & context)> customCodeGenerator;
->>>>>>> f1497165
-};
-
-/**
- * \brief Contains user-friendly infos about expressions and members needed to setup an expression
- *
- * \ingroup Events
- */
-class GD_CORE_API ExpressionMetadata
-{
-public:
-
-    ExpressionMetadata(const gd::String & extensionNamespace,
-                        const gd::String & name,
-                        const gd::String & fullname,
-                        const gd::String & description,
-                        const gd::String & group,
-                        const gd::String & smallicon);
-    virtual ~ExpressionMetadata() {};
-
-    /**
-     * \brief Set the expression as not shown in the IDE.
-     */
-    ExpressionMetadata & SetHidden();
-
-    /**
-     * \brief Set the group of the instruction in the IDE.
-     */
-    ExpressionMetadata & SetGroup(const gd::String & str)
-    {
-        group = str;
-        return *this;
-    }
-
-    /**
-     * \see gd::InstructionMetadata::AddParameter
-     */
-    gd::ExpressionMetadata & AddParameter(const gd::String & type, const gd::String & description, const gd::String & optionalObjectType = "", bool parameterIsOptional = false);
-
-    /**
-     * \see gd::InstructionMetadata::AddCodeOnlyParameter
-     */
-    gd::ExpressionMetadata & AddCodeOnlyParameter(const gd::String & type, const gd::String & supplementaryInformation);
-
-    /**
-     * Set the default value used in editor (or if an optional parameter is empty during code generation) for the latest added parameter.
-     *
-     * \see AddParameter
-     */
-    ExpressionMetadata & SetDefaultValue(gd::String defaultValue_)
-    {
-        if ( !parameters.empty() ) parameters.back().defaultValue = defaultValue_;
-        return *this;
-    };
-
-    /**
-     * \brief Declare the last added paramete not able to receivre UTF8 strings.
-     *
-     * \see AddParameter
-     */
-    ExpressionMetadata & CantUseUtf8()
-    {
-        if ( !parameters.empty() ) parameters.back().canUseUtf8 = false;
-        return *this;
-    };
-
-    /**
-     * \brief Declare that the expression returns a locale string (not encoded in UTF8)
-     */
-    ExpressionMetadata & DontReturnUtf8()
-    {
-        returnUtf8 = false;
-        return *this;
-    };
-    bool returnUtf8;
-
-    /**
-     * \brief Set the function that should be called when generating the source
-     * code from events.
-     * \param functionName the name of the function to call
-     * \note Shortcut for `codeExtraInformation.SetFunctionName`.
-     */
-    ExpressionCodeGenerationInformation & SetFunctionName(const gd::String & functionName)
-    {
-        return codeExtraInformation.SetFunctionName(functionName);
-    }
-
-    ExpressionCodeGenerationInformation codeExtraInformation;
-
-    /** Don't use this constructor. Only here to fullfil std::map requirements
-     */
-    ExpressionMetadata() : shown(false) {};
-
-    bool IsShown() const { return shown; }
-    const gd::String & GetFullName() const { return fullname; }
-    const gd::String & GetDescription() const { return description; }
-    const gd::String & GetGroup() const { return group; }
-    const gd::String & GetSmallIconFilename() const { return smallIconFilename; }
-#if !defined(GD_NO_WX_GUI)
-    const wxBitmap & GetBitmapIcon() const { return smallicon; }
-#endif
-    const gd::ParameterMetadata & GetParameter(unsigned int id) const { return parameters[id]; };
-    gd::ParameterMetadata & GetParameter(unsigned int id) { return parameters[id]; };
-    unsigned int GetParametersCount() const { return parameters.size(); };
-
-    std::vector < gd::ParameterMetadata > parameters;
-private:
-    gd::String fullname;
-    gd::String description;
-    gd::String group;
-    bool shown;
-    
-#if !defined(GD_NO_WX_GUI)
-    wxBitmap smallicon;
-#endif
-    gd::String smallIconFilename;
-    gd::String extensionNamespace;
-};
-
-}
-
-#endif
-#endif // EXPRESSIONMETADATA_H
+/*
+ * GDevelop Core
+ * Copyright 2008-2015 Florian Rival (Florian.Rival@gmail.com). All rights reserved.
+ * This project is released under the MIT License.
+ */
+#ifndef EXPRESSIONMETADATA_H
+#define EXPRESSIONMETADATA_H
+#if defined(GD_IDE_ONLY)
+#include <GDCore/Utf8String.h>
+#include "GDCore/Events/Instruction.h"
+#include "GDCore/Events/InstructionMetadata.h"
+#include <memory>
+#include <functional>
+#if !defined(GD_NO_WX_GUI)
+#include <wx/bitmap.h>
+#endif
+class wxBitmap;
+namespace gd { class Layout; }
+
+namespace gd
+{
+
+/**
+ * \brief Information about how generate code for an expression
+ */
+class ExpressionCodeGenerationInformation
+{
+public:
+    ExpressionCodeGenerationInformation() : staticFunction(false), hasCustomCodeGenerator(false) {};
+    virtual ~ExpressionCodeGenerationInformation() {};
+
+    /**
+     * \brief Set the function name which will be used when generating the code.
+     * \param functionName the name of the function to call
+     */
+    ExpressionCodeGenerationInformation & SetFunctionName(const gd::String & functionName)
+    {
+        functionCallName = functionName;
+        return *this;
+    }
+
+    /**
+     * \brief Set that the function is static
+     */
+    ExpressionCodeGenerationInformation & SetStatic()
+    {
+        staticFunction = true;
+        return *this;
+    }
+
+    /**
+     * \brief Set that the function is located in a specific include file
+     */
+    ExpressionCodeGenerationInformation & SetIncludeFile(const gd::String & optionalIncludeFile_)
+    {
+        optionalIncludeFile = optionalIncludeFile_;
+        return *this;
+    }
+
+    /**
+     * \brief Set that the function must be generated using a custom code generator.
+     */
+    ExpressionCodeGenerationInformation & SetCustomCodeGenerator(std::function<gd::String(const std::vector<gd::Expression> & parameters,
+        gd::EventsCodeGenerator & codeGenerator, gd::EventsCodeGenerationContext & context)> codeGenerator)
+    {
+        hasCustomCodeGenerator = true;
+        customCodeGenerator = codeGenerator;
+        return *this;
+    }
+
+    ExpressionCodeGenerationInformation & RemoveCustomCodeGenerator()
+    {
+        hasCustomCodeGenerator = false;
+        std::function<gd::String(const std::vector<gd::Expression> & parameters,
+        gd::EventsCodeGenerator & codeGenerator, gd::EventsCodeGenerationContext & context)> emptyFunction;
+        customCodeGenerator = emptyFunction;
+        return *this;
+    }
+
+    bool HasCustomCodeGenerator() const { return hasCustomCodeGenerator; }
+
+    bool staticFunction;
+    gd::String functionCallName;
+    gd::String optionalIncludeFile;
+    bool hasCustomCodeGenerator;
+    std::function<gd::String(
+        const std::vector<gd::Expression> & parameters,
+        gd::EventsCodeGenerator & codeGenerator,
+        gd::EventsCodeGenerationContext & context)> customCodeGenerator;
+};
+
+/**
+ * \brief Contains user-friendly infos about expressions and members needed to setup an expression
+ *
+ * \ingroup Events
+ */
+class GD_CORE_API ExpressionMetadata
+{
+public:
+
+    ExpressionMetadata(const gd::String & extensionNamespace,
+                        const gd::String & name,
+                        const gd::String & fullname,
+                        const gd::String & description,
+                        const gd::String & group,
+                        const gd::String & smallicon);
+    virtual ~ExpressionMetadata() {};
+
+    /**
+     * \brief Set the expression as not shown in the IDE.
+     */
+    ExpressionMetadata & SetHidden();
+
+    /**
+     * \brief Set the group of the instruction in the IDE.
+     */
+    ExpressionMetadata & SetGroup(const gd::String & str)
+    {
+        group = str;
+        return *this;
+    }
+
+    /**
+     * \see gd::InstructionMetadata::AddParameter
+     */
+    gd::ExpressionMetadata & AddParameter(const gd::String & type, const gd::String & description, const gd::String & optionalObjectType = "", bool parameterIsOptional = false);
+
+    /**
+     * \see gd::InstructionMetadata::AddCodeOnlyParameter
+     */
+    gd::ExpressionMetadata & AddCodeOnlyParameter(const gd::String & type, const gd::String & supplementaryInformation);
+
+    /**
+     * Set the default value used in editor (or if an optional parameter is empty during code generation) for the latest added parameter.
+     *
+     * \see AddParameter
+     */
+    ExpressionMetadata & SetDefaultValue(gd::String defaultValue_)
+    {
+        if ( !parameters.empty() ) parameters.back().defaultValue = defaultValue_;
+        return *this;
+    };
+
+    /**
+     * \brief Declare the last added paramete not able to receivre UTF8 strings.
+     *
+     * \see AddParameter
+     */
+    ExpressionMetadata & CantUseUtf8()
+    {
+        if ( !parameters.empty() ) parameters.back().canUseUtf8 = false;
+        return *this;
+    };
+
+    /**
+     * \brief Declare that the expression returns a locale string (not encoded in UTF8)
+     */
+    ExpressionMetadata & DontReturnUtf8()
+    {
+        returnUtf8 = false;
+        return *this;
+    };
+    bool returnUtf8;
+
+    /**
+     * \brief Set the function that should be called when generating the source
+     * code from events.
+     * \param functionName the name of the function to call
+     * \note Shortcut for `codeExtraInformation.SetFunctionName`.
+     */
+    ExpressionCodeGenerationInformation & SetFunctionName(const gd::String & functionName)
+    {
+        return codeExtraInformation.SetFunctionName(functionName);
+    }
+
+    ExpressionCodeGenerationInformation codeExtraInformation;
+
+    /** Don't use this constructor. Only here to fullfil std::map requirements
+     */
+    ExpressionMetadata() : shown(false) {};
+
+    bool IsShown() const { return shown; }
+    const gd::String & GetFullName() const { return fullname; }
+    const gd::String & GetDescription() const { return description; }
+    const gd::String & GetGroup() const { return group; }
+    const gd::String & GetSmallIconFilename() const { return smallIconFilename; }
+#if !defined(GD_NO_WX_GUI)
+    const wxBitmap & GetBitmapIcon() const { return smallicon; }
+#endif
+    const gd::ParameterMetadata & GetParameter(unsigned int id) const { return parameters[id]; };
+    gd::ParameterMetadata & GetParameter(unsigned int id) { return parameters[id]; };
+    unsigned int GetParametersCount() const { return parameters.size(); };
+
+    std::vector < gd::ParameterMetadata > parameters;
+private:
+    gd::String fullname;
+    gd::String description;
+    gd::String group;
+    bool shown;
+
+#if !defined(GD_NO_WX_GUI)
+    wxBitmap smallicon;
+#endif
+    gd::String smallIconFilename;
+    gd::String extensionNamespace;
+};
+
+}
+
+#endif
+#endif // EXPRESSIONMETADATA_H